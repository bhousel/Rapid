--- conflicted
+++ resolved
@@ -23,12 +23,8 @@
 import { categories } from './presets/categories.json';
 import { groups } from './presets/groups.json';
 import { fields } from './presets/fields.json';
-<<<<<<< HEAD
-import { geoArea as d3_geoArea } from 'd3-geo';
-=======
 
 import LocationConflation from '@ideditor/location-conflation';
->>>>>>> b1a7bdca
 import whichPolygon from 'which-polygon';
 
 
@@ -48,28 +44,6 @@
 });
 
 
-<<<<<<< HEAD
-export var data = {
-    community: {
-        features: ociFeatures,
-        resources: ociResources,
-        query: whichPolygon({
-            type: 'FeatureCollection',
-            features: ociFeatureCollection
-        })
-    },
-    imagery: dataImagery,  //legacy
-    presets: {
-        presets: presets,
-        defaults: defaults,
-        categories: categories,
-        fields: fields
-    },
-    groups: groups
-};
-
-export var rapid_feature_config = rapid_config; 
-=======
 export let data = {
   community: {
     features: ociFeatures,
@@ -85,4 +59,5 @@
   },
   groups: groups
 };
->>>>>>> b1a7bdca
+
+export var rapid_feature_config = rapid_config; 