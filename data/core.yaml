--- conflicted
+++ resolved
@@ -597,15 +597,12 @@
     switch: Switch back to this background
     custom: Custom
     overlays: Overlays
-<<<<<<< HEAD
     grid:
       grids: Grids
       no_grid: No Grid
       n_by_n: "{num} by {num} Grid"
     imagery_source_faq: Imagery Info / Report a Problem
-=======
     imagery_problem_faq: Report an Imagery Problem
->>>>>>> 770ab139
     reset: reset
     reset_all: Reset All
     display_options: Display Options
@@ -645,19 +642,13 @@
         tooltip: "Drag and drop a data file onto the page, or click the button to setup"
         title: Custom Map Data
         zoom: Zoom to data
-<<<<<<< HEAD
       'ai-features':
         tooltip: Features from Facebook's Map With AI
         title: Map With AI Feature Layer
         key: R
     fill_area: Fill Areas
-    highlight_way_edits:
-      description: Highlight edited nodes and segments attached to those nodes in ways
-      tooltip: Highlight way edits in the current session.
-=======
     style_options: Style Options
     highlight_edits:
->>>>>>> 770ab139
       key: G
     map_features: Map Features
     autohidden: "These features have been automatically hidden because too many would be shown on the screen.  You can zoom in to edit them."
@@ -1697,17 +1688,6 @@
         title: Use different layers or levels
       use_different_levels:
         title: Use different levels
-<<<<<<< HEAD
-      use_tunnel:
-        title: Use a tunnel
-      merge_nodes:
-        title: Merge these nodes
-      delete_node_around_conn:
-        title: Delete this node to simplify connection
-      move_node_around_conn:
-        title: Move this node to adjust connection shape
-=======
->>>>>>> 770ab139
   intro:
     done: done
     ok: OK
@@ -2014,12 +1994,9 @@
         wireframe: "Toggle wireframe mode"
         osm_data: "Toggle OpenStreetMap data"
         minimap: "Toggle minimap"
-<<<<<<< HEAD
         ai_features_data: "Toggle Map With AI Features"
         highlight_way_edits: "Highlight way edits in current session"
-=======
         highlight_edits: "Highlight unsaved edits"
->>>>>>> 770ab139
       selecting:
         title: "Selecting features"
         select_one: "Select a single feature"
