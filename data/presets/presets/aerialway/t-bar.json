{
    "icon": "temaki-t_bar_lift",
    "geometry": [
        "line"
    ],
    "fields": [
        "name",
        "aerialway/capacity",
        "aerialway/duration"
    ],
    "tags": {
        "aerialway": "t-bar"
    },
<<<<<<< HEAD
=======
    "terms": [
        "drag lift",
        "skiing",
        "surface cable",
        "tbar"
    ],
>>>>>>> b1a7bdca
    "name": "T-Bar Lift"
}<|MERGE_RESOLUTION|>--- conflicted
+++ resolved
@@ -11,14 +11,11 @@
     "tags": {
         "aerialway": "t-bar"
     },
-<<<<<<< HEAD
-=======
     "terms": [
         "drag lift",
         "skiing",
         "surface cable",
         "tbar"
     ],
->>>>>>> b1a7bdca
     "name": "T-Bar Lift"
 }