{
    "icon": "temaki-kerb-raised",
    "fields": [
        "kerb",
        "tactile_paving",
        "wheelchair"
    ],
    "moreFields": [
        "material"
    ],
    "geometry": [
        "vertex",
        "line"
    ],
    "tags": {
        "barrier": "kerb"
    },
<<<<<<< HEAD
    "matchScore": 0.50,
=======
    "matchScore": 0.5,
>>>>>>> fc4ec2e8
    "name": "Curb"
}<|MERGE_RESOLUTION|>--- conflicted
+++ resolved
@@ -15,10 +15,6 @@
     "tags": {
         "barrier": "kerb"
     },
-<<<<<<< HEAD
-    "matchScore": 0.50,
-=======
     "matchScore": 0.5,
->>>>>>> fc4ec2e8
     "name": "Curb"
 }