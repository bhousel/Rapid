{
<<<<<<< HEAD
    "icon": "railway-disused",
=======
    "icon": "iD-railway-disused",
>>>>>>> 30c7f7db
    "fields": [
        "structure",
        "service_rail",
        "usage_rail"
    ],
    "geometry": [
        "line"
    ],
    "tags": {
        "railway": "disused"
    },
    "terms": [],
    "name": "Disused Railway"
}<|MERGE_RESOLUTION|>--- conflicted
+++ resolved
@@ -1,9 +1,5 @@
 {
-<<<<<<< HEAD
-    "icon": "railway-disused",
-=======
     "icon": "iD-railway-disused",
->>>>>>> 30c7f7db
     "fields": [
         "structure",
         "service_rail",
