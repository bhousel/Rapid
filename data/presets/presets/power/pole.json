{
    "icon": "temaki-utility_pole",
    "fields": [
        "ref",
        "operator",
<<<<<<< HEAD
=======
        "height",
>>>>>>> fc4ec2e8
        "material",
        "line_attachment"
    ],
    "moreFields": [
        "manufacturer"
    ],
    "geometry": [
        "point",
        "vertex"
    ],
    "tags": {
        "power": "pole"
    },
    "name": "Power Pole"
}<|MERGE_RESOLUTION|>--- conflicted
+++ resolved
@@ -3,10 +3,7 @@
     "fields": [
         "ref",
         "operator",
-<<<<<<< HEAD
-=======
         "height",
->>>>>>> fc4ec2e8
         "material",
         "line_attachment"
     ],
