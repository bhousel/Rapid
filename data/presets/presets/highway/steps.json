--- conflicted
+++ resolved
@@ -12,13 +12,10 @@
         "covered",
         "dog",
         "indoor",
-<<<<<<< HEAD
-=======
         "level_semi",
         "lit",
         "name",
         "ref",
->>>>>>> fc4ec2e8
         "stroller",
         "wheelchair"
     ],
