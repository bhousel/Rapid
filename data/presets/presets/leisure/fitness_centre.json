--- conflicted
+++ resolved
@@ -8,12 +8,8 @@
     ],
     "moreFields": [
         "charge_fee",
-<<<<<<< HEAD
-        "opening_hours",
-=======
         "email",
         "fax",
->>>>>>> fc4ec2e8
         "fee",
         "opening_hours",
         "payment_multi",
