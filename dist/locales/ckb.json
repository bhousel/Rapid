{
    "ckb": {
        "icons": {
            "download": "دابەزاندن",
            "information": "زانیاری",
            "remove": "لابردن",
            "copy": "لەبەرگرتنەوە",
            "open_wikidata": "کردنەوە لە ماڵپەڕی wikidata.org"
        },
        "modes": {
            "add_feature": {
                "result": "{count} ئەنجام",
                "results": "{count} ئەنجام"
            },
            "add_area": {
                "title": "ناوچە",
                "description": "زیادکردنی باخچە و بینا و گۆم و شوێنی تر بۆ سەر نەخشەکە.",
                "tail": "کرتە لەسەر نەخشەکە بکە بۆ کێشانی ناوچەیەک، وەک باخچە، و دەریاچە یان باڵەخانە.",
                "filter_tooltip": "ناوچەکان"
            },
            "add_line": {
                "title": "هێڵ"
            },
            "add_point": {
                "title": "خاڵ"
            },
            "add_note": {
                "title": "تێبینی"
            }
        },
        "operations": {
            "continue": {
                "title": "بەردەوامبوون"
            },
            "circularize": {
                "description": {
                    "line": "پێدانی شێوەی بازنەیی بەم هێڵە.",
                    "area": "پێدانی شێوەی بازنەیی بەم ناوچەیە."
                }
            },
            "orthogonalize": {
                "title": "چوارگۆشە"
            },
            "delete": {
                "title": "سڕینەوە",
                "annotation": {
                    "line": "هێڵێک سڕدرایەوە.",
                    "area": "ناوچەیەک سڕدرایەوە."
                }
            },
            "move": {
                "title": "گواستنەوە"
            },
            "rotate": {
                "title": "وەرگێڕان"
            }
        },
        "restriction": {
            "help": {
                "to": "بۆ"
            }
        },
        "tooltip_keyhint": "کورتبڕ:",
        "translate": {
            "translate": "وەرگێڕان",
            "localized_translation_language": "هەڵبژاردنی زمان",
            "localized_translation_name": "ناو"
        },
        "login": "چوونەژوورەوە",
        "logout": "چوونەدەرەوە",
        "report_a_bug": "ناردنی هەڵە",
        "help_translate": "یارمەتیدان بۆ وەرگێڕان",
        "commit": {
            "title": "بەرزکردنەوە بۆ OpenStreetMap",
            "request_review": "پێم باشە کەسێک پێداچوونەوە بە دەستکارییکانم بکات.",
            "cancel": "پاشگەزبوونەوە",
            "changes": "{count} دەستکاری",
            "warnings": "ئاگادارکردنەوەکان",
            "deleted": "سڕایەوە",
            "created": "دروستکرا",
            "about_changeset_comments_link": "//wiki.openstreetmap.org/wiki/Good_changeset_comments",
            "google_warning_link": "https://www.openstreetmap.org/copyright"
        },
        "contributors": {
            "list": "دەستکاریەکان لەلایەن {users}"
        },
        "info_panels": {
            "background": {
                "title": "پاشبنەما",
                "source": "سەرچاوە",
                "description": "ناساندن",
                "unknown": "نەناسراو"
            },
            "history": {
                "title": "مێژوو",
                "version": "وەشان",
                "last_edit": "دوا دەستکاری",
                "edited_by": "دەستکرای کراوە لەلایەن",
                "unknown": "نەناسراو",
                "note_comments": "سەرنجەکان",
                "note_created_date": "ڕێکەوتی درووستکردن",
                "note_created_user": "درووستکراوە لەلایەن"
            },
            "location": {
                "title": "شوێن",
                "unknown_location": "شوێنی نەناسراو"
            },
            "measurement": {
                "closed_line": "هێڵی داخراو",
                "closed_area": "ناوچەی داخراو",
                "center": "ناوەڕاست",
                "area": "ناوچە",
                "location": "شوێن",
                "metric": "مەتری"
            }
        },
        "geometry": {
            "point": "خاڵ",
            "line": "هێڵ",
            "area": "ناوچە",
            "note": "تێبینی"
        },
        "geocoder": {
            "search": "گەڕانی نێودەوڵەتی",
            "no_results_worldwide": "هیچ ئەنجامێک نەدۆزرایەوە"
        },
        "geolocate": {
            "title": "پیشاندانی شوێنەکەم",
            "locating": "شوێنهەڵگرتن، تکایە چاوەڕوانبە..."
        },
        "inspector": {
            "all_members": "هەموو ئەندامان",
            "remove": "لابردن",
            "search": "گەڕان",
            "unknown": "نەناسراو",
            "check": {
                "yes": "بەڵێ",
                "no": "نەخێر",
                "reverser": "گۆڕینی ئاڕاستە"
            },
            "radio": {
                "structure": {
                    "type": "جۆر",
                    "default": "بنەڕەتی"
                }
            },
            "add": "زیادکردن",
            "none": "هیچ",
            "way": "ڕێگا",
            "location": "شوێن"
        },
        "background": {
            "none": "هیچ",
            "display_options": "بژاردەکانی پیشاندان",
            "brightness": "ڕوونی",
            "sharpness": "سێبەر",
            "minimap": {
                "description": "پیشاندانی نەخشەی بچووکراوە"
            }
        },
        "feature": {
            "points": {
                "description": "خاڵەکان"
            },
            "service_roads": {
                "description": "شەقامی ڕاژەگوزار"
            },
            "buildings": {
                "description": "باڵەخانە"
            },
            "landuse": {
                "tooltip": "دارستان، کێڵگە، باخچە، نیشتەجێیی، تاد."
            },
            "water": {
                "tooltip": "ڕووبارەکان، دەریاچەکان، گۆمەکان، حەوزەکان، تاد."
            },
            "rail": {
                "tooltip": "ڕێگەی ئاسنین"
            }
        },
        "settings": {
            "custom_data": {
                "or": "یان"
            }
        },
        "save": {
            "title": "پاشەکەوتکردن",
            "conflict": {
                "previous": "<پێشتر",
                "next": "دواتر>"
            }
        },
        "success": {
            "thank_you_where": {
                "format": "{place}{separator}{region}",
                "separator": "،"
            },
            "help_link_text": "وردەکارییەکان",
            "help_link_url": "https://wiki.openstreetmap.org/wiki/FAQ#I_have_just_made_some_changes_to_the_map._How_do_I_get_to_see_my_changes.3F",
            "view_on_osm": "پێشاندانی گۆڕانکارییەکان لە OSM",
            "more": "زۆرتر",
            "events": "بۆنەکان",
            "languages": "زمان: {languages}",
            "tell_us": "پێمان بڵێ!"
        },
        "confirm": {
            "okay": "باشە",
            "cancel": "هەڵوەشاندنەوە"
        },
        "splash": {
            "welcome": "بەخێربێیت بۆ دەستکاریکەری iD OpenStreetMap",
            "start": "دەست بکە بە دەستکاریکردن"
        },
        "version": {
            "whats_new": "چی نوێ هەیە لە iD {version}"
        },
        "QA": {
            "improveOSM": {
                "geometry_types": {
                    "road": "ڕێگاکان"
                },
                "directions": {
                    "east": "ڕۆژهەڵات",
                    "north": "باکوور",
                    "northeast": "باکووری ڕۆژهەڵات",
                    "northwest": "باکووری ڕۆژاوا",
                    "south": "باشوور",
                    "southeast": "باشووری ڕۆژهەڵات",
                    "southwest": "باشووری ڕۆژاوا",
                    "west": "ڕۆژاوا"
                }
            },
            "keepRight": {
                "detail_description": "پێناسە",
                "comment": "سەرنج",
                "save_comment": "پاشەکەوتکردنی سەرنج",
                "error_parts": {
                    "this_way": "ئەم ڕێگەیە",
                    "this_railway": "ئەم هێڵی شەمەندەفەرە",
                    "this_crossing": "ئەم یەکتربڕە",
                    "this_railway_crossing": "ئەم یەکتربڕەی هێڵی شەمەندەفەر",
                    "this_bridge": "ئەم پردە",
                    "this_tunnel": "ئەم تونێلە",
                    "railway": "هێڵی شەمەندەفەر",
                    "place_of_worship": "پەرستگا",
                    "restaurant": "خواردنگە",
                    "school": "قوتابخانە",
                    "university": "زانکۆ",
                    "hospital": "نەخۆشخانە",
                    "library": "پەڕتووکخانە",
                    "theatre": "شانۆ",
                    "courthouse": "دادگا",
                    "bank": "بانک",
                    "cinema": "سینەما",
                    "pharmacy": "دەرمانخانە",
                    "cafe": "قاوەخانە",
                    "fast_food": "خواردنگەی خێرا",
                    "from": "لە",
                    "to": "بۆ",
                    "left_hand": "دەستەچەپ",
                    "right_hand": "دەستەڕاست"
                },
                "errorTypes": {
                    "281": {
                        "description": "{var1} هیچ ناوێکی نییە."
                    }
                }
            }
        },
        "streetside": {
            "hires": "جۆریەتی بەرز"
        },
        "mapillary": {
            "title": "Mapillary"
        },
        "openstreetcam": {
            "title": "OpenStreetCam"
        },
        "note": {
            "note": "تێبینی",
            "title": "دەستکاریکردنی تێبینی",
            "anonymous": "نەناسراو",
            "closed": "(Closed)",
            "commentTitle": "سەرنجەکان",
            "status": {
                "opened": "کراوەیە {when}",
                "closed": "داخراوە {when}"
            },
            "newComment": "سەرنجێکی نوێ",
            "close": "داخستنی تێبینی",
            "comment": "سەرنج",
            "new": "تێبینی نوێ",
            "save": "پاشەکەوتکردنی تێبینی"
        },
        "help": {
            "title": "یارمەتی",
            "help": {
                "title": "یارمەتی",
                "open_data_h": "دراوەی کراوە",
                "before_start_h": "پێش ئەوەی دەستپێبکەی",
                "open_source_h": "سەرچاوە کراوە"
            },
            "editing": {
                "title": "دەستکاریکردن و پاشەکەوتکردن",
                "select_h": "دیاریکردن",
                "save_h": "پاشەکەوتکردن",
                "upload_h": "بەرزکردنەوە",
                "keyboard_h": "کورتبڕەکانی تەختەکلیل"
            },
            "lines": {
                "title": "هێڵەکان"
            },
            "field": {
                "restrictions": {
                    "about": {
                        "title": "دەربارە"
                    }
                }
            }
        },
        "issues": {
<<<<<<< HEAD
            "fixme_tag": {
                "title": "داواکاری \"چاکم بکەوە\""
            },
=======
>>>>>>> fc4ec2e8
            "invalid_format": {
                "email": {
                    "reference": "پێویستە پۆستی ئەلیکترۆنییەکەت لەوە بچێت\n\"user@example.com\"."
                }
            },
            "private_data": {
                "title": "زانیاری تایبەتی"
            },
            "fix": {
                "select_road_type": {
                    "title": "هەڵبژاردنی جۆری ڕێگا"
                },
                "use_bridge_or_tunnel": {
                    "title": "پرد یان تونێل بەکاربهێنە"
                },
                "use_tunnel": {
                    "title": "تونێل بەکاربهێنە"
                }
            }
        },
        "intro": {
            "done": "تەواو",
            "ok": "باشە",
            "graph": {
                "block_number": "<value for addr:block_number>",
                "county": "<value for addr:county>",
                "district": "<value for addr:district>",
                "hamlet": "<value for addr:hamlet>",
                "neighbourhood": "<value for addr:neighbourhood>",
                "postcode": "49093",
                "province": "<value for addr:province>",
                "quarter": "<value for addr:quarter>",
                "state": "<value for addr:state>",
                "subdistrict": "<value for addr:subdistrict>",
                "suburb": "<value for addr:suburb>",
                "countrycode": "tr"
            },
            "welcome": {
                "title": "بەرخێربێیت"
            },
            "areas": {
                "title": "ناوچەکان",
                "search_playground": "**گەڕان بە دوای '{preset}'.**"
            },
            "lines": {
                "retry_delete": "کرتەت لەسەر دوگمەی سڕینەوە نەکردووە. دووبارەی بکەوە."
            },
            "buildings": {
                "retry_square": "کرتەت لەسەر دوگمە چوارگۆشەییەکە نەکردووە. دووبارەی بکەوە.",
                "search_tank": "**گەڕان بە دوای '{preset}'.**"
            },
            "startediting": {
                "title": "دەستپێکردنی دەستکاری",
                "start": "دەستکردن بە نەخشەکێشان!"
            }
        },
        "shortcuts": {
            "title": "کورتبڕەکانی تەختەکلیل",
            "tooltip": "پیشاندانی کورتبڕەکانی تەختەکلیل",
            "toggle": {
                "key": "؟"
            },
            "key": {
                "alt": "Alt",
                "delete": "سڕینەوە"
            },
            "or": "-یان-",
            "browsing": {
                "help": {
                    "title": "یارمەتی",
                    "keyboard": "پیشاندانی کورتبڕەکانی تەختەکلیل"
                },
                "display_options": {
                    "title": "پیشاندانی بژاردەکان",
                    "background": "پیشاندانی بژاردەکانی پاشبنەما",
                    "map_data": "پیشاندانی بژاردەکانی دراوەی نەخشە"
                }
            },
            "editing": {
                "title": "دەستکاریکردن",
                "drawing": {
                    "title": "کێشان"
                },
                "commands": {
                    "save": "پاشەکەوتکردنی دەستاکرییەکان"
                }
            },
            "tools": {
                "title": "ئامرازەکان",
                "info": {
                    "title": "زانیاری"
                }
            }
        },
        "units": {
            "feet": "{quantity} پێ",
            "miles": "{quantity} میل",
            "square_feet": "{quantity} پێ چوارگۆشە",
            "square_miles": "{quantity} میل چوارگۆشە",
            "meters": "{quantity} م",
            "kilometers": "{quantity} کم",
            "square_meters": "{quantity} م²",
            "square_kilometers": "{quantity} کم²",
            "area_pair": "{area1} ({area2})",
            "arcdegrees": "{quantity}°",
            "arcminutes": "{quantity}′",
            "arcseconds": "{quantity}″",
            "north": "باکوور",
            "south": "باشوور",
            "east": "ڕۆژهەڵات",
            "west": "ڕۆژئاوا",
            "coordinate": "{coordinate}{direction}",
            "coordinate_pair": "{latitude}, {longitude}"
        },
        "wikidata": {
            "description": "پێناسە"
        },
        "presets": {
            "fields": {
                "access": {
                    "options": {
                        "yes": {
                            "title": "ڕێگەدراو"
                        }
                    },
                    "types": {
                        "access": "هەموو",
                        "bicycle": "پاسکیل",
                        "foot": "پیادە",
                        "horse": "ئەسپ"
                    }
                },
                "address": {
                    "label": "ناونیشان",
                    "placeholders": {
                        "city": "شار",
                        "city!vn": "شار/شارۆچکە",
                        "conscriptionnumber": "١٢٣",
                        "country": "وڵات",
                        "province": "پارێزگا",
                        "street": "شەقام",
                        "suburb": "گەڕەک",
                        "unit": "یەکە"
                    }
                },
                "aerialway/access": {
                    "options": {
                        "both": "هەردووک",
                        "entry": "چوونەژوور",
                        "exit": "چوونەدەر"
                    }
                },
                "aerialway/capacity": {
                    "placeholder": "٥٠٠، ٢٥٠٠، ٥٠٠٠..."
                },
                "aerialway/duration": {
                    "label": "ماوە (خولەک)",
                    "placeholder": "١، ٢، ٣..."
                },
                "aerialway/occupancy": {
                    "placeholder": "٢، ٤، ٨..."
                },
                "aerialway/summer/access": {
                    "options": {
                        "both": "هەردووک",
                        "entry": "چوونەژوور",
                        "exit": "چوونەدەر"
                    }
                },
                "animal_boarding": {
                    "label": "بۆ ئاژەڵان"
                },
                "animal_breeding": {
                    "label": "بۆ ئاژەڵان"
                },
                "animal_shelter": {
                    "label": "بۆ ئاژەڵان"
                },
                "artist": {
                    "label": "هونەرمەند"
                },
                "building": {
                    "label": "باڵەخانە"
                },
                "building_area": {
                    "label": "باڵەخانە"
                },
                "cables": {
                    "placeholder": "١، ٢، ٣..."
                },
                "camera/direction": {
                    "placeholder": "٤٥، ٩٠، ١٨٠، ٢٧٠"
                },
                "camera/type": {
                    "label": "جۆری کامێرا",
                    "options": {
                        "fixed": "چاککرا"
                    }
                },
                "capacity": {
                    "placeholder": "٥٠، ١٠٠، ٢٠٠..."
                },
                "clothes": {
                    "label": "جلوبەرگ"
                },
                "country": {
                    "label": "وڵات"
                },
                "cycleway": {
                    "types": {
                        "cycleway:left": "دەستەچەپ",
                        "cycleway:right": "دەستەڕاست"
                    }
                },
                "date": {
                    "label": "ڕێکەوت"
                },
                "devices": {
                    "placeholder": "١، ٢، ٣..."
                },
                "direction": {
                    "placeholder": "٤٥، ٩٠، ١٨٠، ٢٧٠"
                },
                "direction_cardinal": {
                    "label": "ئاڕاستە",
                    "options": {
                        "E": "ڕۆژهەڵات",
                        "N": "باکوور"
                    }
                },
                "distance": {
                    "label": "مەودا"
                },
                "duration": {
                    "label": "ماوە",
                    "placeholder": "٠٠:٠٠"
                },
                "electrified": {
                    "options": {
                        "no": "نەخێر"
                    }
                },
                "elevation": {
                    "label": "بەرزی"
                },
                "entrance": {
                    "label": "جۆر"
                },
                "fire_hydrant/type": {
                    "options": {
                        "wall": "دیوار"
                    }
                },
                "gender": {
                    "label": "ڕەگەز",
                    "options": {
                        "female": "مێ",
                        "male": "نێر"
                    }
                },
                "generator/output/electricity": {
                    "placeholder": "٥٠ مێگاوات، ١٠٠ مێگاوات، ٢٠٠ مێگاوات..."
                },
                "generator/source": {
                    "label": "سەرچاوە"
                },
                "handicap": {
                    "placeholder": "١-١٨"
                },
                "hashtags": {
                    "placeholder": "#نموونە"
                },
                "height": {
                    "label": "بەرزی (مەتر)"
                },
                "hoops": {
                    "placeholder": "١، ٢، ٤..."
                },
                "horse_dressage": {
                    "options": {
                        "equestrian": "بەڵێ",
                        "undefined": "نەخێر"
                    }
                },
                "horse_riding": {
                    "options": {
                        "horse_riding": "بەڵێ",
                        "undefined": "نەخێر"
                    }
                },
                "horse_stables": {
                    "options": {
                        "stables": "بەڵێ",
                        "undefined": "نەخێر"
                    }
                },
                "incline_steps": {
                    "options": {
                        "down": "خوارەوە",
                        "up": "سەرەوە"
                    }
                },
                "internet_access": {
                    "options": {
                        "no": "نەخێر",
                        "wlan": "وایفای"
                    }
                },
                "lanes": {
                    "placeholder": "١، ٢، ٣..."
                },
                "language_multi": {
                    "label": "زمان"
                },
                "layer": {
                    "placeholder": "٠"
                },
                "leaf_cycle": {
                    "options": {
                        "mixed": "تێکەڵاو"
                    }
                },
                "leaf_type": {
                    "options": {
                        "mixed": "تێکەڵاو"
                    }
                },
                "levels": {
                    "placeholder": "٢، ٤، ٦..."
                },
                "location": {
                    "label": "شوێن"
                },
                "maxheight": {
                    "label": "بەرزترین بەرزی"
                },
                "maxspeed": {
                    "label": "خێرایی سنووردار",
                    "placeholder": "٤٠، ٥٠، ٦٠..."
                },
                "maxspeed/advisory": {
                    "placeholder": "٤٠، ٥٠، ٦٠..."
                },
                "maxstay": {
                    "label": "زۆرترین مانەوە"
                },
                "maxweight": {
                    "label": "زۆرترین کێش"
                },
                "mtb/scale": {
                    "placeholder": "٠، ١، ٢، ٣..."
                },
                "mtb/scale/imba": {
                    "placeholder": "ئاسان، مامناوەند، گران..."
                },
                "mtb/scale/uphill": {
                    "placeholder": "٠، ١، ٢، ٣..."
                },
                "name": {
                    "label": "ناو"
                },
                "natural": {
                    "label": "سروشتی"
                },
                "network_bicycle": {
                    "options": {
                        "icn": "نێودەوڵەتی",
                        "lcn": "ناوخۆیی",
                        "ncn": "نەتەوەیی",
                        "rcn": "هەرێمی"
                    },
                    "placeholder": "ناوخۆیی، هەرێمی، نەتەوەیی، نێودەوڵەتی"
                },
                "network_foot": {
                    "options": {
                        "iwn": "نێودەوڵەتی",
                        "lwn": "ناوخۆیی",
                        "nwn": "نەتەوەیی",
                        "rwn": "هەرێمی"
                    },
                    "placeholder": "ناوخۆیی، هەرێمی، نەتەوەیی، نێودەوڵەتی"
                },
                "network_horse": {
                    "options": {
                        "ihn": "نێودەوڵەتی",
                        "lhn": "ناوخۆیی",
                        "nhn": "نەتەوەیی",
                        "rhn": "هەرێمی"
                    },
                    "placeholder": "ناوخۆیی، هەرێمی، نەتەوەیی، نێودەوڵەتی"
                },
                "oneway": {
                    "label": "یەک ئاڕاستە",
                    "options": {
                        "no": "نەخێر",
                        "yes": "بەڵێ"
                    }
                },
                "oneway_yes": {
                    "label": "یەک ئاڕاستە",
                    "options": {
                        "no": "نەخێر",
                        "yes": "بەڵێ"
                    }
                },
                "opening_hours": {
                    "label": "کاتژمێر"
                },
                "outdoor_seating": {
                    "label": "شوێنی دانیشتنی دەرەوە"
                },
                "par": {
                    "placeholder": "٣، ٤، ٥..."
                },
                "payment_multi": {
                    "label": "جۆرەکانی پارەدان"
                },
                "phases": {
                    "placeholder": "١، ٢، ٣..."
                },
                "phone": {
                    "label": "تەلەفۆن"
                },
                "population": {
                    "label": "دانیشتوان"
                },
                "railway/signal/direction": {
                    "options": {
                        "both": "هەردووک / هەموو",
                        "forward": "بۆ پێشەوە"
                    }
                },
                "ref_golf_hole": {
                    "placeholder": "١-١٨"
                },
                "ref_road_number": {
                    "label": "ژمارەی ڕێگا"
                },
                "religion": {
                    "label": "ئایین"
                },
                "rooms": {
                    "label": "ژوور"
                },
                "second_hand": {
                    "options": {
                        "no": "نەخێر",
                        "only": "تەنها",
                        "yes": "بەڵێ"
                    },
                    "placeholder": "بەڵێ، نەخێر، تەنها"
                },
                "service_times": {
                    "label": "کاتی ڕاژەکردن"
                },
                "siren/type": {
                    "options": {
                        "electronic": "کارەبایی",
                        "other": "هی تر"
                    }
                },
                "smoking": {
                    "label": "جگەرەکێشان",
                    "options": {
                        "no": "ڕێگەپێنەدراوە لە هەموو شوێنێک",
                        "outside": "لەدەرەوە ڕێگەپێدراوە",
                        "yes": "لە هەموو شوێنێک ڕێگەپێدراوە"
                    }
                },
                "source": {
                    "label": "سەرچاوەکان"
                },
                "sport": {
                    "label": "وەرزشەکان"
                },
                "stars": {
                    "label": "ئەستێرە"
                },
                "start_date": {
                    "label": "رێکەوتی دەستپێکردن"
                },
                "step_count": {
                    "label": "ژمارەی پەیژەکان"
                },
                "structure": {
                    "options": {
                        "bridge": "پرد",
                        "tunnel": "تونێل"
                    }
                },
                "structure_waterway": {
                    "options": {
                        "tunnel": "تونێل"
                    }
                },
                "surveillance/type": {
                    "options": {
                        "camera": "کامێرا"
                    }
                },
                "takeaway": {
                    "options": {
                        "no": "نەخێر",
                        "yes": "بەڵێ"
                    }
                },
                "toilets/disposal": {
                    "options": {
                        "chemical": "کیمایی"
                    }
                },
                "trail_visibility": {
                    "placeholder": "نایاب، باش، خراپ..."
                },
                "trees": {
                    "label": "درەخت"
                },
                "usage_rail": {
                    "options": {
                        "industrial": "پیشەسازیی",
                        "military": "سەربازیی"
                    }
                },
                "volcano/status": {
                    "options": {
                        "active": "چالاک"
                    }
                },
                "website": {
                    "label": "ماڵپەڕ"
                },
                "width": {
                    "label": "پانی (مەتر)"
                },
                "wikipedia": {
                    "label": "ویکیپیدیا"
                },
                "windings": {
                    "placeholder": "١، ٢، ٣..."
                },
                "windings/configuration": {
                    "options": {
                        "open": "کردنەوە"
                    }
                }
            },
            "presets": {
                "address": {
                    "name": "ناونیشان"
                },
                "aeroway/aerodrome": {
                    "name": "فڕۆکەخانە"
                },
                "amenity/bank": {
                    "name": "بانک"
                },
                "amenity/bar": {
                    "name": "مەیخانە"
                },
                "amenity/bicycle_parking": {
                    "name": "گەراجی پاسکیل"
                },
                "amenity/bureau_de_change": {
                    "name": "گۆڕینەوەی دراو"
                },
                "amenity/car_wash": {
                    "name": "شووشتنگەی ئۆتۆمبێل"
                },
                "amenity/casino": {
                    "name": "گازینۆ"
                },
                "amenity/cinema": {
                    "name": "سینەما"
                },
                "amenity/clinic": {
                    "name": "نۆڕینگە"
                },
                "amenity/clock": {
                    "name": "کاتژمێر"
                },
                "amenity/dentist": {
                    "name": "ددانساز"
                },
                "amenity/doctors": {
                    "name": "پزیشک"
                },
                "amenity/drinking_water": {
                    "name": "ئاوی خواردنەوە"
                },
                "amenity/fast_food": {
                    "name": "خواردنی خێرا"
                },
                "amenity/fountain": {
                    "name": "نافورە"
                },
                "amenity/grave_yard": {
                    "name": "گۆڕستان"
                },
                "amenity/ice_cream": {
                    "name": "فرۆشگای ساردەمەنی"
                },
                "amenity/language_school": {
                    "name": "قوتابخانەی زمان"
                },
                "amenity/library": {
                    "name": "پەڕتووکخانە"
                },
                "amenity/music_school": {
                    "name": "قوتابخانەی مۆسیقی"
                },
                "amenity/nightclub": {
                    "name": "یانەی شەوانە"
                },
                "amenity/place_of_worship": {
                    "name": "پەرستگا"
                },
                "amenity/place_of_worship/buddhist": {
                    "name": "پەرستگایی بودایی"
                },
                "amenity/place_of_worship/hindu": {
                    "name": "پەرستگای هیندۆسی"
                },
                "amenity/police": {
                    "name": "پۆلیس"
                },
                "amenity/post_office": {
                    "name": "نووسینگەی پۆستە"
                },
                "amenity/restaurant": {
                    "name": "خواردنگە"
                },
                "amenity/smoking_area": {
                    "name": "ناوچەی جگەرەکێشان"
                },
                "amenity/social_facility/food_bank": {
                    "name": "بانکی خواردن"
                },
                "amenity/studio": {
                    "name": "ستۆدیۆ"
                },
                "amenity/swimming_pool": {
                    "name": "حەزی مەلەوانی"
                },
                "amenity/telephone": {
                    "name": "تەلەفۆن"
                },
                "amenity/theatre": {
                    "name": "شانۆ"
                },
                "amenity/toilets": {
                    "name": "ئاودەست"
                },
                "amenity/veterinary": {
                    "name": "ڤێتێرنەری"
                },
                "area": {
                    "name": "ناوچە"
                },
                "attraction/train": {
                    "name": "شەمەندەفەری گەشتیاریی"
                },
                "barrier/city_wall": {
                    "name": "دیواری شار"
                },
                "barrier/entrance": {
                    "name": "چوونەژوور"
                },
                "barrier/fence": {
                    "name": "پەرژین"
                },
                "barrier/gate": {
                    "name": "دەروازە"
                },
                "barrier/wall": {
                    "name": "دیوار"
                },
                "building": {
                    "name": "باڵەخانە"
                },
                "building/church": {
                    "name": "باڵەخانەی کڵێسا"
                },
                "building/commercial": {
                    "name": "باڵەخانەی بازرگانی"
                },
                "building/construction": {
                    "name": "باڵەخانەکە لەژێر بونیاتناندایە"
                },
                "building/garage": {
                    "name": "گەراج"
                },
                "building/hospital": {
                    "name": "باڵەخانەی نەخۆشخانە"
                },
                "building/hotel": {
                    "name": "باڵەخانەی میوانخانە"
                },
                "building/house": {
                    "name": "خانوو"
                },
                "building/industrial": {
                    "name": "باڵەخانەی پیشەسازی"
                },
                "building/mosque": {
                    "name": "باڵەخانەی مزگەوت"
                },
                "building/public": {
                    "name": "باڵەخانەی گشتیی"
                },
                "building/residential": {
                    "name": "باڵەخانەی نیشتەجێبوون"
                },
                "club": {
                    "name": "یانە"
                },
                "craft/beekeeper": {
                    "name": "هەنگەوان"
                },
                "craft/clockmaker": {
                    "name": "کاتژمێرچی"
                },
                "craft/gardener": {
                    "name": "باخەوان"
                },
                "craft/painter": {
                    "name": "نیگارکێش"
                },
                "craft/photographer": {
                    "name": "وێنەگر"
                },
                "craft/plumber": {
                    "name": "بۆڕیچی"
                },
                "craft/pottery": {
                    "name": " قوڕکاریی"
                },
                "craft/shoemaker": {
                    "name": "پینەدۆز"
                },
                "craft/tiler": {
                    "name": "کاشیچی"
                },
                "craft/watchmaker": {
                    "name": "کاتژمێرساز"
                },
                "craft/winery": {
                    "name": "کارگەی مەی"
                },
                "highway/elevator": {
                    "name": "ئاسانسەر"
                },
                "highway/footway": {
                    "name": "پیادەڕۆ"
                },
                "highway/pedestrian_area": {
                    "name": "ناوچەی نیشتەجێبوون"
                },
                "highway/primary": {
                    "name": "شەقامی سەرەکی"
                },
                "highway/primary_link": {
                    "name": "لا شەقامی سەرەکی"
                },
                "highway/residential": {
                    "name": "کۆڵان"
                },
                "highway/road": {
                    "name": "ڕێگای نەزانراو"
                },
                "highway/secondary": {
                    "name": "شەقامی لاوەکی"
                },
                "highway/secondary_link": {
                    "name": "لا شەقامی لاوەکی"
                },
                "highway/service": {
                    "name": "شەقامی ڕاژەگوزاری"
                },
                "highway/service/alley": {
                    "name": "کۆڵانۆچکە"
                },
                "highway/speed_camera": {
                    "name": "کامێرای خێرایی"
                },
                "highway/steps": {
                    "name": "پەیژە"
                },
                "highway/street_lamp": {
                    "name": "چرای سەرشەقام"
                },
                "highway/traffic_mirror": {
                    "name": "ئاوێنەی هاتوچۆ"
                },
                "highway/traffic_signals": {
                    "name": "نیشانەکانی هاتوچۆ"
                },
                "highway/unclassified": {
                    "name": "ڕێگای پۆلێننەکراو"
                },
                "historic": {
                    "name": "جێگەی مێژوویی"
                },
                "historic/castle": {
                    "name": "قەڵا"
                },
                "junction": {
                    "name": "یەکتربڕ"
                },
                "landuse/commercial": {
                    "name": "ناوچەی بارزگانی"
                },
                "landuse/grass": {
                    "name": "گژوگیا"
                },
                "landuse/harbour": {
                    "name": "بەندەر"
                },
                "landuse/industrial": {
                    "name": "ناوچەی پیشەسازی"
                },
                "landuse/meadow": {
                    "name": "Meadow"
                },
                "landuse/military": {
                    "name": "ناوچەی سەربازیی"
                },
                "landuse/residential": {
                    "name": "ناوچەی نیشتەجێبوون"
                },
                "leisure/dance": {
                    "name": "هۆڵی سەماکردن"
                },
                "leisure/dancing_school": {
                    "name": "قوتابخانەی سەما"
                },
                "leisure/garden": {
                    "name": "باخچە"
                },
                "waterway/dam": {
                    "name": "بەنداو"
                },
                "waterway/river": {
                    "name": "ڕووبار"
                }
            }
        },
        "imagery": {
            "MAPNIK": {
                "name": "OpenStreetMap (پێوانەیی)"
            }
        },
        "community": {
            "it-twitter": {
                "description": "لەسەر تویتەر شوێنمان بکەوە {url}"
            },
            "OSM-Facebook": {
                "name": "OpenStreetMap لە فەیسبووک"
            }
        }
    }
}<|MERGE_RESOLUTION|>--- conflicted
+++ resolved
@@ -319,12 +319,6 @@
             }
         },
         "issues": {
-<<<<<<< HEAD
-            "fixme_tag": {
-                "title": "داواکاری \"چاکم بکەوە\""
-            },
-=======
->>>>>>> fc4ec2e8
             "invalid_format": {
                 "email": {
                     "reference": "پێویستە پۆستی ئەلیکترۆنییەکەت لەوە بچێت\n\"user@example.com\"."
