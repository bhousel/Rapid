{
    "ko": {
        "icons": {
            "download": "다운로드",
            "information": "정보",
            "remove": "제거",
            "undo": "실행 취소",
            "zoom_to": "확대",
            "copy": "복사",
            "favorite": "즐겨찾기"
        },
        "toolbar": {
            "undo_redo": "실행 취소 / 다시 실행",
            "recent": "최근",
            "favorites": "즐겨찾기",
            "add_feature": "지물 추가"
        },
        "modes": {
            "add_feature": {
                "description": "지도에 추가할 지물을 검색합니다.",
                "key": "Tab",
                "result": "{count}개 결과",
                "results": "{count}개 결과"
            },
            "add_area": {
                "title": "공간",
                "description": "지도에 공원, 건물, 호수나 다른 공간을 추가합니다.",
                "tail": "공원, 호수나 건물과 같은 공간을 그리기를 시작하려면 지도를 클릭하세요.",
                "filter_tooltip": "공간"
            },
            "add_line": {
                "title": "선",
                "description": "지도에 고속도로, 도로, 보행자 도로, 운하나 다른 선을 추가합니다.",
                "tail": "도로, 경로나 노선 그리기를 시작하려면 지도를 클릭하세요.",
                "filter_tooltip": "선"
            },
            "add_point": {
                "title": "점",
                "description": "지도에 음식점, 산, 우편함이나 다른 점을 추가합니다.",
                "tail": "점을 추가하려면 지도를 클릭하세요.",
                "filter_tooltip": "점"
            },
            "add_note": {
                "title": "참고",
                "label": "참고 추가",
                "description": "문제점을 찾으셨나요? 다른 맵퍼에게 알려주세요.",
                "tail": "참고를 추가하려면 지도를 클릭하세요.",
                "key": "N"
            },
            "add_preset": {
                "title": "{feature} 추가하기",
                "point": {
                    "title": "점으로 {feature} 추가하기"
                },
                "line": {
                    "title": "선으로 {feature} 추가하기"
                },
                "area": {
                    "title": "공간으로 {feature} 추가하기"
                },
                "building": {
                    "title": "건물로 {feature} 추가하기"
                }
            },
            "browse": {
                "title": "찾아보기",
                "description": "지도를 이동하고 확대합니다."
            },
            "draw_area": {
                "tail": "공간에 노드를 추가하려면 클릭하세요. 지역에 노드 추가를 마치려면 첫번째 노드를 클릭하세요."
            },
            "draw_line": {
                "tail": "선에 더 많은 노드를 추가하려면 클릭하세요. 다른 선을 노드로 연결하려면 다른 선을 클릭하고 선을 끝내려면 더블 클릭하세요."
            },
            "drag_node": {
                "connected_to_hidden": "이것은 숨겨진 지뭃에 연결되어 있기 때문에 편집할 수 없습니다."
            }
        },
        "operations": {
            "add": {
                "annotation": {
                    "point": "점을 추가했습니다.",
                    "vertex": "길에 노드를 추가했습니다.",
                    "relation": "관계를 추가했습니다.",
                    "note": "참고를 추가했습니다."
                }
            },
            "start": {
                "annotation": {
                    "line": "선을 시작했습니다.",
                    "area": "공간이 생겼습니다."
                }
            },
            "continue": {
                "key": "A",
                "title": "이어나가기",
                "description": "이 선을 이어나갑니다.",
                "not_eligible": "여기에 이어나갈 수 있는 선이 없습니다.",
                "multiple": "각각의 선은 여기서 이어나갈 수 있습니다. 선을 선택하려면, Shift 키를 누르고 이을 선을 클릭하세요.",
                "annotation": {
                    "line": "선을 이어갔습니다.",
                    "area": "공간을 이어갔습니다."
                }
            },
            "cancel_draw": {
                "annotation": "그리기를 취소했습니다."
            },
            "change_role": {
                "annotation": "관계 구성원의 역할을 바꾸었습니다."
            },
            "change_tags": {
                "annotation": "태그를 바꿨습니다."
            },
            "circularize": {
                "title": "둥글게 하기",
                "description": {
                    "line": "이 선을 둥글게 만듭니다.",
                    "area": "이 공간을 둥글게 만듭니다."
                },
                "key": "O",
                "annotation": {
                    "line": "선을 둥글게 만들었습니다.",
                    "area": "공간을 둥글게 만들었습니다."
                },
                "not_closed": "공간이 닫혀있지 않기 때문에 둥글게 만들 수 없습니다.",
                "too_large": "공간이 현재 충분히 보이지 않기 때문에 둥글게 만들 수 없습니다.",
                "connected_to_hidden": "숨겨진 지물에 연결되어 있기 때문에 둥글게 만들 수 없습니다.",
                "not_downloaded": "일부분이 다운로드되지 않았기 때문에 둥글게 만들 수 없습니다."
            },
            "orthogonalize": {
                "title": "각지게 하기",
                "key": "Q"
            },
            "straighten": {
                "title": "곧게 하기",
                "description": {
                    "points": "여러 점을 일직선 상에 위치시킵니다.",
                    "line": "이 선을 곧게 합니다."
                },
                "key": "S",
                "annotation": {
                    "points": "여러 점을 곧게 했습니다.",
                    "line": "선을 곧게 했습니다."
                },
                "too_bendy": "많이 구부러져 있기 때문에 곧게 할 수 없습니다.",
                "connected_to_hidden": "이것은 숨겨진 지물에 연결되어 있기 때문에 곧게 할 수 없습니다.",
                "not_downloaded": "일부분이 다운로드되지 않았기 때문에 곧게 할 수 없습니다."
            },
            "delete": {
                "title": "삭제",
                "description": {
                    "single": "이 지물을 영구적으로 삭제합니다.",
                    "multiple": "이 지물들을 영구적으로 삭제합니다"
                },
                "annotation": {
                    "point": "점을 삭제했습니다.",
                    "vertex": "길에서 점을 삭제했습니다.",
                    "line": "선을 삭제했습니다.",
                    "area": "공간을 삭제했습니다.",
                    "relation": "관계를 삭제했습니다.",
                    "multiple": "{n}개의 지물들을 삭제했습니다"
                },
                "too_large": {
                    "single": "이 지물은 현재 충분히 보이지 않기 때문에 삭제할 수 없습니다.",
                    "multiple": "지물들이 현재 충분히 보이지 않기 때문에 삭제 할 수 없습니다."
                },
                "incomplete_relation": {
                    "single": "이 지물은 완전히 다운로드되어 있지 않기 때문에 삭제할 수 없습니다.",
                    "multiple": "이 지물들은 완전히 다운로드되어 있지 않기 때문에 삭제할 수 없습니다."
                },
                "part_of_relation": {
                    "single": "이 지물은 보다 큰 관계의 부분이기 때문에 삭제할 수 없습니다. 먼저 관계에서 지물을 제거해야 합니다.",
                    "multiple": "이 지물들은 보다 큰 관계의 부분이기 때문에 삭제할 수 없습니다. 먼저 관계에서 지물들을 제거해야 합니다."
                },
                "connected_to_hidden": {
                    "single": "이 지물은 숨겨진 지물에 연결되어 있기 때문에 삭제할 수 없습니다.",
                    "multiple": "이 지물들 중 일부가 숨겨진 지물에 연결되어 있기 때문에 삭제할 수 없습니다."
                },
                "not_downloaded": {
                    "single": "이 지물은 일부분이 다운로드되지 않았기 때문에 삭제할 수 없습니다.",
                    "multiple": "이 지물들 중 일부분이 다운로드되지 않았기 때문에 삭제할 수 없습니다."
                },
                "has_wikidata_tag": {
                    "single": "이 지물은 Wikidata 태그와 연결되어 있어 삭제할 수 없습니다.",
                    "multiple": "이 지물들 중 일부가 Wikidata 태그와 연결되어 있어 삭제할 수 없습니다."
                }
            },
            "downgrade": {
                "title": "다운그레이드",
                "description": {
                    "building_address": "모든 비주소 및 비건물 태그를 제거합니다.",
                    "building": "모든 비건물 태그를 제거합니다.",
                    "address": "모든 비주소 태그를 제거합니다."
                },
                "annotation": {
                    "building": {
                        "single": "이 지물을 기본 건물로 다운그레이드했습니다.",
                        "multiple": "{n}개의 지물들을 기본 건물로 다운그레이드했습니다."
                    },
                    "address": {
                        "single": "이 지물을 주소 정보로 다운그레이드했습니다.",
                        "multiple": "{n}개의 지물들을 주소 정보로 다운그레이드했습니다."
                    },
                    "multiple": "{n}개의 지물들을 다운그레이드했습니다."
                },
                "has_wikidata_tag": {
                    "single": "이 지물은 Wikidata 태그와 연결되어 있어 다운그레이드할 수 없습니다.",
                    "multiple": "이 지물들 중 일부가 Wikidata 태그와 연결되어 있어 다운그레이드할 수 없습니다."
                }
            },
            "add_member": {
                "annotation": "관계에 구성원을 추가했습니다."
            },
            "delete_member": {
                "annotation": "관계에서 구성원을 제거했습니다."
            },
            "connect": {
                "annotation": {
                    "from_vertex": {
                        "to_point": "점에 길을 연결했습니다.",
                        "to_vertex": "다른 곳에 길을 연결했습니다.",
                        "to_line": "선에 길을 연결했습니다.",
                        "to_area": "지역에 길을 연결했습니다.",
                        "to_adjacent_vertex": "길의 인접한 점을 병합했습니다.",
                        "to_sibling_vertex": "길을 자기 자신에게 연결했습니다."
                    },
                    "from_point": {
                        "to_point": "다른 곳으로부터 점을 병합했습니다.",
                        "to_line": "선으로부터 점을 이동했습니다."
                    }
                },
                "relation": "이 지물은 일부 역할 관계의 값이 상반되어 연결할 수 없습니다.",
                "restriction": "이 지물은 \"{relation}\"관계가 손상될 수 있어 연결할 수 없습니다."
            },
            "disconnect": {
                "title": "연결 해제",
                "description": "이 선/공간을 서로 연결 해제합니다.",
                "line": {
                    "description": "다른 지물로부터 이 선을 연결 해제합니다."
                },
                "area": {
                    "description": "다른 지물로부터 이 공간을 연결 해제합니다."
                },
                "key": "D",
                "annotation": "선/공간을 연결 해제했습니다.",
                "too_large": {
                    "single": "지역이 현재 충분히 보이지 않기 때문에 연결을 해제할 수 없습니다."
                },
                "not_connected": "여기에 연결 해제할 충분한 선/공간이 없습니다.",
                "not_downloaded": "일부분이 다운로드되지 않았기 때문에 연결을 해제할 수 없습니다.",
                "connected_to_hidden": "숨겨진 지물에 연결되어 있기 때문에 연결을 해제할 수 없습니다.",
                "relation": "관계의 구성원들과 연결하고 있기 때문에 연결을 해제할 수 없습니다."
            },
            "merge": {
                "title": "병합",
                "description": "이 지물들을 병합합니다.",
                "key": "C",
                "annotation": "지물 {n}개를 병합했습니다.",
                "not_eligible": "이 지물은 병합할 수 없습니다.",
                "not_adjacent": "이 지물은 끝선이 연결되어 있지 않기 때문에 병합할 수 없습니다.",
                "restriction": "이 지물은 \"{relation}\"관계가 손상될 수 있어 병합할 수 없습니다.",
                "relation": "이 지물은 일부 역할 관계의 값이 상반되어 병합할 수 없습니다.",
                "incomplete_relation": "이 지물은 완전히 다운로드되어 있지 않기 때문에 병합할 수 없습니다.",
                "conflicting_tags": "이 지물은 일부 태그의 값이 상반되어 병합할 수 없습니다."
            },
            "move": {
                "title": "이동",
                "description": {
                    "single": "이 지물을 다른 위치로 이동합니다.",
                    "multiple": "이 지물들을 다른 위치로 이동합니다."
                },
                "key": "M",
                "annotation": {
                    "point": "점을 이동했습니다.",
                    "vertex": "길에서 점을 이동했습니다.",
                    "line": "선을 이동했습니다.",
                    "area": "공간을 이동했습니다.",
                    "multiple": "다중 지물을 이동했습니다."
                },
                "incomplete_relation": {
                    "single": "이 지물은 완전히 다운로드되어 있지 않기 때문에 이동할 수 없습니다.",
                    "multiple": "이 지물들은 완전히 다운로드되어 있지 않기 때문에 이동할 수 없습니다."
                },
                "too_large": {
                    "single": "이 지물은 현재 충분히 보이지 않기 때문에 이동할 수 없습니다.",
                    "multiple": "지물들이 현재 충분히 보이지 않기 때문에 이동할 수 없습니다."
                },
                "connected_to_hidden": {
                    "single": "이 지물은 숨겨진 지물에 연결되어 있기 때문에 이동할 수 없습니다.",
                    "multiple": "일부 지물이 숨겨진 지물에 연결되어 있기 때문에 이동할 수 없습니다."
                },
                "not_downloaded": {
                    "single": "이 지물은 일부분이 다운로드되지 않았기 때문에 이동할 수 없습니다.",
                    "multiple": "이 지물들 중 일부분이 다운로드되지 않았기 때문에 이동할 수 없습니다."
                }
            },
            "reflect": {
                "title": {
                    "long": "길게 비추기",
                    "short": "짧게 비추기"
                },
                "description": {
                    "long": {
                        "single": "이 지물을 긴 축으로 회전합니다.",
                        "multiple": "이 지물들을 긴 축으로 회전합니다."
                    },
                    "short": {
                        "single": "이 지물을 짧은 축으로 회전합니다.",
                        "multiple": "이 지물들을 짧은 축으로 회전합니다."
                    }
                },
                "key": {
                    "long": "T",
                    "short": "Y"
                },
                "annotation": {
                    "long": {
                        "single": "긴 축으로 회전합니다.",
                        "multiple": "이들을 긴 축으로 회전합니다."
                    },
                    "short": {
                        "single": "짧은 축으로 회전합니다.",
                        "multiple": "이들을 짧은 축으로 회전합니다."
                    }
                },
                "incomplete_relation": {
                    "single": "이 지물은 완전히 다운로드되어 있지 않기 때문에 뒤집을 수 없습니다.",
                    "multiple": "이 지물들은 완전히 다운로드되어 있지 않기 때문에 뒤집을 수 없습니다."
                },
                "too_large": {
                    "single": "이 지물은 현재 충분히 보이지 않기 때문에 뒤집을 수 없습니다.",
                    "multiple": "지물들이 현재 충분히 보이지 않기 때문에 뒤집을 수 없습니다."
                },
                "connected_to_hidden": {
                    "single": "이 지물은 숨겨진 지물에 연결되어 있기 때문에 뒤집을 수 없습니다.",
                    "multiple": "일부 지물이 숨겨진 지물에 연결되어 있기 때문에 뒤집을 수 없습니다."
                },
                "not_downloaded": {
                    "single": "이 지물은 일부분이 다운로드되지 않았기 때문에 뒤집을 수 없습니다.",
                    "multiple": "지물들 중 일부분이 다운로드되지 않았기 때문에 뒤집을 수 없습니다."
                }
            },
            "rotate": {
                "title": "회전",
                "description": {
                    "single": "중심점을 기준으로 이 지물을 회전합니다.",
                    "multiple": "중심점을 기준으로 이 지물들을 회전합니다."
                },
                "key": "R",
                "annotation": {
                    "line": "선을 회전했습니다.",
                    "area": "공간을 회전했습니다.",
                    "multiple": "여러 지형들을 회전합니다."
                },
                "incomplete_relation": {
                    "single": "이 지물은 완전히 다운로드되어 있지 않기 때문에 회전할 수 없습니다.",
                    "multiple": "이 지물들은 완전히 다운로드되어 있지 않기 때문에 회전할 수 없습니다."
                },
                "too_large": {
                    "single": "이 지물은 현재 충분히 보이지 않기 때문에 회전할 수 없습니다.",
                    "multiple": "지물들이 현재 충분히 보이지 않기 때문에 회전할 수 없습니다."
                },
                "connected_to_hidden": {
                    "single": "이 지물은 숨겨진 지물에 연결되어 있기 때문에 회전할 수 없습니다.",
                    "multiple": "일부 지물이 숨겨진 지물에 연결되어 있기 때문에 회전할 수 없습니다."
                },
                "not_downloaded": {
                    "single": "이 지물은 일부분이 다운로드되지 않았기 때문에 회전할 수 없습니다.",
                    "multiple": "지물들 중 일부분이 다운로드되지 않았기 때문에 회전할 수 없습니다."
                }
            },
            "reverse": {
                "title": "뒤집기",
                "key": "V"
            },
            "split": {
                "title": "분할",
                "description": {
                    "line": "이 노드에서 이 선을 둘로 분할합니다.",
                    "area": "이 공간의 경계를 둘로 분할합니다.",
                    "multiple": "선/공간 경계를 이 노드에서 둘로 분할합니다."
                },
                "key": "X",
                "annotation": {
                    "line": "선을 분할합니다.",
                    "area": "공간 경계를 분할합니다.",
                    "multiple": "선/지역 경계를 {n}개로 분할합니다."
                },
                "not_eligible": "선은 시작이나 끝에서 분할할 수 없습니다.",
                "multiple_ways": "분할하는 데 너무 많은 선이 있습니다.",
                "connected_to_hidden": "이것은 숨겨진 지물에 연결되어 있기 때문에 분할할 수 없습니다."
            },
            "restriction": {
                "annotation": {
                    "create": "회전 제한을 추가했습니다",
                    "delete": "회전 제한을 삭제했습니다"
                }
            },
            "extract": {
                "title": "추출",
                "key": "E",
                "description": {
                    "vertex": {
                        "single": "선/공간에서 점을 추출합니다."
                    },
                    "area": {
                        "single": "공간에서 점을 추출했습니다."
                    }
                },
                "annotation": {
                    "single": "점을 추출했습니다."
                },
                "too_large": {
                    "area": {
                        "single": "공간이 현재 충분히 보이지 않기 때문에 점을 추출할 수 없습니다."
                    }
                },
                "connected_to_hidden": {
                    "vertex": {
                        "single": "이 점은 숨겨진 지물에 연결되어 있기 때문에 추출할 수 없습니다."
                    }
                }
            }
        },
        "restriction": {
            "controls": {
                "distance": "거리",
                "distance_up_to": "최대 {distance}",
                "via": "경유",
                "via_node_only": "노드 전용",
                "via_up_to_one": "최대 1개",
                "via_up_to_two": "최대 2개"
            },
            "help": {
                "turn": {
                    "no_left_turn": "좌회전 금지 {indirect}",
                    "no_right_turn": "우회전 금지 {indirect}",
                    "no_u_turn": "U턴 금지 {indirect}",
                    "no_straight_on": "직진 금지 {indirect}",
                    "only_left_turn": "좌회전만 허용 {indirect}",
                    "only_right_turn": "우회전만 허용 {indirect}",
                    "only_u_turn": "U턴만 허용 {indirect}",
                    "only_straight_on": "직진만 허용 {indirect}",
                    "allowed_left_turn": "좌회전 허용 {indirect}",
                    "allowed_right_turn": "우회전 허용 {indirect}",
                    "allowed_u_turn": "U턴 허용 {indirect}",
                    "allowed_straight_on": "직진 허용 {indirect}"
                },
                "from": "에서",
                "via": "경유",
                "to": "방면",
                "from_name": "{fromName}{from}",
                "from_name_to_name": "{fromName}{from} {toName}{to}",
                "via_names": "{viaNames}{via}",
                "select_from": "시작 분절을 선택하려면 클릭하세요",
                "select_from_name": "{fromName}에서 시작하려면 클릭하세요",
                "toggle": "클릭해서 {turn} 설정"
            }
        },
        "undo": {
            "tooltip": "실행 취소: {action}",
            "nothing": "실행 취소할 것이 없습니다."
        },
        "redo": {
            "tooltip": "다시 실행: {action}",
            "nothing": "다시 실행할 것이 없습니다."
        },
        "tooltip_keyhint": "단축키:",
        "browser_notice": "이 편집기는 파이어폭스, 크롬, 사파리, 오페라와 인터넷 익스플로러 11을 지원합니다. 지도를 편집하려면 사용하고 있는 브라우저를 업그레이드하거나 Potlatch 2를 사용하세요.",
        "translate": {
            "translate": "번역",
            "localized_translation_label": "다국어 이름",
            "localized_translation_language": "언어 선택",
            "localized_translation_name": "이름"
        },
        "zoom_in_edit": "편집하려면 확대하세요",
        "login": "로그인",
        "logout": "로그아웃",
        "loading_auth": "오픈스트리트맵에 연결 중...",
        "report_a_bug": "버그 제보하기",
        "help_translate": "번역 돕기",
        "sidebar": {
            "key": "`",
            "tooltip": "사이드바 토글하기"
        },
        "feature_info": {
            "hidden_warning": "숨겨진 지물 {count}개",
            "hidden_details": "이 지물은 현재 숨겨져 있습니다: {details}"
        },
        "commit": {
            "title": "오픈스트리트맵에 올리기",
            "upload_explanation": "올린 변경사항은 오픈스트리트맵 자료를 사용하는 모든 지도에 보여집니다.",
            "upload_explanation_with_user": "{user} 사용자로 올린 변경사항은 오픈스트리트맵 자료를 사용하는 모든 지도에 보여집니다.",
            "request_review": "누군가가 제 수정을 리뷰하길 원합니다.",
            "save": "올리기",
            "cancel": "취소",
            "changes": "{count}번 바뀜",
            "download_changes": "osmChange 파일 다운로드",
            "errors": "오류",
            "warnings": "경고",
            "modified": "수정됨",
            "deleted": "삭제됨",
            "created": "만듦",
            "outstanding_errors_message": "먼저 모든 오류를 해결하세요. {count}개 남았습니다.",
            "comment_needed_message": "먼저 바뀜집합 댓글을 추가하세요.",
            "about_changeset_comments": "바뀜집합 덧글에 대해",
            "about_changeset_comments_link": "//wiki.openstreetmap.org/wiki/Good_changeset_comments",
            "google_warning": "덧글에서 구글을 언급했습니다: 구글 지도로부터 복사하는 것은 엄격히 금지됨을 유의하세요.",
            "google_warning_link": "https://www.openstreetmap.org/copyright"
        },
        "contributors": {
            "list": "{users} 사용자의 편집",
            "truncated_list": "{users} 사용자와 다른 {count}명의 편집"
        },
        "info_panels": {
            "key": "I",
            "background": {
                "key": "B",
                "title": "배경",
                "zoom": "확대",
                "vintage": "시점",
                "source": "출처",
                "description": "설명",
                "resolution": "해상도",
                "accuracy": "정확도",
                "unknown": "알 수 없음",
                "show_tiles": "타일 보이기",
                "hide_tiles": "타일 숨기기",
                "show_vintage": "시점 보이기",
                "hide_vintage": "시점 숨기기"
            },
            "history": {
                "key": "H",
                "title": "역사",
                "selected": "{n}개 선택함",
                "no_history": "역사 없음 (새 지물)",
                "version": "버전",
                "last_edit": "최근 편집",
                "edited_by": "편집자",
                "changeset": "바뀜집합",
                "unknown": "알 수 없음",
                "link_text": "openstreetmap.org에서의 기록",
                "note_no_history": "역사 없음 (새 참고)",
                "note_comments": "댓글",
                "note_created_date": "만든일자:",
                "note_created_user": "만든사람: ",
                "note_link_text": "openstreetmap.org에서의 참고"
            },
            "location": {
                "key": "L",
                "title": "위치",
                "unknown_location": "알 수 없는 위치"
            },
            "measurement": {
                "key": "M",
                "title": "측정",
                "selected": "{n}개 선택함",
                "geometry": "기하",
                "closed_line": "닫힌 선",
                "closed_area": "닫힌 공간",
                "center": "가운데",
                "perimeter": "둘레",
                "length": "길이",
                "area": "넓이",
                "centroid": "중심",
                "location": "위치",
                "metric": "미터법",
                "imperial": "야드파운드법",
                "node_count": "노드 수"
            }
        },
        "geometry": {
            "point": "점",
            "vertex": "꼭짓점",
            "line": "선",
            "area": "공간",
            "relation": "관계",
            "note": "참고"
        },
        "geocoder": {
            "search": "전 세계 검색...",
            "no_results_worldwide": "결과가 없습니다"
        },
        "geolocate": {
            "title": "내 위치 보기",
            "locating": "위치 확인 중, 기다려주세요..."
        },
        "inspector": {
            "zoom_to": {
                "key": "Z",
                "title": "확대해서 보기"
            },
            "show_more": "더 보기",
            "view_on_osm": "openstreetmap.org에서 보기",
            "view_on_keepRight": "keepright.at에서 보기",
            "all_fields": "모든 필드",
            "all_tags": "모든 태그",
            "all_members": "모든 구성원",
            "all_relations": "모든 관계",
            "add_to_relation": "관계에 추가",
            "new_relation": "새로운 관계...",
            "role": "역할",
            "choose": "지물 유형 선택",
            "results": "{search}에 대한 결과 {n}개",
            "wiki_reference": "문서 보기",
            "wiki_en_reference": "영어 문서 보기",
            "back_tooltip": "지물 바꾸기",
            "remove": "제거",
            "search": "검색",
            "multiselect": "선택된 지물",
            "unknown": "알 수 없음",
            "incomplete": "<다운로드되지 않음>",
            "feature_list": "지물 검색",
            "edit": "지물 편집",
            "check": {
                "yes": "예",
                "no": "아니오",
                "reverser": "방향 변경"
            },
            "radio": {
                "structure": {
                    "type": "유형",
                    "default": "기본값",
                    "layer": "레이어"
                }
            },
            "add": "추가",
            "none": "없음",
            "node": "노드",
            "way": "길",
            "relation": "관계",
            "location": "위치",
            "add_fields": "필드 추가:",
            "lock": {
                "suggestion": "Wikidata 태그가 있기 때문에 \"{label}\" 필드가 잠겼습니다. \"모든 태그\" 섹션에서 태그를 삭제하거나 편집할 수 있습니다."
            }
        },
        "background": {
            "title": "배경",
            "description": "배경 설정",
            "key": "B",
            "backgrounds": "배경",
            "none": "없음",
            "best_imagery": "이 위치의 가장 잘 알려진 사진 자료",
            "switch": "이 배경으로 복귀합니다",
            "custom": "사용자 지정",
            "overlays": "오버레이",
            "reset": "재설정",
            "reset_all": "모두 초기화",
            "display_options": "디스플레이 옵션",
            "brightness": "명도",
            "contrast": "대비",
            "saturation": "채도",
            "sharpness": "선명도",
            "minimap": {
                "description": "미니맵 보이기",
                "tooltip": "현재 보여지는 지역을 찾을 수 있도록 지도를 축소하여 보여줍니다.",
                "key": "/"
            },
            "fix_misalignment": "사진 오프셋 조절",
            "offset": "아래의 회색 영역을 드래그하여 사진 오프셋을 조절하거나, 오프셋 값을 미터 단위로 입력하세요."
        },
        "map_data": {
            "title": "지도 자료",
            "description": "지도 자료",
            "key": "F",
            "data_layers": "데이터 레이어",
            "layers": {
                "osm": {
                    "tooltip": "OpenStreetMap의 지도 데이터",
                    "title": "OpenStreetMap 데이터"
                },
                "notes": {
                    "tooltip": "OpenStreetMap의 참고 데이터",
                    "title": "OpenStreetMap 참고"
                },
                "keepRight": {
                    "tooltip": "keepright.at에서 자동으로 감지한 지도 문제점",
                    "title": "KeepRight 문제점"
                },
                "improveOSM": {
                    "tooltip": "improveosm.org에서 자동으로 감지한 누락된 데이터",
                    "title": "ImproveOSM 문제점"
                },
                "custom": {
                    "tooltip": "페이지에 데이터 파일을 끌어놓거나 버튼을 눌러 시작하세요",
                    "title": "사용자 지정 지도 데이터",
                    "zoom": "확대하여 데이터 보기"
                }
            },
            "map_features": "지도 지물",
            "autohidden": "이 지물은 화면에 너무 많이 보여질 수 있기 때문에 자동으로 숨겨집니다. 편집하려면 확대할 수 있습니다.",
            "osmhidden": "이 기능은 OpenStreetMap 레이어를 숨겨서 자동으로 숨겨졌습니다."
        },
        "photo_overlays": {
            "title": "사진 오버레이",
            "traffic_signs": {
                "title": "교통 표지판"
            },
            "photo_type": {
                "flat": {
                    "title": "평면 사진",
                    "tooltip": "전통적 사진"
                },
                "panoramic": {
                    "title": "파노라마 사진",
                    "tooltip": "360° 사진"
                }
            }
        },
        "feature": {
            "points": {
                "description": "점",
                "tooltip": "관심 있는 점"
            },
            "traffic_roads": {
                "description": "교통도로",
                "tooltip": "고속도로, 거리 등"
            },
            "service_roads": {
                "description": "이면도로",
                "tooltip": "이면도로, 주차장 통로, 경주로 등"
            },
            "paths": {
                "description": "경로",
                "tooltip": "인도, 보도, 자전거로 등"
            },
            "buildings": {
                "description": "건물",
                "tooltip": "건물, 대피소, 차고 등"
            },
            "indoor": {
                "description": "실내 지물",
                "tooltip": "방, 복도, 계단 등"
            },
            "landuse": {
                "description": "토지 이용 지물",
                "tooltip": "숲, 농토, 공원, 주거, 상업 등"
            },
            "boundaries": {
                "description": "경계",
                "tooltip": "행정 경계"
            },
            "water": {
                "description": "물 지물",
                "tooltip": "강, 호수, 연못, 웅덩이 등"
            },
            "rail": {
                "description": "철로 지물",
                "tooltip": "철도"
            },
            "power": {
                "description": "전력 지물",
                "tooltip": "송전선, 발전소, 변전소 등"
            },
            "past_future": {
                "description": "과거/미래 지물",
                "tooltip": "제안, 건설, 버림, 철거 등"
            },
            "others": {
                "description": "기타 지물",
                "tooltip": "그 밖의 모두"
            }
        },
        "area_fill": {
            "wireframe": {
                "description": "채우기 없음 (와이어프레임)",
                "tooltip": "와이어프레임 모드를 활성화하면 쉽게 배경 사진을 볼 수 있도록 합니다.",
                "key": "W"
            },
            "partial": {
                "description": "부분 채우기",
                "tooltip": "공간은 안쪽 가장자리 주변에서만 채워져서 그려집니다. (초보자에게 권장)"
            },
            "full": {
                "description": "전체 채우기",
                "tooltip": "공간이 전체적으로 채워져서 그려집니다."
            }
        },
        "settings": {
            "custom_background": {
                "tooltip": "사용자 지정 배경 편집",
                "header": "사용자 지정 배경 설정",
                "instructions": "타일 URL 템플릿을 입력하세요. 올바른 토큰은 다음과 같습니다:\n Z/X/Y 타일 체계에 대해 {zoom} 또는 {z}, {x}, {y}\n 뒤집힌 TMS 스타일의 Y좌표용으로 {-y} 또는 {ty}\n 쿼드 타일 방식으로 {u}\n 다중 DNS 서버용으로 {switch:a,b,c}\n\n예시는 다음과 같습니다:\n{example}",
                "template": {
                    "placeholder": "타일 URL 템플릿 입력"
                }
            },
            "custom_data": {
                "tooltip": "사용자 지정 데이터 레이어 편집",
                "header": "사용자 지정 지도 데이터 설정",
                "file": {
                    "instructions": "로컬 데이터 파일을 선택하세요. 지원하는 확장자는 다음과 같습니다:\n .gpx, .kml, .geojson, .json",
                    "label": "파일 찾아보기"
                },
                "or": "또는",
                "url": {
                    "instructions": "데이터 파일 URL이나 벡터 타일 URL 템플릿을 입력하세요. 지원하는 토큰은 다음과 같습니다:\n Z/X/Y 타일 체계에 대해 {zoom} 또는 {z}, {x}, {y}",
                    "placeholder": "URL 입력"
                }
            }
        },
        "preferences": {
            "title": "환경 설정",
            "description": "환경 설정",
            "key": "P",
            "privacy": {
                "title": "개인정보",
                "privacy_link": "iD 개인정보처리방침 보기"
            }
        },
        "save": {
            "title": "저장",
            "help": "오픈스트리트맵에 변경사항을 저장하여 다른 사용자에게 보이게 합니다.",
            "no_changes": "저장할 변경사항이 없습니다.",
            "error": "저장을 시도하는 동안 오류가 발생했습니다",
            "status_code": "서버가 상태 코드 {code}을 반환했습니다",
            "unknown_error_details": "인터넷에 연결되어 있는지 확인해주세요.",
            "uploading": "오픈스트리트맵에 변경사항을 올리고 있습니다...",
            "conflict_progress": "데이터 충돌 검사: {total}개 중 {num}",
            "unsaved_changes": "저장하지 않은 변경사항이 있습니다",
            "conflict": {
                "header": "편집 충돌을 해결",
                "count": "{total}개 중 {num}개 충돌",
                "previous": "< 이전",
                "next": "다음 >",
                "keep_local": "내 편집을 유지",
                "keep_remote": "이것들을 사용",
                "restore": "복구",
                "delete": "삭제하도록 두기",
                "download_changes": "또는 osmChange 파일 다운로드하기",
                "done": "모든 충돌이 해결되었습니다!",
                "help": "다른 사용자가 당신이 바꾼 지물의 일부를 바꿨습니다.\n충돌에 대해 자세한 사항은 아래의 각 항목을 클릭하고, 바뀜을 유지하거나\n다른 사용자의 바뀜으로 바꿀 것인지를 선택하세요.\n"
            }
        },
        "merge_remote_changes": {
            "conflict": {
                "deleted": "이 지물은 {user}에 의해 삭제되었습니다.",
                "location": "이 지물은 당신과 {user} 사용자가 옮겼습니다.",
                "nodelist": "노드를 당신과 {user} 사용자가 바꿨습니다.",
                "memberlist": "관계 구성원을 당신과 {user} 사용자가 바꿨습니다.",
                "tags": "당신이 \"{local}\"에  <b>{tag}</b> 태그를 바꾸었고 {user}님이 \"{remote}\"에 그것을 바꾸었습니다."
            }
        },
        "success": {
            "help_link_text": "자세한 정보",
            "help_link_url": "https://wiki.openstreetmap.org/wiki/Ko:FAQ#.EB.82.98.EB.8A.94_.EC.A7.80.EB.8F.84.EC.97.90_.EC.95.BD.EA.B0.84.EC.9D.98_.EB.B3.80.EA.B2.BD.EC.9D.84_.EA.B0.80.ED.96.88.EB.8B.A4._.EB.82.B4.EA.B0.80_.EC.96.B4.EB.96.BB.EA.B2.8C_.EB.82.98.EC.9D.98_.EB.B3.80.EA.B2.BD.EC.82.AC.ED.95.AD.EC.9D.84_.EB.B3.BC_.EC.88.98_.EC.9E.88.EB.82.98.EC.9A.94.3F",
            "view_on_osm": "OSM에서 변경점 보기",
            "changeset_id": "당신의 바뀜집합 번호: {changeset_id}",
            "like_osm": "OpenStreetMap을 좋아하시나요? 다른 사람들과 만나세요:",
            "more": "더 보기",
            "events": "이벤트",
            "languages": "언어: {languages}",
            "missing": "목록에 무언가 빠졌나요?",
            "tell_us": "말해주세요!"
        },
        "confirm": {
            "okay": "확인",
            "cancel": "취소"
        },
        "splash": {
            "privacy_policy": "iD 개인정보처리방침"
        },
        "source_switch": {
            "live": "실시간",
            "lose_changes": "저장되지 않은 편집이 있습니다. 지도 서버를 전환하면 해당 편집이 사라집니다. 서버를 전환하겠습니까?",
            "dev": "개발"
        },
        "version": {
            "whats_new": "iD {version}의 새로운 점"
        },
        "tag_reference": {
            "description": "설명",
            "on_wiki": "wiki.osm.org에 있는 {tag}",
            "used_with": "{type}로 사용됨"
        },
        "zoom": {
            "in": "확대",
            "out": "축소"
        },
        "cannot_zoom": "현재 모드에서 더 축소할 수 없습니다.",
        "full_screen": "전체 화면 전환",
        "QA": {
            "keepRight": {
                "title": "KeepRight 오류",
                "detail_title": "오류",
                "detail_description": "설명",
                "comment": "댓글",
                "close": "닫기(오류 수정됨)",
                "ignore": "무시(오류가 아님)",
                "save_comment": "댓글 저장",
                "close_comment": "닫고 댓글 추가",
                "ignore_comment": "무시하고 댓글 추가",
                "error_parts": {
                    "this_node": "이 노드",
                    "this_way": "이 길",
                    "this_relation": "이 관계",
                    "this_oneway": "이 일방통행로",
                    "this_highway": "이 도로",
                    "this_railway": "이 철도",
                    "this_waterway": "이 수로",
                    "this_cycleway": "이 자전거 도로",
                    "this_cycleway_footpath": "이 자전거 도로/보도",
                    "this_riverbank": "이 강둑",
                    "this_crossing": "이 건널목",
                    "this_railway_crossing": "이 철도 건널목",
                    "this_bridge": "이 다리",
                    "this_tunnel": "이 터널",
                    "this_boundary": "이 경계",
                    "this_turn_restriction": "이 회전 제한",
                    "this_roundabout": "이 회전 교차로",
                    "this_mini_roundabout": "이 소형 회전 교차로",
                    "this_feature": "이 지물",
                    "highway": "도로",
                    "railway": "철도",
                    "waterway": "수로",
                    "cycleway": "자전거 도로",
                    "cycleway_footpath": "자전거 도로/보도",
                    "riverbank": "강둑",
                    "place_of_worship": "종교 시설",
                    "pub": "주점",
                    "restaurant": "음식점",
                    "school": "학교",
                    "university": "대학",
                    "hospital": "병원",
                    "library": "도서관",
                    "theatre": "극장",
                    "courthouse": "법원",
                    "bank": "은행",
                    "cinema": "영화관",
                    "pharmacy": "약국",
                    "cafe": "카페",
                    "fast_food": "패스트푸드"
                },
                "errorTypes": {
                    "20": {
                        "title": "동일한 위치의 복수 노드",
                        "description": "이 위치에 한 개보다 많은 노드가 있습니다. 노드 ID: {var1}."
                    },
                    "30": {
                        "title": "열린 공간",
                        "description": "{var1}은(는) \"{var2}\"(으)로 태그되어 있으며 닫힌 공간이어야 합니다."
                    },
                    "40": {
                        "title": "불가능한 일방통행",
                        "description": "{var2}의 첫 번째 노드 {var1}이(가) 다른 길과 연결되어 있지 않습니다."
                    },
                    "41": {
                        "description": "{var2}의 마지막 노드 {var1}이(가) 다른 길과 연결되어 있지 않습니다."
                    },
                    "42": {
                        "description": "{var1}(으)로부터 나오는 모든 길이 일방통행이기 때문에 {var1}에 도달할 수 없습니다."
                    },
                    "43": {
                        "description": "{var1}(으)로 향하는 모든 길이 일방통행이기 때문에 {var1}에서 나올 수 없습니다."
                    },
                    "50": {
                        "title": "거의 교차하는 길",
                        "description": "{var1}은(는) 길 {var2}과(와) 매우 가깝지만 연결되어 있지 않습니다."
                    },
                    "60": {
                        "title": "사용하지 않는 태그",
                        "description": "{var1}은(는) 사용하지 않는 태그 \"{var2}\"을(를) 사용하고 있습니다. \"{var3}\"을(를) 대신 사용하세요."
                    },
                    "70": {
                        "title": "태그 없음",
                        "description": "{var1}은(는) 빈 태그가 있습니다: \"{var2}\"."
                    },
                    "71": {
                        "description": "{var1}은(는) 태그가 없습니다."
                    },
                    "72": {
                        "description": "{var1}은(는) 어떤 길에도 포함되지 않으며 태그가 없습니다."
                    },
                    "73": {
                        "description": "{var1}은(는) \"{var2}\" 태그가 있지만 \"highway\" 태그가 없습니다."
                    },
                    "74": {
                        "description": "{var1}은(는) 빈 태그가 있습니다: \"{var2}\"."
                    },
                    "75": {
                        "description": "{var1}은(는) 이름 \"{var2}\"이(가) 있지만 다른 태그가 없습니다."
                    },
                    "90": {
                        "title": "ref 태그 없는 고속 도로",
                        "description": "{var1}은(는) 고속 도로로 태그되어 있기 때문에 \"ref\", \"nat_ref\" 또는 \"int_ref\" 태그가 필요합니다."
                    },
                    "100": {
                        "title": "종교 없는 종교 시설",
                        "description": "{var1}은(는) 종교 시설로 태그되어 있기 때문에 종교 태그가 필요합니다."
                    },
                    "110": {
                        "title": "이름 없는 관심 지점",
                        "description": "{var1}은(는) \"{var2}\"(으)로 태그되어 있기 때문에 이름 태그가 필요합니다."
                    },
                    "120": {
                        "title": "노드 없는 길",
                        "description": "{var1}은(는) 하나의 노드만을 가집니다."
                    },
                    "130": {
                        "title": "단절된 길",
                        "description": "{var1}은(는) 나머지 지도와 연결되어 있지 않습니다."
                    },
                    "150": {
                        "title": "태그 없는 철도 건널목",
                        "description": "도로와 철도의 {var1}은(는) \"railway=crossing\" 또는 \"railway=level_crossing\"으로 태그되어야 합니다."
                    },
                    "160": {
                        "title": "철도 레이어 충돌",
                        "description": "{var1}에서 서로 다른 레이어(터널 또는 다리 등)의 길이 만납니다."
                    },
                    "170": {
                        "title": "FIXME 태그된 항목",
                        "description": "{var1}에 FIXME 태그가 있습니다: {var2}"
                    },
                    "180": {
                        "title": "유형 없는 관계",
                        "description": "{var1}은(는) \"type\" 태그가 없습니다."
                    },
                    "190": {
                        "title": "교차점 없는 교차",
                        "description": "{var1}은(는) {var2} {var3}과(와) 교차하지만 교차점, 다리 또는 터널이 없습니다."
                    },
                    "200": {
                        "title": "겹친 길",
                        "description": "{var1}은(는) {var2} {var3}과(와) 겹칩니다."
                    },
                    "210": {
                        "title": "스스로 교차하는 길"
                    },
                    "211": {
                        "description": "{var1}은(는) 하나의 노드를 여러 번 포함합니다. 해당하는 노드는 {var2}입니다. 이는 오류일 수도 아닐 수도 있습니다."
                    },
                    "212": {
                        "description": "{var1}은(는) 두 개의 노드만을 가지며 그 중 하나를 여러 번 포함합니다."
                    },
                    "220": {
                        "title": "철자 틀린 태그"
                    },
                    "221": {
                        "description": "{var1}은(는) 의심스러운 태그 \"{var2}\"을(를) 가집니다."
                    },
                    "230": {
                        "title": "레이어 충돌",
                        "description": "{var1}은(는) 서로 다른 레이어의 길들의 교차점입니다."
                    },
                    "231": {
                        "description": "{var1}은(는) 서로 다른 레이어의 길들의 교차점입니다: {var2}.",
                        "layer": "(레이어: {layer})"
                    },
                    "232": {
                        "description": "{var1}은(는) \"layer={var2}\"(으)로 태그되어 있습니다. 이는 반드시 오류는 아니지만 이상해 보입니다."
                    },
                    "270": {
                        "title": "드문 고속 도로 연결"
                    },
                    "280": {
                        "title": "경계 문제점",
                        "description": "이 경계에 명시되지 않은 문제점이 있습니다."
                    },
                    "281": {
                        "title": "이름 없는 경계",
                        "description": "{var1}은(는) 이름이 없습니다."
                    },
                    "283": {
                        "title": "열린 경계",
                        "description": "{var1}의 경계는 닫힌 고리가 아닙니다."
                    },
                    "284": {
                        "title": "찢어진 경계",
                        "description": "{var1}의 경계가 여기서 찢어집니다."
                    },
                    "290": {
                        "title": "제한 문제점",
                        "description": "이 제한에 명시되지 않은 문제점이 있습니다."
                    },
                    "291": {
                        "title": "유형 없는 제한",
                        "description": "{var1}은(는) 인식할 수 없는 제한 유형을 가집니다."
                    },
                    "296": {
                        "title": "드문 제한 각도",
                        "description": "{var1}은(는) 제한 유형 \"{var2}\"을(를) 갖지만 각도가 {var3}도 입니다. 제한 유형이 부적절한 것은 아닐까요?"
                    },
                    "298": {
                        "title": "불필요한 제한 ― 일방통행",
                        "description": "{var1}은(는) 불필요할 수 있습니다. {var2}의 \"oneway\" 태그에 의해 이미 진입이 금지되어 있습니다."
                    },
                    "300": {
                        "title": "제한 속도 없음",
                        "description": "{var1}은(는) \"maxspeed\" 태그가 없으며 고속 도로, 고속화 도로, 1차 도로 또는 2차 도로로 태그되어 있습니다."
                    },
                    "310": {
                        "title": "회전 교차로 문제점",
                        "description": "이 회전 교차로에 명시되지 않은 문제점이 있습니다."
                    },
                    "350": {
                        "title": "부적절한 다리 태그"
                    },
                    "360": {
                        "title": "현지 이름 태그 없음",
                        "description": "만약 {var1}에 현지 이름 태그 \"name:XX={var2}\"이(가) 있어서 XX가 일반적 이름 \"{var2}\"의 언어를 나타낸다면 좋을 것 같습니다."
                    },
                    "370": {
                        "title": "중복된 장소",
                        "description": "{var1}은(는) 주위의 길 {var2} {var3}과(와) 공통된 태그를 가지며 불필요해 보입니다.",
                        "including_the_name": "(이름 {name} 포함)"
                    },
                    "390": {
                        "description": "{var1}은(는) \"tracktype\" 태그가 없습니다."
                    },
                    "400": {
                        "title": "기하 문제점",
                        "description": "여기 기하에 명시되지 않은 문제점이 있습니다."
                    },
                    "401": {
                        "title": "회전 제한 없음",
                        "description": "길 {var1}과(와) {var2}은(는) 여기서 매우 큰 각도로 만나며 회전을 막는 일방통행 태그 또는 회전 제한이 없습니다."
                    },
                    "402": {
                        "title": "불가능한 각도",
                        "description": "{var1}은(는) 여기서 매우 큰 각도로 휘어집니다."
                    },
                    "410": {
                        "title": "웹사이트 문제점",
                        "description": "웹사이트 또는 URL에 명시되지 않은 문제점이 있습니다."
                    },
                    "411": {
                        "description": "{var1}은(는) 잘못된 URL을 가지고 있을 수 있습니다: {var2}이(가) HTTP 상태 코드 {var3}을(를) 반환했습니다."
                    },
                    "412": {
                        "description": "{var1}은(는) 잘못된 URL을 가지고 있을 수 있습니다: {var2}이(가) 의심스러운 텍스트 {var3}을(를) 포함하고 있습니다."
                    },
                    "413": {
                        "description": "{var1}은(는) 잘못된 URL을 가지고 있을 수 있습니다: {var2}이(가) 키워드 {var3}을(를) 포함하고 있지 않습니다."
                    }
                }
            }
        },
        "streetside": {
            "view_on_bing": "Bing 지도에서 보기",
            "hires": "고해상도"
        },
        "mapillary_images": {
            "tooltip": "Mapillary의 거리 수준 사진"
        },
        "mapillary": {
            "view_on_mapillary": "Mapillary에서 이 그림 보기"
        },
        "openstreetcam_images": {
            "tooltip": "OpenStreetCam의 거리수준 사진"
        },
        "openstreetcam": {
            "view_on_openstreetcam": "OpenStreetCam에서 이 사진 보기"
        },
        "note": {
            "note": "참고",
            "title": "참고 편집",
            "anonymous": "익명",
            "closed": "(닫힘)",
            "commentTitle": "댓글",
            "status": {
                "opened": "{when} 활성화",
                "reopened": "{when} 재활성화",
                "commented": "{when} 댓글 남김",
                "closed": "{when} 비활성화"
            },
            "newComment": "새 댓글",
            "inputPlaceholder": "다른 사람들과 공유하기 위한 댓글을 입력하세요",
            "close": "참고 비활성화",
            "open": "참고 재활성화",
            "comment": "댓글",
            "close_comment": "비활성화 및 댓글 남기기",
            "open_comment": "재활성화 및 댓글 남기기",
            "report": "신고",
            "new": "새 참고",
            "save": "참고 저장",
            "login": "이 참고를 수정하거나 참고에 댓글을 남기려면 로그인해야 합니다."
        },
        "help": {
            "title": "도움말",
            "key": "H",
            "help": {
                "title": "도움말",
                "welcome": "[OpenStreetMap](https://www.openstreetmap.org/)의 iD 편집기에 오신 것을 환영합니다. 이 편집기를 사용하면 웹 브라우저에서 바로 OpenStreetMap을 업데이트 할 수 있습니다.",
                "open_data_h": "데이터 개방",
                "open_data": "이 맵에서 편집 한 내용은 OpenStreetMap을 사용하는 모든 사용자가 볼 수 있습니다. 귀하의 편집 내용은 개인 지식, 지상 설문 조사나 공중 또는 거리 사진에서 수집한 이미지를 기반으로 할 수 있습니다. Google 지도와 같은 상업적인 출처에서 복사하는 행위는 [엄격히 금지되어 있습니다](https://www.openstreetmap.org/copyright).",
                "before_start_h": "시작하기 전에",
                "before_start": "편집을 시작하기 전에 OpenStreetMap과 이 편집기에 익숙해야 합니다. iD에는 OpenStreetMap 편집의 기본 사항을 알려주는 연습이 있습니다. 튜토리얼을 보려면 이 화면에서 \"연습 시작하기\"를 클릭하세요 - 약 15 분이 소요됩니다.",
                "open_source_h": "오픈소스",
                "open_source": "iD 편집기는 공동 작업 방식의 오픈 소스 프로젝트이며, 버전 {version}을 사용 중입니다. 소스 코드는 [GitHub에서](https://github.com/openstreetmap/iD) 이용할 수 있습니다.",
                "open_source_help": "iD에 [번역](https://github.com/openstreetmap/iD/blob/master/CONTRIBUTING.md#translating) 또는 [버그 신고](https://github.com/openstreetmap/iD/issues)를 통해 도움을 줄 수 있습니다."
            },
            "overview": {
                "title": "개요",
                "navigation_h": "둘러보기",
                "navigation_drag": "마우스 왼쪽 버튼 {leftclick}을 누른 상태에서 마우스를 움직여 지도를 드래그 할 수 있습니다. 키보드의 `↓`, `↑`, `←`, `→` 화살표 키를 사용할 수도 있습니다.",
                "navigation_zoom": "마우스 휠이나 트랙 패드로 스크롤하거나 지도 측면의 {plus} / {minus} 버튼을 클릭하여 확대하거나 축소할 수 있습니다. 키보드의 `+`, `-` 키를 사용할 수도 있습니다.",
                "features_h": "지도 지물",
                "features": "우리는 *지물*이라는 단어를 사용하여 도로, 건물, 또는 지도에 나타나는 것을 설명합니다. 현실 세계의 모든 것을 OpenStreetMap을 이용하여 매핑할 수 있습니다. 지도 기능은 *점*, *선*, 또는 *공간*을 사용하여 지도에 표기합니다."
            },
            "editing": {
                "title": "편집 & 저장하기",
                "select_h": "선택",
                "select_left_click": "{leftclick}마우스 왼쪽키는 지물을 선택할 때 사용합니다. 선택됬을경우, 지물이 강조처리되고, 이름이나 주소와 같은 지물에 대한 정보가 사이드바에 표시됩니다. ",
                "select_right_click": "{rightclick} 마우스 오른쪽 키는 회전, 이동, 삭제와 같은 지물에 대한 편집 메뉴를 표시합니다. ",
                "multiselect_h": "다중 선택하기",
                "multiselect_shift_click": "`{shift}`+{leftclick} 여러 지물들을 같이 선택합니다. 여러 물체들을 쉽게 삭제하거나 옮길 수 있습니다.",
                "multiselect_lasso": "여러 지물들을 선택할 수 있는 다른 방법은 `{shift}`키를 누른 상태로 {leftclick} 마우스 왼쪽 버튼으로 선택할 지물들을 묶는 것입니다. 이 경우, 올가미 내의 모든 점들이 선택됩니다.",
                "undo_redo_h": "실행 취소 & 다시 실행",
                "undo_redo": "변경 사항은 OpenStreetMap에 저장되기 전까지 로컬 브라우저에 저장됩니다. 이때에는 {undo}**실행취소**버튼으로 되돌릴 수 있고, {redo}**다시실행**버튼으로 복구할 수 있습니다.",
                "save_h": "저장하기",
                "save": "{save}**저장** 버튼을 클릭해 편집을 끝내고 변경 사항을 OpenStreetMap에 전송합니다. 편집을 자주 저장하는 것을 잊지 마세요!",
                "save_validation": "저장 화면에서 변경 사항을 검토할 수 있습니다. 또한 iD는 누락된 데이터에 대한 기본적 점검을 하며 이상이 있으면 도움이 되는 조언이나 경고를 제공할 수 있습니다.",
                "upload_h": "업로드하기",
                "upload": "당신의 변경 사항을 업로드하기 전 당신은 [바뀜집합 댓글](https://wiki.openstreetmap.org/wiki/Good_changeset_comments)를 남겨야 합니다. 그리고 **업로드** 버튼을 클릭해 당신의 변경 사항을 OpenStreetMap에 전송하면 지도에 반영하고 모두가 볼 수 있게 됩니다.",
                "backups_h": "자동 백업",
                "backups": "컴퓨터 오류나 브라우저 탭을 닫는 등 당신이 한 번에 수정을 끝내지 못하셨다면, 당신의 수정은 브라우저 저장 공간에 여전히 저장되어 있습니다. 추후 당신이 (같은 컴퓨터의 같은 브라우저에서) 수정을 위해 돌아오신다면, iD는 작업 복구를 제공할 것입니다.",
                "keyboard_h": "키보드 단축키",
                "keyboard": "`?` 키를 눌러 언제든지 키보드 단축키와 함께 명령 목록을 볼 수 있습니다."
            },
            "feature_editor": {
                "title": "지물 편집기",
                "intro": "*지물 편집기*는 지도 옆에 표시되며 선택한 지물의 모든 정보를 보고 편집할 수 있게 해줍니다.",
                "definitions": "윗부분은 지물의 유형을 표시합니다. 가운데 부분은 이름이나 주소와 같은 지물의 속성을 보여주는 *필드*를 포함합니다.",
                "type_h": "지물 유형",
                "type": "지물 유형을 클릭해 선택한 지물을 다른 유형으로 바꿀 수 있습니다. 현실 세계에 존재하는 모든 것은 OpenStreetMap에 추가될 수 있기 때문에, 고를 수 있는 수천 가지의 지물 유형이 있습니다.",
                "type_picker": "유형 선택기는 공원, 병원, 음식점, 도로 및 건물과 같은 가장 흔한 지물 유형을 표시합니다. 검색 상자에 찾고자 하는 것을 입력하여 무엇이든 찾을 수 있습니다. 또한 지물 유형 옆의 {inspect} **정보** 아이콘을 클릭해 더 많은 정보를 얻을 수 있습니다.",
                "fields_h": "필드",
                "fields_all_fields": "\"모든 필드\" 부분은 지물의 편집 가능한 모든 사항을 포함합니다. OpenStreetMap에서 모든 필드는 선택 사항이며, 확실하지 않은 필드는 비워 놓아도 됩니다.",
                "fields_example": "각 지물 유형은 서로 다른 필드를 표시합니다. 예를 들어, 도로가 노면과 제한 속도 필드를 표시하는 반면, 음식점은 제공하는 음식의 종류와 영업시간 필드를 표시할 수 있습니다.",
                "fields_add_field": "또한 \"필드 추가\" 드롭다운을 클릭해 설명, 위키백과 링크, 휠체어 접근성과 같은 더 많은 필드를 추가할 수 있습니다.",
                "tags_h": "태그",
                "tags_all_tags": "필드 부분 아래, \"모든 태그\" 부분을 펼쳐 선택한 지물의 OpenStreetMap *태그*를 편집할 수 있습니다. 각 태그는 OpenStreetMap에 저장된 모든 지물을 정의하는 데이터 요소인 *키*와 *값*으로 구성됩니다.",
                "tags_resources": "지물의 태그를 편집하는 일은 OpenStreetMap에 대한 중급 수준의 지식을 필요로 합니다. OpenStreetMap 태그 관행에 대해 더 알아보기 위해서는 [OpenStreetMap Wiki](https://wiki.openstreetmap.org/wiki/Ko:%EC%B2%98%EC%9D%8C_%ED%99%94%EB%A9%B4) 또는 [Taginfo](https://taginfo.openstreetmap.org/)를 참고하세요."
            },
            "points": {
                "title": "점",
                "intro": "*점*은 상점, 음식점과 산과 같은 지물로 표현하는 데 사용될 수 있습니다. 점은 특정 위치와 거기에 무엇이 있는지 설명을 표시합니다.",
                "add_point_h": "점 추가하기",
                "add_point": "점을 추가하기 위해서는, 툴바의 {point} **점** 버튼을 클릭하거나 단축키 '1'을 누르세요. 마우스 커서가 십자 기호로 바뀔 것입니다.",
                "add_point_finish": "새 점을 지도에 배치하려면 마우스 커서를 올려 놓고 {leftclick} 마우스 왼쪽 버튼을 클릭하거나 스페이스 바를 누르세요. ",
                "move_point_h": "점 이동하기",
                "move_point": "점을 이동하기 위해서는, 점 위에 마우스 커서를 가져다 댄 뒤, {leftclick} 마우스 왼쪽 버튼을 누른 뒤 새로운 위치로 드래그하는 동안 고정해야 합니다.",
                "delete_point_h": "점 삭제하기",
                "delete_point": "실제 세상에 존재하지 않는 요소는 삭제해도 괜찮습니다. OpenStreetMap에서 요소를 삭제하면 모든 사람이 사용하는 지도에서 삭제되므로 요소를 삭제하기 전에 사라졌는지 확인해야 합니다.",
                "delete_point_command": "점을 지우기 위해서는, {rightclick} 마우스 오른쪽 버튼을 눌러 점을 선택한 뒤, 편집 메뉴가 나타나면 {delete} **삭제** 버튼을 사용하세요."
            },
            "lines": {
                "title": "선",
                "intro": "*선*은 도로, 철도와 강과 같은 지물을 표현하는 데 사용됩니다. 선은 지물이 나타내는 부분의 가운데에 그려야 합니다.",
                "add_line_h": "선 추가하기",
                "add_line": "선을 추가하기 위해서는, 툴바의 {line} **선** 버튼을 클릭하거나 단축키 '2'를 누르세요. 마우스 커서가 십자 기호로 바뀔 것입니다.",
                "add_line_draw": "다음으로 마우스 커서를 선이 시작해야 하는 곳에 위치시키고 {leftclick} 마우스 왼쪽 버튼을 누르거나 `Space`를 눌러 선을 따라 노드를 배치하기 시작하세요. 계속해서 클릭하거나 `Space`를 눌러 더 많은 노드를 배치하세요. 그리는 동안 디테일을 추가하기 위해 지도를 확대하거나 드래그할 수 있습니다.",
                "add_line_finish": "선을 종료하려면 `{return}`를 누르거나 마지막 노드를 다시 클릭하세요.",
                "modify_line_h": "선 수정하기",
                "modify_line_dragnode": "흔히 배경 이미지와 맞지 않는 도로처럼 형태가 올바르지 않은 선을 보게 됩니다. 선의 모양을 수정하려면 먼저 {leftclick} 마우스 왼쪽 버튼을 클릭해 선택하세요. 선의 모든 노드가 작은 원으로 표시됩니다. 그다음 노드들을 더 나은 위치로 드래그하세요.",
                "modify_line_addnode": "또한 {leftclick}**x2** 선을 더블 클릭하거나 노드 사이 중점의 작은 삼각형을 드래그하여 선 위에 새로운 노드를 추가할 수 있습니다.",
                "connect_line_h": "선 연결하기",
                "connect_line": "도로를 올바르게 연결하는 것은 지도에 중요하며 운전 길찾기를 제공하는 데 필수적입니다.",
                "connect_line_display": "도로 사이의 연결은 회색 원으로 표시됩니다. 선의 양 끝 점은 무엇과도 연결되지 않으면 보다 큰 흰 원으로 표시됩니다.",
                "connect_line_drag": "선을 다른 지물에 연결하려면 선의 노드 하나를 다른 지물 위로 겹쳐질 때까지 드래그하세요. 팁: `{alt}` 키를 누른 상태로 드래그하면 노드가 다른 지물에 연결되는 것을 방지할 수 있습니다.",
                "connect_line_tag": "연결 노드를 선택하고 지물 편집기를 이용해 올바른 지물 유형을 선택하여 연결에 있는 신호등이나 횡단보도를 추가할 수 있습니다.",
                "disconnect_line_h": "선 연결 해제하기",
                "disconnect_line_command": "도로와 다른 지물 사이의 연결을 해제하려면 연결 노드를 {rightclick} 마우스 오른쪽 버튼으로 클릭하고 편집 메뉴에서 {disconnect} **연결 해제** 명령을 선택하세요.",
                "move_line_h": "선 이동하기",
                "move_line_command": "선 전체를 이동하려면 선을 {rightclick} 마우스 오른쪽 버튼으로 클릭하고 편집 메뉴에서 {move} **이동** 명령을 선택하세요. 그다음 마우스를 움직여 {leftclick} 마우스 왼쪽 버튼을 클릭해 선을 새로운 위치에 놓으세요.",
                "move_line_connected": "다른 지물에 연결된 선은 새로운 위치로 이동해도 연결이 유지됩니다. iD는 선이 연결된 다른 선을 가로질러 이동하지 못하게 할 수 있습니다.",
                "delete_line_h": "선 제거하기",
                "delete_line": "현실 세계에 도로가 존재하지 않는 경우처럼 선 전체가 올바르지 않다면 삭제해도 괜찮습니다. 지물을 삭제할 때는 주의하세요. 이용하고 있는 배경 이미지가 오래되었을 수 있으며, 잘못된 것처럼 보이는 도로는 단순히 새로 지어졌을 수 있습니다.",
                "delete_line_command": "선을 삭제하려면 선을 {rightclick} 마우스 오른쪽 버튼으로 클릭하고 편집 메뉴에서 {delete} **삭제** 명령을 이용하세요."
            },
            "areas": {
                "title": "공간",
                "intro": "*공간*은 호수, 건물, 주거 지역과 같은 지형지물의 경계를 표시하는 데 사용됩니다. 공간은 건물의 바닥과 같이 지물이 나타내는 부분의 모서리를 따라가야 합니다.",
                "point_or_area_h": "점? 아니면 공간?",
                "point_or_area": "많은 지물은 점 또는 공간으로 표현할 수 있습니다. 건물과 토지는 가능하면 공간으로 표현해야 합니다. 건물 공간 안에 점을 배치하여 건물 내부에 위치한 사업체, 편의 시설 및 기타 지물을 표현하세요.",
                "add_area_h": "공간 추가하기",
                "add_area_command": "공간을 추가하기 위해서는, 툴바의 {area} **공간** 버튼을 클릭하거나 단축키 '3'를 누르세요. 마우스 커서가 십자 기호로 바뀔 것입니다.",
                "add_area_draw": "다음으로 마우스 커서를 공간의 모서리 중 하나에 위치시키고 {leftclick} 마우스 왼쪽 버튼을 누르거나 `Space`를 눌러 공간의 바깥 테두리를 따라 노드를 배치하기 시작하세요. 계속해서 클릭하거나 `Space`를 눌러 더 많은 노드를 배치하세요. 그리는 동안 디테일을 추가하기 위해 지도를 확대하거나 드래그할 수 있습니다.",
                "add_area_finish": "공간을 종료하려면 `{return}`를 누르거나 처음 또는 마지막 노드를 다시 클릭하세요.",
                "square_area_h": "각지게 하기",
                "square_area_command": "건물과 같은 많은 공간 지물들은 각진 모서리를 가집니다. 공간의 모서리를 각지게 하려면 공간의 가장자리를 {rightclick} 마우스 오른쪽 버튼으로 클릭해 편집 메뉴에서 {orthogonalize} **각지게 하기** 명령을 선택하세요.",
                "modify_area_h": "공간 수정하기",
                "modify_area_dragnode": "흔히 배경 이미지와 맞지 않는 건물처럼 형태가 올바르지 않은 공간을 보게 됩니다. 공간의 모양을 수정하려면 먼저 {leftclick} 마우스 왼쪽 버튼을 클릭해 선택하세요. 공간의 모든 노드가 작은 원으로 표시됩니다. 그다음 노드들을 더 나은 위치로 드래그하세요.",
                "modify_area_addnode": "또한 {leftclick}**x2** 공간의 가장자리를 더블 클릭하거나 노드 사이 중점의 작은 삼각형을 드래그하여 공간에 새로운 노드를 추가할 수 있습니다.",
                "delete_area_h": "공간 삭제하기",
                "delete_area": "현실 세계에 건물이 존재하지 않는 경우처럼 공간 전체가 올바르지 않다면 삭제해도 괜찮습니다. 지물을 삭제할 때는 주의하세요. 이용하고 있는 배경 이미지가 오래되었을 수 있으며, 잘못된 것처럼 보이는 건물은 단순히 새로 지어졌을 수 있습니다.",
                "delete_area_command": "공간을 삭제하려면 공간을 {rightclick} 마우스 오른쪽 버튼으로 클릭하고 편집 메뉴에서 {delete} **삭제** 명령을 이용하세요."
            },
            "relations": {
                "title": "관계",
                "intro": "*관계*는 다른 지물들을 묶는 OpenStreetMap의 특수한 지물입니다. 관계에 속하는 지물을 *구성원*이라고 하며, 각 구성원은 관계 내에서 *역할*을 가질 수 있습니다.",
                "edit_relation_h": "관계 편집하기",
                "edit_relation": "지물 편집기의 맨 아래에서, \"모든 관계\" 부분을 펼쳐 선택한 지물이 관계의 구성원인지 볼 수 있습니다. 그리고 관계를 클릭해 관계를 선택하고 편집할 수 있습니다.",
                "edit_relation_add": "지물을 관계에 추가하려면 지물을 선택하고 지물 편집기의 \"모든 관계\" 부분의 {plus} 추가 버튼을 클릭하세요. 근처의 관계 목록에서 선택하거나, \"새 관계...\" 옵션을 선택할 수 있습니다.",
                "edit_relation_delete": "또한 {delete} **삭제** 버튼을 클릭해 선택한 지물을 관계에서 제거할 수 있습니다. 관계로부터 모든 구성원을 제거하면, 관계가 자동으로 삭제됩니다.",
                "maintain_relation_h": "관계 유지하기",
                "maintain_relation": "대부분의 경우 iD는 편집에 따라 자동으로 관계를 유지합니다. 관계의 구성원일 수 있는 지물을 대체할 때에는 주의해야 합니다. 예를 들어 도로의 일부분을 삭제하고 이를 대체하기 위해 새로운 도로 분절을 그린다면, 새 도로 분절을 기존 도로와 같은 관계(노선, 회전 제한 등)에 추가해야 합니다.",
                "relation_types_h": "관계 유형",
                "multipolygon_h": "다중 다각형",
                "turn_restriction_h": "회전 제한",
                "route_h": "노선",
                "route": "*노선* 관계는 버스 노선, 기차 노선, 고속 도로 노선과 같은 노선망을 이루는 한 개 이상의 선 지물의 집단입니다.",
                "route_add": "지물을 노선 관계에 추가하려면 지물을 선택하고 지물 편집기의 \"모든 관계\" 부분으로 아래로 스크롤한 다음, {plus} 추가 버튼을 클릭해 지물을 근처의 기존 관계나 새로운 관계에 추가하세요.",
                "boundary_h": "경계",
                "boundary": "*경계* 관계는 행정 경계를 이루는 한 개 이상의 선 지물의 집단입니다.",
                "boundary_add": "지물을 경계 관계에 추가하려면 지물을 선택하고 지물 편집기의 \"모든 관계\" 부분으로 아래로 스크롤한 다음, {plus} 추가 버튼을 클릭해 지물을 근처의 기존 관계나 새로운 관계에 추가하세요."
            },
            "notes": {
                "title": "참고",
                "intro": "*참고*는 다른 사용자들에게 지물이 수정이나 관심이 필요함을 알리기 위해 사용됩니다. 참고는 지도상의 특정 위치를 표시합니다. 기존 참고를 보거나 새로운 참고를 추가하려면  {data} **지도 자료** 패널을 클릭해 OpenStreetMap 참고 레이어를 활성화하세요.",
                "add_note_h": "참고 추가하기",
                "add_note": "참고를 추가하기 위해서는, 툴바의 {note} **참고** 버튼을 클릭하거나 단축키 '4'를 누르세요. 마우스 커서가 십자 기호로 바뀔 것입니다. 참고를 지도에 배치하려면, 마우스 커서를 참고를 추가할 곳으로 이동하고, {leftclick} 마우스 왼쪽 버튼을 클릭하거나 `Space`를 누르세요.",
                "move_note": "새로운 참고는 이동할 수 있습니다. 이동을 위해서는, 새로운 참고 위에 마우스 커서를 가져다 댄 뒤, {leftclick} 마우스 왼쪽 버튼을 누른 뒤 새로운 위치로 드래그하는 동안 고정해야 합니다.",
                "update_note_h": "닫기, 다시 열기, 댓글 남기기",
                "update_note": "기존 참고는 닫거나, 다시 열거나, 댓글을 남겨 업데이트할 수 있습니다. 참고를 닫는 것은 문제가 해결되었음을 나타냅니다. 참고를 다시 여는 것은 원래의 문제가 해결되지 않았음을 나타냅니다.",
                "save_note_h": "참고 저장하기",
                "save_note": "참고 편집은 참고 댓글 아래의 버튼을 클릭해 개별적으로 저장해야 합니다. 참고 편집은 OpenStreetMap에 업로드하는 바뀜집합에 포함되지 **않습니다**."
            },
            "imagery": {
                "title": "배경 이미지",
                "intro": "지도 자료 아래에 표시되는 배경 이미지는 지도 제작을 위한 중요한 자료입니다. 이 이미지는 인공위성, 항공기, 드론에서 수집한 항공 사진이거나 스캔된 역사적 지도이거나 기타 자유롭게 이용 가능한 데이터일 수 있습니다.",
                "sources_h": "이미지 출처",
                "choosing": "편집을 위해 어떤 이미지 출처를 이용할 수 있는지 보려면 지도의 옆에 있는 {layers} **배경 설정** 버튼을 클릭하세요.",
                "sources": "기본적으로 [Bing 지도](https://www.bing.com/maps/) 인공위성 레이어가 배경 이미지로 선택되어 있습니다. 편집하는 지역에 따라서 다른 이미지 출처가 제공될 수 있습니다. 이 중 일부는 보다 최신이거나 고화질일 수 있으므로 지도 편집 시에 어떤 레이어가 최적인지 확인하여 보는 것은 언제나 유용합니다.",
                "offsets_h": "이미지 오프셋 조절하기",
                "offset": "이미지는 때때로 정확한 지도 데이터에 조금 어긋나 있습니다. 만약 많은 도로 또는 건물이 배경 이미지로부터 이동되어 있다면, 이미지가 부정확한 것일 수 있으므로 도로와 건물을 모두 배경에 맞게 이동하지 마세요. 대신, 배경 설정 맨 아래의 \"이미지 오프셋 조절\" 부분을 펼쳐 기존의 데이터에 맞게 배경을 조절할 수 있습니다.",
                "offset_change": "작은 삼각형을 클릭해 이미지 오프셋을 조금씩 조절하거나,  {leftclick} 왼쪽 마우스 버튼을 누른 상태로 회색 사각형 안에서 드래그하여 이미지를 정렬하세요."
            },
            "streetlevel": {
                "title": "거리 수준 사진",
                "intro": "거리 수준 사진은 위성 및 항공 사진에서 볼 수 없는 교통 표지, 사업체, 기타 정보에 대한 지도를 제작할 때 유용합니다. iD 편집기는 [Bing Streetside](https://www.microsoft.com/en-us/maps/streetside), [Mapillary](https://www.mapillary.com), [OpenStreetCam](https://www.openstreetcam.org)으로부터의 거리 수준 사진을 지원합니다.",
                "using_h": "거리 수준 사진 이용하기",
                "using": "지도 제작을 위해 거리 수준 사진을 이용하려면, 지도 옆의 {data} **지도 자료** 패널을 클릭해 사진 레이어를 활성화 또는 비활성화하세요.",
                "photos": "활성화 시 사진 레이어는 일련의 사진을 따라 선을 표시합니다. 높은 확대 수준에서는 원이 각 사진의 위치를 표시하며, 더 높은 확대 수준에서는 원뿔이 사진 촬영 당시 카메라가 향하고 있던 방향을 나타냅니다."
            },
            "gps": {
                "title": "GPS 궤적",
                "intro": "수집된 GPS 궤적은 OpenStreetMap에 귀중한 정보 출처입니다. 이 편집기는 사용자의 컴퓨터에 저장된 *.gpx*, *.geojson*, *.kml* 파일을 지원합니다. 스마트폰, 스포츠 시계 또는 기타 GPS 장치를 통해 GPS 궤적을 수집할 수 있습니다.",
                "survey": "GPS 자료를 수집하는 방법은 [Mapping with a smartphone, GPS, or paper](http://learnosm.org/en/mobile-mapping/)를 참고하세요.",
                "using_h": "GPS 궤적 이용하기",
                "using": "GPS 궤적을 지도 제작에 이용하려면 데이터 파일을 드래그하여 지도 편집기에 드롭하세요. GPS 궤적이 인식되면 지도 상에 밝은 보라색 선으로 그려집니다. 지도 옆의 {data} **지도 자료** 패널을 클릭해 GPS 자료를 활성화ㆍ비활성화하거나 확대하세요.",
                "tracing": "GPS 궤적은 OpenStreetMap으로 보내지지 않습니다. GPS 궤적을 가장 잘 이용하는 방법은 이를 기준으로 삼아 추가하고자 하는 새 지물을 지도에 그리는 것입니다.",
                "upload": "또한 다른 사용자들이 이용할 수 있도록 [GPS 자료를 OpenStreetMap에 업로드](https://www.openstreetmap.org/trace/create)할 수 있습니다."
            },
            "qa": {
                "title": "품질 보증",
                "tools_h": "도구"
            },
            "field": {
                "restrictions": {
                    "title": "회전 제한 도움말",
                    "about": {
                        "title": "정보"
                    },
                    "inspecting": {
                        "title": "조사하기"
                    },
                    "modifying": {
                        "title": "편집하기"
                    },
                    "tips": {
                        "title": "정보"
                    }
                }
            }
        },
        "issues": {
            "title": "문제점",
            "key": "I",
            "list_title": "문제점({count})",
            "errors": {
                "list_title": "오류({count})"
            },
            "warnings": {
                "list_title": "경고({count})"
            },
            "rules": {
                "title": "규칙"
            },
            "user_resolved_issues": "편집으로 해결된 문제점",
            "warnings_and_errors": "경고 및 오류",
            "no_issues": {
                "message": {
                    "everything": "모든 것이 괜찮아 보입니다",
                    "everything_in_view": "보이는 모든 것이 괜찮아 보입니다",
                    "edits": "당신의 편집이 괜찮아 보입니다",
                    "edits_in_view": "보이는 당신의 편집이 괜찮아 보입니다",
<<<<<<< HEAD
                    "no_edits": "아직 아무 편집이 없습니다"
=======
                    "no_edits": "아직 아무것도 편집하지 않았습니다"
                },
                "hidden_issues": {
                    "none": "감지된 오류가 여기에 나타납니다"
>>>>>>> b1a7bdca
                }
            },
            "options": {
                "what": {
                    "title": "검사:",
                    "edited": "내 편집",
                    "all": "모두"
                },
                "where": {
                    "title": "위치:",
                    "visible": "화면 내",
                    "all": "모든 곳"
                }
            },
            "enable_all": "모두 활성화",
            "disable_all": "모두 비활성화",
            "almost_junction": {
                "message": "{feature}은(는) {feature2}과(와) 매우 가깝지만 연결되어 있지 않습니다.",
                "self": {
                    "message": "{feature}이 같은 지물 내의 다른 부분과 매우 가까이 끝나지만 연결되어 있지 않습니다."
                }
            },
            "close_nodes": {
                "title": "매우 가까운 점들",
                "detached": {
                    "message": "{feature}은(는) {feature2}과(와) 매우 가깝습니다."
                }
            },
            "crossing_ways": {
                "title": "길 교차",
                "message": "{feature}이(가) {feature2}과(와) 교차합니다.",
                "building-waterway": {
                    "reference": "수로가 건물과 교차하는 경우 터널을 이용하거나 레이어를 다르게 해야 합니다."
                },
                "highway-highway": {
                    "reference": "도로끼리 교차하는 경우 다리, 터널, 또는 교차점을 이용해야 합니다."
                },
                "highway-railway": {
                    "reference": "도로가 철도와 교차하는 경우 다리, 터널, 또는 철도 건널목을 이용해야 합니다."
                },
                "railway-railway": {
                    "reference": "철도끼리 교차하는 경우 이 둘을 연결하거나 다리, 터널을 이용해야 합니다."
                },
                "waterway-waterway": {
                    "reference": "수로끼리 교차하는 경우 이 둘을 연결하거나 터널을 이용해야 합니다."
                },
                "tunnel-tunnel": {
                    "reference": "터널끼리 교차하는 경우 레이어를 다르게 해야 합니다."
                },
                "tunnel-tunnel_connectable": {
                    "reference": "터널끼리 교차하는 경우 연결하거나 레이어를 다르게 해야 합니다."
                },
                "bridge-bridge": {
                    "reference": "다리끼리 교차하는 경우 레이어를 다르게 해야 합니다."
                },
                "bridge-bridge_connectable": {
                    "reference": "다리끼리 교차하는 경우 연결하거나 레이어를 다르게 해야 합니다."
                }
            },
            "disconnected_way": {
<<<<<<< HEAD
                "title": "단절된 길"
=======
                "title": "단절된 길",
                "tip": "경로를 지정할 수 없는 도로, 길, 페리 노선 찾기",
                "routable": {
                    "message": {
                        "multiple": "경로를 지정할 수 있는(도로 종류) 지물 {count}개가 서로끼리만 연결되어 있습니다."
                    }
                },
                "highway": {
                    "message": "{highway}가 다른 도로나 길과 연결되어 있지 않음"
                }
>>>>>>> b1a7bdca
            },
            "help_request": {
                "title": "도움 요청"
            },
            "incompatible_source": {
                "title": "의심스러운 출처"
            },
            "invalid_format": {
                "title": "유효하지 않은 서식",
                "email": {
                    "reference": "이메일 주소는 \"user@example.com\"와 같은 형태여야 합니다."
                }
            },
            "missing_tag": {
                "title": "태그 없음",
                "any": {
                    "message": "{feature}에 태그가 없습니다."
                }
            },
            "outdated_tags": {
                "title": "오래된 태그"
            },
            "private_data": {
                "title": "개인 정보"
            },
            "suspicious_name": {
                "title": "의심스러운 이름"
            },
            "impossible_oneway": {
                "title": "불가능한 일방통행",
                "highway": {
                    "start": {
                        "message": "{feature}에 도달할 수 없습니다."
                    }
                }
            },
            "unsquare_way": {
                "title": "각지지 않은 모서리(최대 {val}°)",
                "message": "{feature}에 각지지 않은 모서리가 있습니다."
            },
            "fix": {
                "add_a_bridge": {
                    "title": "다리 추가하기"
                },
                "add_a_tunnel": {
                    "title": "터널 추가하기"
                },
                "connect_endpoints": {
                    "title": "끝끼리 연결하기"
                },
                "connect_feature": {
                    "title": "지물 연결하기"
                },
                "connect_features": {
                    "title": "지물 연결하기"
                },
                "continue_from_start": {
                    "title": "처음부터 계속 그리기"
                },
                "continue_from_end": {
                    "title": "끝부터 계속 그리기"
                },
                "delete_feature": {
                    "title": "이 지물 삭제하기"
                },
                "ignore_issue": {
                    "title": "이 문제점 무시하기"
                },
                "merge_points": {
                    "title": "여러 점을 병합하기"
                },
                "move_points_apart": {
                    "title": "이 점들 떨어뜨리기"
                },
                "remove_from_relation": {
                    "title": "관계에서 제거하기"
                },
                "remove_tag": {
                    "title": "태그 삭제하기"
                },
                "remove_tags": {
                    "title": "태그들 삭제하기"
                },
                "remove_the_name": {
                    "title": "이름 삭제하기"
                },
                "reposition_features": {
                    "title": "지물 위치 조정하기"
                },
                "reverse_feature": {
                    "title": "이 지물 거꾸로하기"
                },
                "select_preset": {
                    "title": "지물 유형 선택하기"
                },
                "square_feature": {
                    "title": "이 지물 각지게 하기"
                },
<<<<<<< HEAD
=======
                "tag_as_disconnected": {
                    "annotation": "아주 가까이 붙어 있는 지물(태그 있음)이 서로 떨어져 있습니다."
                },
>>>>>>> b1a7bdca
                "upgrade_tags": {
                    "title": "태그들 업그레이드하기"
                },
                "use_different_layers": {
                    "title": "다른 레이어 이용하기"
                },
                "use_different_layers_or_levels": {
                    "title": "다른 레이어 또는 층 이용하기"
                },
                "use_different_levels": {
                    "title": "다른 층 이용하기"
                }
            }
        },
        "intro": {
            "done": "완료",
            "ok": "확인",
            "graph": {
                "block_number": "<value for addr:block_number>",
                "city": "삼천시",
                "county": "<value for addr:county>",
                "district": "<value for addr:district>",
                "hamlet": "<value for addr:hamlet>",
                "neighbourhood": "<value for addr:neighbourhood>",
                "postcode": "49093",
                "province": "<value for addr:province>",
                "quarter": "<value for addr:quarter>",
                "state": "<value for addr:state>",
                "subdistrict": "<value for addr:subdistrict>",
                "suburb": "<value for addr:suburb>",
                "countrycode": "kr",
                "name": {
                    "1st-avenue": "1번가",
                    "2nd-avenue": "2번가",
                    "4th-avenue": "4번가",
                    "5th-avenue": "5번가",
                    "6th-avenue": "6번가",
                    "6th-street": "6번길",
                    "7th-avenue": "7번가",
                    "8th-avenue": "8번가",
                    "9th-avenue": "9번가",
                    "10th-avenue": "10번가",
                    "11th-avenue": "11번가",
                    "12th-avenue": "12번가",
                    "east-street": "동쪽길",
                    "flower-street": "꽃길",
                    "lafayette-park": "LaFayette 공원",
                    "las-coffee-cafe": "L.A.의 카페",
                    "main-street-cafe": "중앙로 카페",
                    "main-street-fitness": "중앙로 헬스장",
                    "main-street": "중앙로",
                    "maple-street": "단풍나무길",
                    "pizza-hut": "피자헛",
                    "river-drive": "강변로",
                    "river-road": "하천 도로",
                    "river-street": "강가",
                    "riverwalk-trail": "강변 보행로",
                    "south-street": "남쪽길",
                    "three-rivers-city-hall": "삼천시청",
                    "three-rivers-elementary-school": "삼천초등학교",
                    "three-rivers-fire-department": "삼천소방서",
                    "three-rivers-high-school": "삼천고등학교",
                    "three-rivers-middle-school": "삼천중학교",
                    "three-rivers-municipal-airport": "삼천공항",
                    "three-rivers-post-office": "삼천우체국",
                    "three-rivers-public-library": "삼천도서관",
                    "three-rivers": "삼천",
                    "west-street": "서쪽길"
                }
            },
            "welcome": {
                "title": "환영합니다",
                "welcome": "어서 와요! 이 연습은 OpenStreetMap의 편집의 기초를 가르치게 됩니다.",
                "practice": "연습 내의 모든 데이터는 연습용입니다. 편집한 내용은 저장되지 않습니다.",
                "words": "이 연습에서는 새로운 단어와 개념을 설명하게 됩니다. 새로운 단어를 소개할 때에는 *이탤릭체*를 사용합니다.",
                "mouse": "다른 입력 장치를 이용해서도 지도를 편집할 수 있지만, 연습에서는 왼쪽키와 오른쪽키를 가진 마우스가 있다고 가정합니다. **마우스를 연결하려면 지금 연결한 후 확인 버튼을 클릭하세요.**",
                "leftclick": "이 연습에서 클릭이나 더블 클릭을 요구하면 마우스 왼쪽 버튼을 의미합니다. 트랙패드에서는 한 번 클릭하거나 한 손가락으로 탭 할 수 있습니다. **{num}번 왼쪽 버튼을 클릭하세요.**",
                "rightclick": "때로는 마우스 오른쪽 버튼을 클릭하라고 요청할 수도 있습니다. 이는 컨트롤 클릭이나 트랙패드에서 두 손가락으로 탭하는 것과 같은 효과를 가집니다. 키보드에서 마우스 오른쪽 버튼처럼 작동하는 '메뉴'키가 있을 수도 있습니다. **{num}번 오른쪽 버튼을 클릭하세요.**",
                "chapters": "지금까지 잘 따라오셨습니다! 아래의 버튼을 사용하여 언제든지 챕터를 건너뛰거나 진행이 어려움이 있으면 챕터를 다시 시작할 수 있습니다. 이제 시작합니다! **'계속하려면 '{next}'를 클릭하세요.**"
            },
            "navigation": {
                "title": "둘러보기",
                "drag": "기본 지도 영역은 배경 위에 OpenStreetMap 데이터를 보여줍니다.{br}왼쪽 마우스 버튼을 누른 채로 움직여 지도를 드래그할 수 있습니다. 키보드의 화살표 버튼을 사용할 수도 있습니다. **지도를 드래그하세요!**",
                "zoom": "마우스 휠이나 트랙 패드로 스크롤하거나 {plus} / {minus} 버튼을 이요하여 확대하거나 축소할 수 있습니다. **지도를 확대하세요!**",
                "features": "우리는 *지물*이라는 단어를 사용하여 지도에 나타나는 것을 설명합니다. 현실 세계의 모든 것을 OpenStreetMap을 이용하여 매핑할 수 있습니다.",
                "points_lines_areas": "지물은 *점, 선, 공간*을 대표하는 단어입니다.",
                "nodes_ways": "OpenStreetMap에서, 점은 때때로 *노드*라고 불리며, 선과 공간은 *길*이라고 불립니다.",
                "click_townhall": "지도에 있는 모든 지물은 클릭하여 선택할 수 있습니다. **선택하려면 점을 클릭하세요.**",
                "selected_townhall": "좋습니다! 이제 포인트가 선택되었습니다. 선택된 점은 pulsing glow로 그려집니다.",
                "editor_townhall": "지물이 선택되었을 때, *지물 편집기*가 지도 옆에 표시됩니다.",
                "preset_townhall": "지물 편집기의 가장 위쪽은 지물의 종류가 보여집니다. 이 점은 {preset}을 뜻합니다.",
                "fields_townhall": "지물 편집기의 가운데 부분은 지물의 이름과 주소와 같은 속성을 표시하는 *입력란*이 있습니다.",
                "close_townhall": "**ESC 키를 누르거나 상단 모서리에 있는 {button} 버튼을 눌러 지물 편집기를 닫으세요.**",
                "search_street": "현재 보기나 전세계에서 지물을 검색할 수도 있습니다. **' {name}'을 검색하세요.**",
                "choose_street": "**선택하려면 목록에서 {name}을 선택하세요.**",
                "selected_street": "좋습니다! {name}이(가) 이제 선택되었습니다.",
                "editor_street": "거리를 눌렀을 때 표시된 지물 편집기는 읍사무소를 눌렀을 때 표시되는 지물 편집기와 다릅니다.{br}선택된 거리에 대해, 지물 편집기는 '{field1}'과 '{field2}'와 같은 입력란이 표시됩니다. **ESC 키를 누르거나 상단 모서리에 있는 {button} 버튼을 눌러 지물 편집기를 닫으세요.**",
                "play": "지도를 이동하고 다른 지물을 클릭하여 OpenStreetMap에 추가할 수 있는 것들을 확인하세요. **다음 장으로 갈 준비가 되면 '{next}'을 클릭하세요.**"
            },
            "points": {
                "title": "점",
                "add_point": "*점*은 상점, 음식점과 산과 같은 지물로 표현하는 데 사용될 수 있습니다.{br}점은 특정 위치와 거기에 무엇이 있는지 설명을 표시합니다. **새 점을 추가하려면 {button} 점 버튼을 클릭하세요.**",
                "place_point": "새 점을 지도에 배치하려면 마우스 커서를 올려 놓고 왼쪽 버튼을 클릭하거나 스페이스 바를 누르세요. **이 건물 위에 마우스 포인터를 놓고 왼쪽 버튼을 클릭하거나 스페이스 바를 누르세요.**",
                "search_cafe": "여기에 점별로 여러 다른 지물들을 표현할 수 있습니다. 추가하고자 하는 점은 카페입니다. **'{preset}'을 검색하세요.**",
                "choose_cafe": "**목록에서 {preset}을 선택하세요.**",
                "feature_editor": "점은 이제 카페로 표시됩니다. 기능 편집기를 사용하여, 카페에 대한 더 많은 정보를 추가할 수 있습니다.",
                "add_name": "OpenStreetMap에서의 모든 필드는 선택 사항입니다. 확실하지 않으면 필드를 비워 두는 것이 좋습니다. {br}지금은 이 카페에 대한 현지 지식이 있고 그 이름을 알고 있다고 가정합시다. **카페의 이름을 추가해 보세요.**",
                "add_close": "요소 편집기는 모든 변경 사항을 자동으로 기억해줍니다.. **이름 추가가 끝나면 ESC, 또는 엔터키를 누르거나 {button} 버튼을 클릭하여 요소 편집기를 닫으세요.**",
                "reselect": "흔히 점은, 실수가 있거나 불완전할 겁니다. 우리는 기존 점을 편집할 수 있습니다. **방금 만든 카페를 클릭하여 선택하세요.**",
                "update": "이제 이 카페에 더 많은 정보를 추가해봅시다. 이름을 변경하거나, 요리를 추가하거나, 주소를 추가 할 수 있습니다. **카페 세부 정보를 변경하세요.**",
                "update_close": "**카페 수정이 끝나면 ESC, 또는 엔터키를 누르거나 {button} 버튼을 클릭하여 요소 편집기를 닫으세요.**",
                "rightclick": "요소를 마우스 오른쪽 버튼으로 클릭하면 수행할 수 있는 편집 작업 목록을 보여주는 *편집 메뉴*를 볼 수 있습니다. **마우스 오른쪽 버튼을 클릭하여 생성한 포인트를 선택하고 편집 메뉴를 표시하세요.**",
                "delete": "실제 세상에 존재하지 않는 요소는 삭제해도 괜찮습니다. {br} OpenStreetMap에서 요소를 삭제하면 모든 사람이 사용하는 지도에서 삭제되므로 요소를 삭제하기 전에 사라졌는지 확인해야 합니다. **포인트를 삭제하려면 {button} 버튼을 클릭하세요.**",
                "undo": "OpenStreetMap에 편집 내용을 저장할 때까지는 모든 변경 사항을 취소할 수 있습니다. **{button} 버튼을 클릭해 지움을 취소하고 점을 되돌리세요.**",
                "play": "이제 점을 생성, 편집하는 방법을 알았으니, 연습 삼아 다른 점도 추가해 보세요! **다음 장으로 갈 준비가 되면 '{next}'을 클릭하세요.**"
            },
            "areas": {
                "title": "공간",
                "add_playground": "*공간*은 호수, 건물, 주거 지역과 같은 지형지물의 경계를 표시하는 데 사용됩니다. {br} 일반적으로 점으로 매핑 할 수 있는 많은 기능에 대한 자세한 매핑에 사용할 수도 있습니다. **{button} 공간 버튼을 클릭하여 새 영역을 추가하세요.**",
                "start_playground": "공간을 그려서 이 놀이터를 지도에 추가해 봅시다. 영역은 지형지물의 바깥쪽 가장자리를 따라 *노드*를 배치하여 그립니다. **클릭하거나 스페이스 바를 눌러 운동장 모서리 중 하나에 시작 노드를 놓으세요.**",
                "continue_playground": "놀이터의 가장자리를 따라 더 많은 노드를 배치하여 영역 그리기를 계속하십시오. 해당 영역을 기존 경로에 연결할 수 있습니다. {br}도움말: '{alt}'키를 누르고 있으면 노드가 다른 점에 연결되지 않습니다. **놀이터의 공간을 계속 그리세요.**",
                "finish_playground": "Enter 키를 누르거나 첫 번째 노드 또는 마지막 노드를 다시 클릭하여 영역 그리기를 마칩니다. **놀이터 영역 그리기를 마치세요.**",
                "search_playground": "**'{preset}'을 검색하세요.**",
                "choose_playground": "**목록에서 {preset}을 선택하세요.**",
                "add_field": "이 놀이터에는 공식 이름이 없으므로 이름 필드에 아무 것도 추가하지 않겠습니다. {br}대신 놀이터에 대한 몇 가지 추가 정보를 설명 필드에 추가해 보겠습니다. **필드 추가 목록을 여세요.**",
                "choose_field": "**목록에서 {field}을 선택하세요.**",
                "retry_add_field": "{field} 필드를 선택하지 않았습니다. 다시 시도하세요.",
                "describe_playground": "**설명을 추가 한 다음 {button} 버튼을 클릭하여 요소 편집기를 닫으세요.**",
                "play": "잘 했어요! 더 많은 영역을 그리고 OpenStreetMap에 추가 할 수있는 다른 종류의 영역 기능을 확인해보세요. **다음 장으로 갈 준비가 되면 '{next}'을 클릭하세요.**"
            },
            "lines": {
                "title": "선",
                "add_line": "*선*은 도로, 철도와 강과 같은 지물을 표현하는 데 사용됩니다. **새 선을 추가하려면 {button}선 버튼을 클릭하세요.**",
                "start_line": "여기에 누락된 길이 있습니다. 추가해 봅시다! {br}OpenStreetMap에선 선은 도로의 중심에 그려야합니다. 필요한 경우 그리는 동안 지도를 드래그하거나 확대 / 축소 할 수 있습니다. **이 누락된 도로의 상단을 클릭하여 새 줄을 시작하세요.**",
                "intersect": "더 많은 노드를 줄에 추가하려면 클릭하거나 스페이스 바를 누르십시오. {br}도로 및 기타 여러 유형의 줄은 더 큰 네트워크의 일부입니다. 라우팅 응용 프로그램을 작동 시키려면 이 선들을 올바르게 연결하는 것이 중요하죠. **두 줄을 연결하는 교차점을 만들려면 {name}을 클릭하세요.**",
                "retry_intersect": "도로는 {name}을 교차해야 합니다. 다시 해봅시다!",
                "continue_line": "계속 새 길을 그리세요. 배경을 드래그하거나 확대 할 수 있다는것을 기억하세요. {br}그리기가 끝나면 마지막 노드를 클릭하세요. **길 그리기를 마치세요.**",
                "choose_category_road": "**목록에서 {category}을 선택하세요.**",
                "choose_preset_residential": "여기에 도로의 여러 종류가 있지만, 지금 선택된 것은 주거 도로입니다. **{preset} 유형을 선택하세요**",
                "retry_preset_residential": "{preset} 유형을 선택하지 않았습니다. **다시 선택하려면 여기를 클릭하세요**",
                "name_road": "**이 도로에 이름을 지정한 다음 ESC 또는 엔터키를 누르거나 {button} 버튼을 클릭하여 요소 편집기를 닫으세요.**",
                "did_name_road": "꽤 괜찮아 보이네요! 다음으로 우리는 선의 모양을 수정하는 방법을 배웁니다.",
                "update_line": "때로는 기존 선의 모양을 변경해야 할겁니다. 여기 옳지 않아 보이는 도로가 있습니다.",
                "add_node": "우리는 노드를 추가하거나 모양을 변경할 수 있습니다. 노드를 추가하는 한 가지 방법은 선의 노드를 추가하길 원하는 곳을 더블 클릭 하는 것입니다. **선을 더블 클릭하고 새 노드를 생성하세요.**",
                "start_drag_endpoint": "선이 선택되면 이 선의 어느 노드든 마우스 왼쪽 버튼을 클릭 한 채로 드래그하는 동안 노드를 끌어당길 수 있습니다. **이 도로가 교차해야 하는 곳으로 끝점을 드래그하세요.**",
                "finish_drag_endpoint": "이 지점은 괜찮아 보이네요. **드래그를 풀려면 마우스 왼쪽 버튼에서 손을 떼세요.**",
                "start_drag_midpoint": "작은 삼각형은 노드 사이의 *중간 점*에 그려집니다. 새 노드를 만드는 또 다른 방법은 이 삼각형을 새 위치로 드래그하는 것입니다. **삼각형을 드래그하여 도로의 곡선을 따라 새 노드를 만드세요.**",
                "continue_drag_midpoint": "이 선은 훨씬 좋아 보입니다! 커브가 도로 모양과 일치 할 때까지 중간 점을 두 번 클릭하거나 드래그하여 이 선을 계속 조정하십시오. **선이 만족스럽다면, 확인을 클릭하세요.**",
                "delete_lines": "실제 존재하지 않는 도로의 선은 삭제해도 무방합니다. {br}다음은 도시에서 {street}를 계획했지만 만들어지지 않은 예입니다. 남는 선을 삭제하여 지도의 이 부분을 개선 할 수 있습니다.",
                "rightclick_intersection": "실제 마지막 길은 {street1} 입니다. 그러니 이 교차로에서 {street2}를 *분할*하고 위에있는 모든 것을 제거합시다. **교차점 노드를 마우스 오른쪽 버튼으로 클릭하세요.**",
                "split_intersection": "**{button} 버튼을 눌러 {street}를 분할하세요.**",
                "retry_split": "분할 버튼을 클릭하지 않았습니다. 다시 시도하세요.",
                "did_split_multi": "잘 했어요! {street1}가 이제 두 조각으로 나뉘고, 상단 부분을 제거 할 수 있습니다. **{street2}의 상단 부분을 클릭하여 선택하세요.**",
                "did_split_single": "**{street2}의 상단 부분을 클릭하여 선택하세요.**",
                "multi_select": "{selected}가 선택되었습니다. {other1}도 선택합시다. Shift 키를 누른 채로 클릭하여 여러 항목을 선택할 수 있습니다. **{other2}를 Shift를 누른채로 클릭하세요.**",
                "multi_rightclick": "좋습니다! 삭제할 두 줄이 모두 선택되었습니다. **편집 메뉴를 표시하려면 선들 중 하나를 마우스 오른쪽 버튼으로 클릭하세요.**",
                "multi_delete": "**{button} 버튼을 눌러 여분의 줄을 삭제하세요.**",
                "retry_delete": "삭제 버튼을 클릭하지 않았습니다. 다시 시도하세요.",
                "play": "좋아요! 이 장에서 배운 기술을 사용하여 더 많은 선을 편집하는 것을 연습 해보세요. **다음 장으로 갈 준비가 되면 '{next}'을 클릭하세요.**"
            },
            "buildings": {
                "title": "건물",
                "add_building": "OpenStreetMap은 세계에서 가장 큰 건물 데이터베이스입니다. {br}아직 매핑되지 않은 건물을 그림으로써 이 데이터베이스를 향상시킬 수 있습니다.  **{button} 영역 버튼을 클릭하여 새 영역을 추가하세요.**",
                "start_building": "이 집의 테두리를 따라 지도에 추가해 보겠습니다. {br}가능한 한 정확하게 건물의 테두리를 그려야합니다. **클릭하거나 스페이스 바를 눌러 건물 모서리 중 하나에 시작 노드를 배치하세요.**",
                "continue_building": "계속해서 노드를 추가하여 건물의 윤곽을 그립니다. 자세한 정보를 추가하려면 확대 할 수 있습니다. {br}Enter를 누르거나 첫 번째 노드 또는 마지막 노드를 다시 클릭하여 건물 그리기를 완료하세요. **건물 그리기를 완료하세요.**",
                "retry_building": "건물 모서리에 점을 놓는 데 문제가 있는것 같습니다. 다시 시도하세요!",
                "choose_category_building": "**목록에서 {category}을 선택하세요.**",
                "choose_preset_house": "건물엔 다양한 유형이 있지만, 이 건물은 분명히 주택입니다. {br}유형이 확실하지 않은 경우 일반 건물 유형을 선택하는 것이 좋습니다. **{preset} 유형을 선택하세요.**",
                "close": "**ESC를 누르거나 {button} 버튼을 클릭하여 요소 편집기를 닫으세요.**",
                "rightclick_building": "**마우스 오른쪽 버튼을 눌러 당신이 만든 빌딩을 선택하고 편집 메뉴를 표시하세요.**",
                "square_building": "방금 추가 한 집이 완벽한 사각형 코너라면 더욱 멋지게 보이겠군요. **{button} 버튼을 클릭하여 건물 모양을 직사각형으로 만드세요.**",
                "retry_square": "각지게 하기 버튼을 클릭하지 않았습니다. 다시 시도하세요.",
                "done_square": "건물 모퉁이가 어떻게 움직였는지 보셨나요? 또 다른 유용한 트릭을 배워봅시다.",
                "add_tank": "다음으로 우리는 이 순환 저장 탱크를 그릴 것 입니다. **{button} 영역 버튼을 클릭하여 새 영역을 추가하세요.**",
                "start_tank": "걱정하지 마세요. 완벽한 원을 그릴 필요가 없습니다. 그 가장자리에 닿는 탱크 안의 영역을 그리면 됩니다. **클릭하거나 스페이스 바를 눌러 탱크의 가장자리에 시작 노드를 그리세요.**",
                "continue_tank": "가장자리 주위에 몇 개의 노드를 추가하세요. 원은 그리는 노드 바깥에서 생성됩니다. {br} Enter 키를 누르거나 첫 번째 노드 또는 마지막 노드를 다시 클릭하여 영역 그리기를 마칩니다. **탱크 그리기를 완료하세요.**",
                "search_tank": "**'{preset}'을 검색하세요.**",
                "choose_tank": "**목록에서 {preset}을 선택하세요.**",
                "rightclick_tank": "**당신이 만든 저장소 탱크를 선택하고 편집 메뉴를 열기위해 오른쪽 클릭을 하세요.**",
                "circle_tank": "**{button}버튼을 눌러 탱크를 원으로 만드세요.**",
                "retry_circle": "둥글게 하기 버튼을 누르지 않았군요. 다시 해보세요.",
                "play": "잘 했어요! 건물 그리기를 좀 더 연습해 보고, 편집 메뉴에서 다른 명령을 시도해보세요. **다음 장으로 갈 준비가 되면 '{next}'를 클릭하세요.**"
            },
            "startediting": {
                "title": "편집 시작하기",
                "help": "이제 OpenStreetMap을 편집할 준비가 되었습니다! {br} {button} 도움말 버튼을 클릭하거나 '{key}'키를 눌러 언제든지 이 연습을 다시 하거나 다른 문서를 볼 수 있습니다. ",
                "shortcuts": "'{key}'키를 눌러 언제든지 단축키와 함께 명령 목록을 볼 수 있습니다.",
                "save": "정기적으로 변경사항을 저장하는 것을 잊지 마세요!",
                "start": "지도 제작 시작하기!"
            }
        },
        "shortcuts": {
            "title": "키보드 단축키",
            "tooltip": "화면에 키보드 단축키를 보여줍니다.",
            "toggle": {
                "key": "?"
            },
            "key": {
                "alt": "Alt",
                "backspace": "Backspace",
                "cmd": "Cmd",
                "ctrl": "Ctrl",
                "delete": "Delete",
                "del": "Del",
                "end": "End",
                "enter": "Enter",
                "esc": "Esc",
                "home": "Home",
                "option": "Option",
                "pause": "Pause",
                "pgdn": "PgDn",
                "pgup": "Pgup",
                "return": "Return",
                "shift": "Shift",
                "space": "Space"
            },
            "gesture": {
                "drag": "드래그"
            },
            "or": "-또는-",
            "browsing": {
                "title": "찾아보기",
                "navigation": {
                    "title": "둘러보기",
                    "pan": "지도 이동",
                    "pan_more": "지도 좀 더 이동",
                    "zoom": "확대 / 축소",
                    "zoom_more": "좀 더 확대/축소"
                },
                "help": {
                    "title": "도움말",
                    "help": "도움말/문서 표시",
                    "keyboard": "키보드 단축키 보기"
                },
                "display_options": {
                    "title": "디스플레이 옵션",
                    "background_switch": "이전 배경으로 복귀하기",
                    "fullscreen": "전체 화면 모드 진입",
                    "sidebar": "사이드바 토글",
                    "wireframe": "테두리 모드 토글",
                    "minimap": "미니맵 토글"
                },
                "selecting": {
                    "title": "지물 선택",
                    "select_one": "지물 하나 선택",
                    "select_multi": "지물 여러개 선택",
                    "lasso": "점 선택 올가미 그리기"
                },
                "with_selected": {
                    "edit_menu": "편집 메뉴 토글"
                },
                "vertex_selected": {
                    "title": "노드가 선택된 경우",
                    "previous": "이전 노드로 가기",
                    "next": "다음 노드로 가기",
                    "first": "처음 노드로 가기",
                    "last": "끝 노드로 가기",
                    "change_parent": "기본 방향 전환"
                }
            },
            "editing": {
                "title": "편집하기",
                "drawing": {
                    "title": "그리기",
                    "add_point": "'점 추가' 모드",
                    "add_line": "'선 추가' 모드",
                    "add_area": "'공간 추가' 모드",
                    "add_note": "'참고 추가' 모드",
                    "place_point": "점이나 참고 놓기",
                    "disable_snap": "점에 붙는 기능 끄기",
                    "stop_line": "선 또는 공간 그리기 끝내기"
                },
                "operations": {
                    "title": "수정",
                    "continue_line": "선택된 노드에서 선 계속 그리기",
                    "merge": "선택된 지물 병합",
                    "disconnect": "선택한 노드에서 지물 연결 해제",
                    "split": "선택한 노드에서 선을 두개로 분할하기",
                    "move": "선택된 지물 이동하기",
                    "rotate": "선택된 지물 회전하기",
                    "circularize": "닫힌 선이나 공간을 둥글게 하기",
                    "reflect_long": "긴 축으로 회전하기",
                    "reflect_short": "짦은 축으로 회전하기",
                    "delete": "선택된 요소 제거하기"
                },
                "commands": {
                    "title": "명령어",
                    "copy": "선택된 지물 복사하기",
                    "paste": "복사된 지물 붙여넣기",
                    "undo": "최근 활동 실행 취소",
                    "redo": "실행 취소 복귀",
                    "save": "바뀜 저장"
                }
            },
            "tools": {
                "title": "도구",
                "info": {
                    "title": "정보",
                    "all": "모든 정보 패널 토글",
                    "background": "배경 패널 토글",
                    "history": "기록 패널 토글",
                    "location": "위치 패널 토글",
                    "measurement": "측정 패널 토글"
                }
            }
        },
        "units": {
            "feet": "{quantity}ft",
            "miles": "{quantity}mi",
            "meters": "{quantity}m",
            "kilometers": "{quantity}km",
            "square_meters": "{quantity}m²",
            "square_kilometers": "{quantity}km²",
            "hectares": "{quantity}ha",
            "area_pair": "{area1}({area2})",
            "arcdegrees": "{quantity}도",
            "arcminutes": "{quantity}분",
            "arcseconds": "{quantity}초",
            "north": "북",
            "south": "남",
            "east": "동",
            "west": "서",
            "coordinate": "{direction} {coordinate}",
            "coordinate_pair": "{latitude}도, {longitude}도"
        },
        "wikidata": {
            "identifier": "식별명",
            "label": "이름표",
            "description": "설명"
        },
        "presets": {
            "categories": {
                "category-barrier": {
                    "name": "방벽형 지물"
                },
                "category-building": {
                    "name": "건물형 지물"
                },
                "category-golf": {
                    "name": "골프 지물"
                },
                "category-landuse": {
                    "name": "토지 이용 지물"
                },
                "category-natural": {
                    "name": "자연 지물"
                },
                "category-path": {
                    "name": "경로"
                },
                "category-rail": {
                    "name": "철로"
                },
                "category-restriction": {
                    "name": "제한형 지물"
                },
                "category-road_major": {
                    "name": "주요 도로"
                },
                "category-road_minor": {
                    "name": "비주요 도로"
                },
                "category-route": {
                    "name": "노선형 지물"
                },
                "category-utility": {
                    "name": "공익사업형 지물"
                },
                "category-water": {
                    "name": "수역"
                },
                "category-waterway": {
                    "name": "수로"
                }
            },
            "fields": {
                "access": {
                    "label": "허가된 통행",
                    "options": {
                        "designated": {
                            "description": "표지판이나 특정 지역 법률에 따라 통행이 허가됨",
                            "title": "지정 차종만 통행 허가"
                        },
                        "destination": {
                            "description": "목적지에 도달하려 할 때에만 통행이 허가됨",
                            "title": "목적 외 통행 금지"
                        },
                        "dismount": {
                            "description": "통행이 허가되나 탈것에서 내려야 함",
                            "title": "내리기"
                        },
                        "no": {
                            "description": "통행이 일반 대중에게 허가되지 않음",
                            "title": "제한됨"
                        },
                        "permissive": {
                            "description": "소유자가 권한을 해제할 때까지 통행이 허가됨",
                            "title": "소유자 허가 필요"
                        },
                        "permit": {
                            "description": "유효한 허가나 자격이 있어야 통행이 허가됨",
                            "title": "허가"
                        },
                        "private": {
                            "description": "개별적으로 소유자의 허가로만 통행이 허가됨",
                            "title": "사유"
                        },
                        "yes": {
                            "description": "통행이 법적으로 허가됨; 정당한 이용",
                            "title": "허가됨"
                        }
                    },
                    "placeholder": "지정되지 않음",
                    "types": {
                        "access": "모두",
                        "bicycle": "자전거",
                        "foot": "도보",
                        "horse": "말",
                        "motor_vehicle": "자동차"
                    }
                },
                "access_aisle": {
                    "label": "유형"
                },
                "access_simple": {
                    "label": "허가된 통행"
                },
                "addr/interpolation": {
                    "label": "유형"
                },
                "address": {
                    "label": "주소",
                    "placeholders": {
                        "block_number": "번지",
                        "block_number!jp": "번지",
                        "city": "행정시·행정구·구역",
                        "city!jp": "시/정/촌/도쿄 특별구",
                        "city!vn": "시/읍",
                        "conscriptionnumber": "123",
                        "country": "국가",
                        "county": "군",
                        "county!jp": "군",
                        "district": "구",
                        "district!vn": "구/시사/현",
                        "floor": "층",
                        "hamlet": "반",
                        "housename": "집이름",
                        "housenumber": "123",
                        "housenumber!jp": "건물 번호/장소 번호",
                        "neighbourhood": "동",
                        "neighbourhood!jp": "초메/아자/코아자",
                        "place": "장소",
                        "postcode": "우편번호",
                        "province": "도",
                        "province!jp": "도도부현",
                        "quarter": "지구",
                        "quarter!jp": "오아자/마치",
                        "state": "주",
                        "street": "도로명",
                        "subdistrict": "하위 지구",
                        "subdistrict!vn": "방/사/시진",
                        "suburb": "근교",
                        "suburb!jp": "구"
                    }
                },
                "admin_level": {
                    "label": "관리 수준"
                },
                "aerialway": {
                    "label": "유형"
                },
                "aerialway/access": {
                    "label": "접근",
                    "options": {
                        "both": "둘 다",
                        "entry": "입구",
                        "exit": "출구"
                    }
                },
                "aerialway/bubble": {
                    "label": "버블"
                },
                "aerialway/capacity": {
                    "label": "수용량 (시간당)",
                    "placeholder": "500, 2500, 5000..."
                },
                "aerialway/duration": {
                    "label": "소요 시간 (분)",
                    "placeholder": "1, 2, 3..."
                },
                "aerialway/heating": {
                    "label": "온열"
                },
                "aerialway/occupancy": {
                    "label": "인원",
                    "placeholder": "2, 4, 8..."
                },
                "aerialway/summer/access": {
                    "label": "접근 (여름)",
                    "options": {
                        "both": "둘 다",
                        "entry": "입구",
                        "exit": "출구"
                    }
                },
                "aeroway": {
                    "label": "유형"
                },
                "agrarian": {
                    "label": "상품 종류"
                },
                "air_conditioning": {
                    "label": "에어컨"
                },
                "amenity": {
                    "label": "유형"
                },
                "animal_boarding": {
                    "label": "동물용"
                },
                "animal_breeding": {
                    "label": "동물용"
                },
                "animal_shelter": {
                    "label": "동물용"
                },
                "architect": {
                    "label": "건축가"
                },
                "area/highway": {
                    "label": "유형"
                },
                "artist": {
                    "label": "예술가"
                },
                "artwork_type": {
                    "label": "유형"
                },
                "atm": {
                    "label": "ATM"
                },
                "attraction": {
                    "label": "종류"
                },
                "backrest": {
                    "label": "등받이"
                },
                "barrier": {
                    "label": "유형"
                },
                "basin": {
                    "label": "유형"
                },
                "bath/open_air": {
                    "label": "야외"
                },
                "bath/sand_bath": {
                    "label": "모래찜질"
                },
                "bath/type": {
                    "label": "특별함",
                    "options": {
                        "foot_bath": "족욕",
                        "hot_spring": "온천",
                        "onsen": "일본식 온천"
                    }
                },
                "bench": {
                    "label": "좌석"
                },
                "bicycle_parking": {
                    "label": "유형"
                },
                "bin": {
                    "label": "쓰레기통"
                },
                "blood_components": {
                    "label": "혈액 성분",
                    "options": {
                        "plasma": "혈장",
                        "platelets": "혈소판",
                        "stemcells": "줄기 세포 샘플",
                        "whole": "전혈"
                    }
                },
                "board_type": {
                    "label": "유형"
                },
                "bollard": {
                    "label": "유형"
                },
                "boules": {
                    "label": "유형"
                },
                "boundary": {
                    "label": "유형"
                },
                "brand": {
                    "label": "상표"
                },
                "brewery": {
                    "label": "생맥주"
                },
                "bridge": {
                    "label": "유형",
                    "placeholder": "보통"
                },
                "bridge/support": {
                    "label": "유형"
                },
                "building": {
                    "label": "건물"
                },
                "building/levels": {
                    "label": "층수",
                    "placeholder": "2, 4, 6..."
                },
                "building/levels/underground": {
                    "label": "지하 층수",
                    "placeholder": "2, 4, 6..."
                },
                "building/levels_building": {
                    "label": "층수",
                    "placeholder": "2, 4, 6..."
                },
                "building/material": {
                    "label": "재질"
                },
                "building_area": {
                    "label": "건물"
                },
                "bunker_type": {
                    "label": "유형"
                },
                "cables": {
                    "label": "케이블 수",
                    "placeholder": "1, 2, 3..."
                },
                "camera/direction": {
                    "label": "방향(시계 방향 각도)",
                    "placeholder": "45, 90, 180, 270"
                },
                "camera/mount": {
                    "label": "카메라 연결"
                },
                "camera/type": {
                    "label": "카메라 유형",
                    "options": {
                        "dome": "돔",
                        "fixed": "고정",
                        "panning": "패닝"
                    }
                },
                "capacity": {
                    "label": "수용량",
                    "placeholder": "50, 100, 200..."
                },
                "cash_in": {
                    "label": "입금"
                },
                "castle_type": {
                    "label": "유형"
                },
                "charge_fee": {
                    "label": "금액"
                },
                "check_date": {
                    "label": "마지막으로 확인한 날짜"
                },
                "clothes": {
                    "label": "옷"
                },
                "club": {
                    "label": "유형"
                },
                "collection_times": {
                    "label": "수거 시간"
                },
                "colour": {
                    "label": "색"
                },
                "comment": {
                    "label": "바뀜집합 댓글",
                    "placeholder": "기여 내역에 대해 간단히 설명(필수)"
                },
                "communication_multi": {
                    "label": "공동체 유형"
                },
                "construction": {
                    "label": "유형"
                },
                "consulate": {
                    "label": "유형"
                },
                "contact/webcam": {
                    "label": "웹캠 URL",
                    "placeholder": "http://example.com/"
                },
                "content": {
                    "label": "내용"
                },
                "conveying": {
                    "label": "이동 방향",
                    "options": {
                        "backward": "역방향",
                        "forward": "순방향",
                        "reversible": "가변"
                    }
                },
                "country": {
                    "label": "국가"
                },
                "couplings": {
                    "placeholder": "1, 2, 3..."
                },
                "covered": {
                    "label": "덮어짐"
                },
                "craft": {
                    "label": "유형"
                },
                "crane/type": {
                    "label": "크레인 유형",
                    "options": {
                        "floor-mounted_crane": "바닥 설치형 크레인",
                        "portal_crane": "포털 크레인",
                        "travel_lift": "여행 리프트"
                    }
                },
                "crop": {
                    "label": "작물"
                },
                "crossing": {
                    "label": "유형"
                },
                "cuisine": {
                    "label": "요리"
                },
                "currency_multi": {
                    "label": "통용 통화"
                },
                "cutting": {
                    "label": "유형",
                    "placeholder": "기본값"
                },
                "cycle_network": {
                    "label": "네트워크"
                },
                "cycleway": {
                    "label": "자전거 차선",
                    "options": {
                        "lane": {
                            "description": "칠해진 선별로 자동차 교통에서 분리된 자전거 차선",
                            "title": "표준 자전거 차선"
                        },
                        "none": {
                            "description": "자전거 차선 없음",
                            "title": "없음"
                        },
                        "opposite": {
                            "description": "일방 통행로에 양방향으로 이동하는 자전거 전용 도로",
                            "title": "역방향 통행 자전거 도로"
                        },
                        "opposite_lane": {
                            "description": "교통 흐름의 방향을 거슬러 향하는 자전거 전용 도로",
                            "title": "반대 자전거 도로"
                        },
                        "share_busway": {
                            "description": "버스 전용 차선을 겸하는 자전거 도로",
                            "title": "버스 전용 차선을 겸하는 자전거 도로"
                        },
                        "shared_lane": {
                            "description": "자동차 차선과 분리되지 않은 자전거 차선",
                            "title": "자전거 차선 공유"
                        },
                        "track": {
                            "description": "자동차 교통에서 물리적으로 분리된 자전거 차선",
                            "title": "자전거 트랙"
                        }
                    },
                    "placeholder": "없음",
                    "types": {
                        "cycleway:left": "왼쪽",
                        "cycleway:right": "오른쪽"
                    }
                },
                "date": {
                    "label": "날짜"
                },
                "delivery": {
                    "label": "배달"
                },
                "denomination": {
                    "label": "교단"
                },
                "denotation": {
                    "label": "명시"
                },
                "departures_board": {
                    "label": "출발 안내판",
                    "options": {
                        "no": "없음",
                        "realtime": "실시간",
                        "timetable": "시간표",
                        "yes": "있음"
                    }
                },
                "description": {
                    "label": "설명"
                },
                "design": {
                    "label": "디자인"
                },
                "destination/ref_oneway": {
                    "label": "목표 도로 번호"
                },
                "destination/symbol_oneway": {
                    "label": "목표 기호"
                },
                "destination_oneway": {
                    "label": "목표지"
                },
                "devices": {
                    "label": "장치 수",
                    "placeholder": "1, 2, 3..."
                },
                "diameter": {
                    "label": "지름",
                    "placeholder": "5 mm, 10 cm, 15 in…"
                },
                "diet_multi": {
                    "label": "식성"
                },
                "diplomatic": {
                    "label": "유형"
                },
                "diplomatic/services": {
                    "label": "업무"
                },
                "direction": {
                    "label": "방향(시계 방향 각도)",
                    "placeholder": "45, 90, 180, 270"
                },
                "direction_cardinal": {
                    "label": "방향",
                    "options": {
                        "E": "동",
                        "ENE": "동북동",
                        "ESE": "동남동",
                        "N": "북",
                        "NE": "북동",
                        "NNE": "북북동",
                        "NNW": "북북서",
                        "NW": "북서",
                        "S": "남",
                        "SE": "남동",
                        "SSE": "남남동",
                        "SSW": "남남서",
                        "SW": "남서",
                        "W": "서",
                        "WNW": "서북서",
                        "WSW": "서남서"
                    }
                },
                "direction_clock": {
                    "label": "방향",
                    "options": {
                        "anticlockwise": "시계 반대 방향",
                        "clockwise": "시계 방향"
                    }
                },
                "direction_vertex": {
                    "options": {
                        "backward": "역방향",
                        "both": "둘 다 / 모두",
                        "forward": "정방향"
                    }
                },
                "display": {
                    "label": "표시"
                },
                "distance": {
                    "label": "거리"
                },
                "dock": {
                    "label": "유형"
                },
                "dog": {
                    "options": {
                        "leashed": "애완동물 목줄 착용 필수",
                        "no": "허용되지 않음",
                        "yes": "허용됨"
                    }
                },
                "drive_through": {
                    "label": "드라이브스루"
                },
                "duration": {
                    "label": "소요 시간",
                    "placeholder": "00:00"
                },
                "electrified": {
                    "label": "전력화",
                    "options": {
                        "contact_line": "가공 전차선",
                        "no": "아니오",
                        "rail": "제3/제4궤조",
                        "yes": "예 (지정되지 않음)"
                    },
                    "placeholder": "가공 전차선, 제3/제4궤조..."
                },
                "elevation": {
                    "label": "고도"
                },
                "email": {
                    "label": "이메일",
                    "placeholder": "example@example.com"
                },
                "embankment": {
                    "label": "유형",
                    "placeholder": "보통"
                },
                "embassy": {
                    "label": "유형"
                },
                "emergency": {
                    "label": "긴급"
                },
                "enforcement": {
                    "label": "유형"
                },
                "entrance": {
                    "label": "유형"
                },
                "except": {
                    "label": "예외"
                },
                "fax": {
                    "label": "팩스",
                    "placeholder": "+31 42 123 4567"
                },
                "fee": {
                    "label": "요금"
                },
                "fence_type": {
                    "label": "유형"
                },
                "fire_hydrant/diameter": {
                    "label": "지름(mm, in 또는 글자)"
                },
                "fire_hydrant/pressure": {
                    "label": "압력(바)"
                },
                "fire_hydrant/type": {
                    "label": "모양",
                    "options": {
                        "pillar": "기둥/지상",
                        "underground": "지하",
                        "wall": "벽"
                    }
                },
                "fireplace": {
                    "label": "벽난로"
                },
                "fitness_station": {
                    "label": "운동 기구 종류"
                },
                "fixme": {
                    "label": "고쳐주기"
                },
                "flag/type": {
                    "label": "깃발 유형"
                },
                "ford": {
                    "label": "유형",
                    "placeholder": "기본값"
                },
                "fountain": {
                    "label": "유형"
                },
                "frequency": {
                    "label": "동작 주파수"
                },
                "frequency_electrified": {
                    "label": "동작 주파수"
                },
                "from": {
                    "label": "출발점"
                },
                "fuel": {
                    "label": "주유소"
                },
                "fuel_multi": {
                    "label": "연료 유형"
                },
                "gambling": {
                    "label": "게임"
                },
                "gauge": {
                    "label": "궤간"
                },
                "gender": {
                    "label": "성별",
                    "options": {
                        "female": "여성",
                        "male": "남성",
                        "unisex": "남녀 공용"
                    },
                    "placeholder": "알 수 없음"
                },
                "generator/method": {
                    "label": "방식"
                },
                "generator/output/electricity": {
                    "label": "전력 출력",
                    "placeholder": "50 MW, 100 MW, 200 MW..."
                },
                "generator/source": {
                    "label": "참조 정보"
                },
                "generator/type": {
                    "label": "유형"
                },
                "government": {
                    "label": "유형"
                },
                "grape_variety": {
                    "label": "포도 품종"
                },
                "guest_house": {
                    "label": "유형"
                },
                "handicap": {
                    "label": "핸디캡",
                    "placeholder": "1-18"
                },
                "handrail": {
                    "label": "난간"
                },
                "hashtags": {
<<<<<<< HEAD
=======
                    "label": "해시태그",
>>>>>>> b1a7bdca
                    "placeholder": "#example"
                },
                "healthcare": {
                    "label": "유형"
                },
                "healthcare/speciality": {
                    "label": "전문 분야"
                },
                "height": {
                    "label": "높이(미터)"
                },
                "height_building": {
                    "label": "건물 높이(미터)"
                },
                "highspeed": {
                    "label": "고속"
                },
                "highway": {
                    "label": "유형"
                },
                "historic": {
                    "label": "유형"
                },
                "historic/civilization": {
                    "label": "역사 문명"
                },
                "historic/wreck/date_sunk": {
                    "label": "침몰 날짜"
                },
                "historic/wreck/visible_at_high_tide": {
                    "label": "밀물 때에 보임"
                },
                "historic/wreck/visible_at_low_tide": {
                    "label": "썰물 때에 보임"
                },
                "hoops": {
                    "label": "후프",
                    "placeholder": "1, 2, 4..."
                },
                "horse_dressage": {
                    "label": "기마술",
                    "options": {
                        "equestrian": "예",
                        "undefined": "아니오"
                    }
                },
                "horse_riding": {
                    "label": "승마",
                    "options": {
                        "horse_riding": "예",
                        "undefined": "아니오"
                    }
                },
                "horse_scale": {
                    "label": "승마 난이도",
                    "options": {
                        "common": "쉬움: 운행하는 데 아무 문제나 어려움이 없다. (기본값)"
                    }
                },
                "horse_stables": {
                    "options": {
                        "stables": "예",
                        "undefined": "아니오"
                    }
                },
                "iata": {
                    "label": "IATA 공항 코드"
                },
                "icao": {
                    "label": "ICAO 공항 코드"
                },
                "incline": {
                    "label": "경사"
                },
                "incline_steps": {
                    "label": "경사",
                    "options": {
                        "down": "내려감",
                        "up": "올라감"
                    }
                },
                "indoor": {
                    "label": "실내"
                },
                "industrial": {
                    "label": "유형"
                },
                "information": {
                    "label": "유형"
                },
                "inscription": {
                    "label": "비문"
                },
                "intermittent": {
                    "label": "간헐적"
                },
                "intermittent_yes": {
                    "label": "간헐적"
                },
                "internet_access": {
                    "label": "인터넷 접속",
                    "options": {
                        "no": "아니오",
                        "terminal": "단말기",
                        "wired": "유선",
                        "wlan": "Wi-Fi",
                        "yes": "예"
                    }
                },
                "internet_access/fee": {
                    "label": "인터넷 접속 요금"
                },
                "interval": {
                    "label": "배차 간격"
                },
                "kerb": {
                    "label": "커브"
                },
                "kerb/height": {
                    "label": "높이"
                },
                "label": {
                    "label": "이름"
                },
                "lamp_type": {
                    "label": "유형"
                },
                "landuse": {
                    "label": "유형"
                },
                "lanes": {
                    "label": "차선 수",
                    "placeholder": "1, 2, 3..."
                },
                "language_multi": {
                    "label": "언어"
                },
                "layer": {
                    "label": "레이어",
                    "placeholder": "0"
                },
                "leaf_cycle": {
                    "label": "잎이 떨어지는 주기",
                    "options": {
                        "deciduous": "낙엽성",
                        "evergreen": "상록수",
                        "mixed": "섞인",
                        "semi_deciduous": "준낙엽성",
                        "semi_evergreen": "반상록"
                    }
                },
                "leaf_cycle_singular": {
                    "label": "잎이 떨어지는 주기",
                    "options": {
                        "deciduous": "낙엽성",
                        "evergreen": "상록수",
                        "semi_deciduous": "준낙엽성",
                        "semi_evergreen": "반상록"
                    }
                },
                "leaf_type": {
                    "label": "잎의 종류",
                    "options": {
                        "broadleaved": "활엽수",
                        "leafless": "잎이 없음",
                        "mixed": "섞인",
                        "needleleaved": "침엽수"
                    }
                },
                "leaf_type_singular": {
                    "label": "잎의 종류",
                    "options": {
                        "broadleaved": "활엽수",
                        "leafless": "잎이 없음",
                        "needleleaved": "침엽수"
                    }
                },
                "leisure": {
                    "label": "유형"
                },
                "length": {
                    "label": "길이(미터)"
                },
                "level": {
                    "label": "층"
                },
                "liaison": {
                    "label": "유형"
                },
                "lit": {
                    "label": "조명"
                },
                "location": {
                    "label": "위치"
                },
                "location_pool": {
                    "label": "위치",
                    "options": {
                        "indoor": "실내",
                        "outdoor": "실외",
                        "roof": "옥상"
                    }
                },
                "man_made": {
                    "label": "유형"
                },
                "manhole": {
                    "label": "유형"
                },
                "map_size": {
                    "label": "적용범위"
                },
                "map_type": {
                    "label": "유형"
                },
                "marker": {
                    "label": "유형"
                },
                "material": {
                    "label": "소재"
                },
                "maxheight": {
                    "label": "최대 높이",
                    "placeholder": "4, 4.5, 5, 14'0\", 14'6\", 15'0\""
                },
                "maxspeed": {
                    "label": "제한 속도",
                    "placeholder": "40, 50, 60..."
                },
                "maxspeed/advisory": {
                    "label": "권장 제한 속도",
                    "placeholder": "40, 50, 60..."
                },
                "maxstay": {
                    "label": "최대 투숙일수"
                },
                "maxweight": {
                    "label": "최대 중량"
                },
                "maxweight_bridge": {
                    "label": "최대 중량"
                },
                "memorial": {
                    "label": "유형"
                },
                "minspeed": {
                    "label": "최저 제한 속도",
                    "placeholder": "20, 30, 40..."
                },
                "monitoring_multi": {
                    "label": "관측 대상"
                },
                "mtb/scale": {
                    "label": "산악자전거 난이도",
                    "options": {
                        "0": "0: 자갈/단단한 흙,  장애물이 없고 커브가 넓음",
                        "1": "1: 약간의 물렁한 표면, 장애물이 약간 있고 커브가 넒음.",
                        "2": "2: 많이 물렁한 표면, 장애물이 많고 쉬운 급커브길",
                        "3": "3: 미끄러운 표면, 큰 장애물이 있고 좁은 급커브길",
                        "4": "4: 물렁한 표면 또는 바위, 위험한 급커브길",
                        "5": "5: 가장 어려움, 돌밭, 산사태",
                        "6": "6: 최고의 산악 자전거 운전자가 아니면 탈 수 없음"
                    },
                    "placeholder": "0, 1, 2, 3..."
                },
                "mtb/scale/imba": {
                    "label": "IMBA 산길 난이도",
                    "options": {
                        "0": "매우 쉬움 (하얀 동그라미)",
                        "1": "쉬움 (초록 동그라미)",
                        "2": "중간 (파란 네모)",
                        "3": "어려움 (검은 마름모)",
                        "4": "매우 어려움 (두 검은 마름모)"
                    },
                    "placeholder": "쉬움, 중간, 어려움..."
                },
                "mtb/scale/uphill": {
                    "label": "산악자전거 오르막 난이도",
                    "options": {
                        "0": "0: 평균 경사가 10 % 미만, 자갈 / 포장된 지면, 장애물 없음",
                        "1": "1: 평균 경사가 15 % 미만, 자갈 / 포장된 지면, 몇 개의 작은 물체",
                        "2": "2: 평균 경사가 20% 미만, 안정된 표면, 주먹 크기의 돌/뿌리",
                        "3": "3: 평균 경사가 25% 미만, 변하기 쉬운 표면, 주먹 크기의 돌/가지",
                        "4": "4: 평균 경사가 30% 미만, 열악한 조건, 큰 돌/가지",
                        "5": "5: 매우 가파름, 자전거는 일반적으로 끌거나 운반해야 함"
                    },
                    "placeholder": "0, 1, 2, 3..."
                },
                "name": {
                    "label": "이름",
                    "placeholder": "일반 이름(있는 경우)"
                },
                "natural": {
                    "label": "자연"
                },
                "network": {
                    "label": "네트워크"
                },
                "network_bicycle": {
                    "options": {
                        "icn": "국제적",
                        "lcn": "지역적",
                        "ncn": "국가적",
                        "rcn": "지역"
                    },
                    "placeholder": "지방, 지역, 국가, 국제"
                },
                "network_foot": {
                    "options": {
                        "iwn": "국제적",
                        "lwn": "지방",
                        "nwn": "국가적",
                        "rwn": "지역"
                    },
                    "placeholder": "현지, 지역, 국가, 국제"
                },
                "network_horse": {
                    "options": {
                        "ihn": "국제적",
                        "lhn": "지방",
                        "nhn": "국가적",
                        "rhn": "지역"
                    },
                    "placeholder": "지방, 지역, 국가, 국제"
                },
                "network_road": {
                    "label": "네트워크"
                },
                "not/name": {
                    "label": "틀린 이름"
                },
                "note": {
                    "label": "참고"
                },
                "office": {
                    "label": "유형"
                },
                "oneway": {
                    "label": "일방통행",
                    "options": {
                        "alternating": "교차",
                        "no": "아니오",
                        "reversible": "도로 진행 방향과 역방향",
                        "undefined": "아니오로 간주",
                        "yes": "예"
                    }
                },
                "oneway/bicycle": {
                    "label": "자전거 일방통행"
                },
                "oneway_yes": {
                    "label": "일방통행",
                    "options": {
                        "alternating": "교차",
                        "no": "아니오",
                        "reversible": "가변",
                        "undefined": "예로 간주",
                        "yes": "예"
                    }
                },
                "opening_date": {
                    "label": "예상개업일"
                },
                "opening_hours": {
                    "label": "영업시간"
                },
                "operator": {
                    "label": "운영 주체"
                },
                "operator/type": {
                    "label": "운영 주체 유형"
                },
                "outdoor_seating": {
                    "label": "야외 좌석"
                },
                "par": {
                    "label": "파",
                    "placeholder": "3, 4, 5..."
                },
                "park_ride": {
                    "label": "파크 앤드 라이드"
                },
                "parking": {
                    "label": "유형",
                    "options": {
                        "carports": "간이 차고",
                        "garage_boxes": "차고 상자",
                        "lane": "도로변 차선",
                        "multi-storey": "다층",
                        "sheds": "오두막",
                        "surface": "지상",
                        "underground": "지하"
                    }
                },
                "payment_multi": {
                    "label": "결제 종류"
                },
                "phases": {
                    "label": "상수",
                    "placeholder": "1, 2, 3..."
                },
                "phone": {
                    "label": "전화",
                    "placeholder": "+82 2 123 4567"
                },
                "piste/difficulty": {
                    "label": "난이도",
                    "placeholder": "초급, 중급, 고급..."
                },
                "piste/difficulty_downhill": {
                    "label": "난이도"
                },
                "piste/difficulty_nordic": {
                    "label": "난이도"
                },
                "piste/difficulty_skitour": {
                    "label": "난이도"
                },
                "piste/grooming": {
                    "label": "정리",
                    "options": {
                        "backcountry": "오지",
                        "classic": "역사적",
                        "classic+skating": "클래식 및 스케이트",
                        "mogul": "모굴",
                        "scooter": "스쿠터/스노모빌",
                        "skating": "스케이팅"
                    }
                },
                "piste/type": {
                    "label": "유형",
                    "options": {
                        "downhill": "내리막길",
                        "hike": "도보 여행",
                        "ice_skate": "아이스 스케이트",
                        "nordic": "노르딕",
                        "playground": "놀이터",
                        "skitour": "스키투어",
                        "sled": "설마",
                        "sleigh": "썰매",
                        "snow_park": "스노우 파크"
                    }
                },
                "place": {
                    "label": "유형"
                },
                "plant": {
                    "label": "식물"
                },
                "plant/output/electricity": {
                    "label": "전력 출력",
                    "placeholder": "500 MW, 1000 MW, 2000 MW..."
                },
                "playground/theme": {
                    "label": "테마"
                },
                "population": {
                    "label": "인구"
                },
                "power": {
                    "label": "유형"
                },
                "power_supply": {
                    "label": "전원 공급 장치"
                },
                "produce": {
                    "label": "생산물"
                },
                "product": {
                    "label": "제품"
                },
                "public_bookcase/type": {
                    "label": "유형"
                },
                "railway": {
                    "label": "유형"
                },
                "railway/position": {
                    "label": "거리표 위치",
                    "placeholder": "소수점 한 자리로 거리 (123.4)"
                },
                "railway/signal/direction": {
                    "options": {
                        "backward": "역방향",
                        "both": "둘 다 / 모두",
                        "forward": "정방향"
                    }
                },
                "rating": {
                    "label": "정격 용량"
                },
                "recycling_accepts": {
                    "label": "종류"
                },
                "recycling_type": {
                    "label": "유형",
                    "options": {
                        "centre": "센터",
                        "container": "용기"
                    },
                    "placeholder": "용기, 센터"
                },
                "ref": {
                    "label": "참조"
                },
                "ref/isil": {
                    "label": "ISIL 코드"
                },
                "ref_aeroway_gate": {
                    "label": "탑승구 번호"
                },
                "ref_golf_hole": {
                    "label": "홀 번호",
                    "placeholder": "1-18"
                },
                "ref_highway_junction": {
                    "label": "나들목/분기점 번호"
                },
                "ref_platform": {
                    "label": "승강장 번호"
                },
                "ref_road_number": {
                    "label": "노선번호"
                },
                "ref_route": {
                    "label": "노선번호"
                },
                "ref_runway": {
                    "label": "활주로 번호",
                    "placeholder": "예시: 01L/19R"
                },
                "ref_stop_position": {
                    "label": "정류장 번호"
                },
                "ref_taxiway": {
                    "label": "유도로 이름",
                    "placeholder": "예시: A5"
                },
                "relation": {
                    "label": "유형"
                },
                "religion": {
                    "label": "종교"
                },
                "reservation": {
                    "label": "예약",
                    "options": {
                        "no": "불가",
                        "recommended": "권장",
                        "required": "필수",
                        "yes": "가능"
                    }
                },
                "residential": {
                    "label": "유형"
                },
                "resort": {
                    "label": "유형"
                },
                "restriction": {
                    "label": "유형"
                },
                "restrictions": {
                    "label": "회전 제한"
                },
                "roof/colour": {
                    "label": "지붕 색"
                },
                "room": {
                    "label": "유형"
                },
                "rooms": {
                    "label": "방"
                },
                "route": {
                    "label": "유형"
                },
                "route_master": {
                    "label": "유형"
                },
                "sac_scale": {
                    "label": "하이킹 난도",
                    "options": {
                        "alpine_hiking": "T4: 알파인 하이킹",
                        "demanding_alpine_hiking": "T5: 까다로운 알파인 하이킹",
                        "demanding_mountain_hiking": "T3: 까다로운 등산",
                        "difficult_alpine_hiking": "T6: 어려운 알파인 하이킹",
                        "hiking": "T1: 하이킹",
                        "mountain_hiking": "T2: 등산"
                    },
                    "placeholder": "등산, 알파인 하이킹..."
                },
                "salt": {
                    "label": "염분"
                },
                "sanitary_dump_station": {
                    "label": "화장실 처리장"
                },
                "screen": {
                    "label": "스크린 수",
                    "placeholder": "1, 4, 8…"
                },
                "seamark/beacon_isolated_danger/shape": {
                    "label": "모양"
                },
                "seamark/beacon_lateral/category": {
                    "label": "분류",
                    "options": {
                        "port": "좌현",
                        "starboard": "우현",
                        "waterway_left": "좌측 항로",
                        "waterway_right": "우측 항로"
                    }
                },
                "seamark/beacon_lateral/colour": {
                    "label": "색",
                    "options": {
                        "green": "녹색",
                        "grey": "회색",
                        "red": "적색"
                    }
                },
                "seamark/beacon_lateral/shape": {
                    "label": "모양"
                },
                "seamark/beacon_lateral/system": {
                    "options": {
                        "iala-a": " IALA 해상부표식 A지역",
                        "iala-b": " IALA 해상부표식 B지역",
                        "other": "기타"
                    }
                },
                "seamark/buoy_lateral/category": {
                    "label": "분류",
                    "options": {
                        "channel_left": "좌측 해협",
                        "channel_right": "우측 해협"
                    }
                },
                "seamark/buoy_lateral/colour": {
                    "label": "색",
                    "options": {
                        "green": "녹색",
                        "green;red;green": "녹색-적색-녹색",
                        "green;white;green;white": "녹색-흰색-녹색-흰색",
                        "red": "적색",
                        "red;green;red": "적색-녹색-적색",
                        "red;white;red;white": "적색-흰색-적색-흰색",
                        "white": "흰색",
                        "yellow": "황색"
                    }
                },
                "seamark/buoy_lateral/shape": {
                    "label": "모양"
                },
                "seamark/buoy_lateral/system": {
                    "options": {
                        "iala-a": " IALA 해상부표식 A지역",
                        "iala-b": " IALA 해상부표식 B지역",
                        "other": "기타"
                    }
                },
                "seamark/mooring/category": {
                    "label": "분류"
                },
                "seamark/wreck/category": {
                    "label": "분류"
                },
                "seasonal": {
                    "label": "계절 한정"
                },
                "seats": {
                    "placeholder": "2, 4, 6..."
                },
                "second_hand": {
                    "label": "중고 판매",
                    "options": {
                        "no": "아니오",
                        "only": "전용",
                        "yes": "예"
                    },
                    "placeholder": "예, 아니오, 전용"
                },
                "service": {
                    "label": "유형"
                },
                "service/bicycle": {
                    "label": "서비스"
                },
                "service/vehicle": {
                    "label": "서비스"
                },
                "service_rail": {
                    "label": "서비스 유형",
                    "options": {
                        "crossover": "건넘선",
                        "siding": "측선",
                        "spur": "지선",
                        "yard": "차량기지"
                    }
                },
                "service_times": {
                    "label": "서비스 시간"
                },
                "shelter": {
                    "label": "대피소"
                },
                "shelter_type": {
                    "label": "유형"
                },
                "shop": {
                    "label": "유형"
                },
                "siren/purpose": {
                    "label": "목적"
                },
                "siren/type": {
                    "label": "유형",
                    "options": {
                        "electronic": "전자식",
                        "other": "기타",
                        "pneumatic": "유압식"
                    }
                },
                "site": {
                    "label": "유형"
                },
                "site_type": {
                    "label": "유적 유형"
                },
                "smoking": {
                    "label": "흡연",
                    "options": {
                        "dedicated": "흡연자 전용(예: 흡연자 동호회)",
                        "isolated": "격리된 흡연구역",
                        "no": "전 지역 금연",
                        "outside": "외부 허용",
                        "separated": "격리되지 않은 흡연구역",
                        "yes": "어디서나 허용"
                    },
                    "placeholder": "아니오, 분리됨, 예..."
                },
                "smoothness": {
                    "label": "평활도",
                    "options": {
                        "bad": "견고한 바퀴: 트래킹 자전거, 자동차, 인력거",
                        "excellent": "얇은 롤러: 롤러브레이드, 스케이트보드",
                        "good": "얇은 바퀴: 경주용 자전거",
                        "horrible": "오프로드: 중형 오프로드 차종",
                        "impassable": "지나갈 수 없거나 / 안되는 바퀴가 있는 차종",
                        "intermediate": "바퀴: 도시 자전거, 휠체어, 스쿠터",
                        "very_bad": "하이 클리언스: 경형 오프로드 차종",
                        "very_horrible": "특수 오프로드:  트랙터,  모든 지형적 차량"
                    },
                    "placeholder": "얇은 롤러, 바퀴, 오프로드..."
                },
                "social_facility": {
                    "label": "유형"
                },
                "social_facility_for": {
                    "label": "제공되는 사람들"
                },
                "source": {
                    "label": "출처"
                },
                "sport": {
                    "label": "스포츠"
                },
                "sport_ice": {
                    "label": "스포츠"
                },
                "sport_racing_motor": {
                    "label": "스포츠"
                },
                "sport_racing_nonmotor": {
                    "label": "스포츠"
                },
                "stars": {
                    "label": "스타"
                },
                "start_date": {
                    "label": "시작 날짜"
                },
                "step_count": {
                    "label": "계단 수"
                },
                "stop": {
                    "label": "정지 유형",
                    "options": {
                        "all": "모든 길",
                        "minor": "보조 도로"
                    }
                },
                "street_cabinet": {
                    "label": "유형"
                },
                "structure": {
                    "label": "구조물",
                    "options": {
                        "bridge": "다리",
                        "cutting": "절토",
                        "embankment": "둑",
                        "ford": "여울",
                        "tunnel": "터널"
                    },
                    "placeholder": "알 수 없음"
                },
                "structure_waterway": {
                    "label": "구조물",
                    "options": {
                        "tunnel": "터널"
                    },
                    "placeholder": "불명"
                },
                "studio": {
                    "label": "유형"
                },
                "substance": {
                    "label": "물질"
                },
                "substation": {
                    "label": "유형"
                },
                "supervised": {
                    "label": "감독 장소"
                },
                "support": {
                    "label": "지원"
                },
                "surface": {
                    "label": "노면"
                },
                "surveillance": {
                    "label": "감시 종류"
                },
                "surveillance/type": {
                    "label": "감시 유형",
                    "options": {
                        "ALPR": "자동 번호판 판독기",
                        "camera": "카메라",
                        "guard": "보안 요원"
                    }
                },
                "surveillance/zone": {
                    "label": "감시 구역"
                },
                "survey/date": {
                    "label": "마지막으로 확인한 날짜"
                },
                "swimming_pool": {
                    "label": "유형"
                },
                "switch": {
                    "label": "개폐기 유형",
                    "options": {
                        "circuit_breaker": "회로차단기",
                        "disconnector": "단로형 개폐기",
                        "earthing": "접지 개폐기",
                        "mechanical": "기계적 개폐기"
                    }
                },
                "tactile_paving": {
                    "label": "점자블록"
                },
                "takeaway": {
                    "label": "테이크 아웃",
                    "options": {
                        "no": "아니오",
                        "only": "테이크 아웃만",
                        "yes": "예"
                    },
                    "placeholder": "예, 아니오, 테이크 아웃만..."
                },
                "target": {
                    "label": "주재국"
                },
                "tidal": {
                    "label": "조수"
                },
                "to": {
                    "label": "종착점"
                },
                "toilets/disposal": {
                    "label": "처리장",
                    "options": {
                        "bucket": "양동이",
                        "chemical": "화학식",
                        "flush": "수세식"
                    }
                },
                "toll": {
                    "label": "통행료"
                },
                "tomb": {
                    "label": "유형"
                },
                "tourism": {
                    "label": "유형"
                },
                "tower/construction": {
                    "label": "건축 형태",
                    "placeholder": "Guyed, Lattice, Concealed, ..."
                },
                "tower/type": {
                    "label": "유형"
                },
                "townhall/type": {
                    "label": "유형"
                },
                "tracktype": {
                    "label": "트랙 유형",
                    "options": {
                        "grade1": "단단함: 포장되었거나 심하게 압축된 하드코어 표면",
                        "grade2": "거의 단단함: 약간의 부드러운 소재가 섞인 자갈/바위",
                        "grade3": "부드러운 소재와 딱딱한 소재가 섞임",
                        "grade4": "거의 부드러움: 약간의 딱딱한 소재가 섞인 흙/모래/잔디",
                        "grade5": "부드러움: 흙/모래/잔디"
                    },
                    "placeholder": "단단함, 거의 단단함, 부드러움..."
                },
                "trade": {
                    "label": "상품 종류"
                },
                "traffic_calming": {
                    "label": "유형"
                },
                "traffic_sign": {
                    "label": "교통 표지판"
                },
                "traffic_sign/direction": {
                    "options": {
                        "backward": "역방향",
                        "both": "양방향",
                        "forward": "정방향"
                    }
                },
                "traffic_signals": {
                    "label": "유형"
                },
                "traffic_signals/direction": {
                    "options": {
                        "backward": "역방향",
                        "both": "양방향",
                        "forward": "정방향"
                    }
                },
                "trail_visibility": {
                    "label": "경로 가시성",
                    "options": {
                        "bad": "나쁨: 부호가 없음, 때로는 보이지 않는 경로가 있음",
                        "excellent": "우수함: 애매한 경로가 없거나 부호가 어디에나 있음",
                        "good": "좋음: 부호가 명백하지만 때로는 찾는 것이 필요함",
                        "horrible": "끔찍함: 종종 경로가 없음,  때로는 지도가 필요함",
                        "intermediate": "보통: 몇몇의 부호, 경로가 보통 보임 ",
                        "no": "없음: 경로가 없음, 항상 지도가 필요함"
                    },
                    "placeholder": "우수함, 좋음, 나쁨..."
                },
                "transformer": {
                    "label": "변압기 유형",
                    "options": {
                        "auto": "단권변압기",
                        "auxiliary": "보조변압기",
                        "converter": "변환기 변압기",
                        "distribution": "배전용 변압기",
                        "generator": "발전기 변압기",
                        "phase_angle_regulator": "이상변압기",
                        "traction": "가공 전차선 변압기",
                        "yes": "알 수 없음"
                    }
                },
                "trees": {
                    "label": "나무"
                },
                "trench": {
                    "label": "유형"
                },
                "tunnel": {
                    "label": "유형",
                    "placeholder": "기본값"
                },
                "usage_rail": {
                    "label": "용도",
                    "options": {
                        "tourism": "관광"
                    }
                },
                "vending": {
                    "label": "상품 종류"
                },
                "visibility": {
                    "label": "가시성",
                    "options": {
                        "area": "20m (65ft) 이상",
                        "house": "5m (16ft) 이하",
                        "street": "5에서 20m (16 에서 65ft)"
                    }
                },
                "volcano/status": {
                    "label": "화산 상태",
                    "options": {
                        "active": "활화산",
                        "dormant": "휴화산",
                        "extinct": "사화산"
                    }
                },
                "volcano/type": {
                    "label": "화산 종류",
                    "options": {
                        "scoria": "스코리아",
                        "shield": "순상화산",
                        "stratovolcano": "성층화산"
                    }
                },
                "voltage": {
                    "label": "전압"
                },
                "voltage/primary": {
                    "label": "주전압"
                },
                "voltage/secondary": {
                    "label": "이차 전압"
                },
                "voltage/tertiary": {
                    "label": "3차 전압"
                },
                "voltage_electrified": {
                    "label": "전압"
                },
                "wall": {
                    "label": "유형"
                },
                "water": {
                    "label": "유형"
                },
                "water_point": {
                    "label": "급수장"
                },
                "water_source": {
                    "label": "수원"
                },
                "water_volume": {
                    "label": "물 저장량(m³)"
                },
                "waterway": {
                    "label": "유형"
                },
                "website": {
                    "label": "웹사이트",
                    "placeholder": "https://example.com"
                },
                "wetland": {
                    "label": "유형"
                },
                "wheelchair": {
                    "label": "휠체어 접근여부"
                },
                "wholesale": {
                    "label": "도매"
                },
                "width": {
                    "label": "폭(미터)"
                },
                "wikidata": {
                    "label": "위키데이터"
                },
                "wikipedia": {
                    "label": "위키백과"
                },
                "windings": {
                    "label": "권선 수",
                    "placeholder": "1, 2, 3..."
                },
                "windings/configuration": {
                    "label": "권선 배치",
                    "options": {
                        "delta": "삼각결선",
                        "leblanc": "르블랑 결선",
                        "open": "개방 권선",
                        "open-delta": "개방 삼각결선",
                        "scott": "스코트 결선",
                        "star": "성형결선",
                        "zigzag": "지그재그 결선"
                    }
                }
            },
            "presets": {
                "address": {
                    "name": "주소",
                    "terms": "주소, 번지"
                },
                "advertising/billboard": {
                    "name": "광고판",
                    "terms": "간판"
                },
                "advertising/board": {
                    "name": "게시판",
                    "terms": "알림판"
                },
                "advertising/column": {
                    "name": "광고란",
                    "terms": "광고란,광고 게시판,게시판"
                },
                "aerialway": {
                    "name": "공중 이동로"
                },
                "aerialway/cable_car": {
                    "name": "케이블카",
                    "terms": "케이블카"
                },
                "aerialway/chair_lift": {
                    "name": "체어 리프트",
                    "terms": "체어 리프트"
                },
                "aerialway/drag_lift": {
                    "name": "드래그 리프트",
                    "terms": "드래그 리프트"
                },
                "aerialway/gondola": {
                    "name": "곤돌라",
                    "terms": "곤돌라"
                },
                "aerialway/goods": {
                    "name": "화물 항공로",
                    "terms": "화물 항공 운송"
                },
                "aerialway/magic_carpet": {
                    "name": "매직 카펫 리프트",
                    "terms": "매직 카펫 리프트"
                },
                "aerialway/mixed_lift": {
                    "name": "혼합 리프트",
                    "terms": "혼합 리프트"
                },
                "aerialway/platter": {
                    "name": "플래터 리프트",
                    "terms": "플래터 리프트"
                },
                "aerialway/pylon": {
                    "name": "공중 이동로 철탑",
                    "terms": "공중 이동로 철탑"
                },
                "aerialway/rope_tow": {
                    "name": "로프 견인 리프트",
                    "terms": "로프 견인 리프트"
                },
                "aeroway": {
                    "name": "항공 시설"
                },
                "aeroway/aerodrome": {
                    "name": "공항",
                    "terms": "공항"
                },
                "aeroway/apron": {
                    "name": "계류장",
                    "terms": "주기장, 에이프런"
                },
                "aeroway/gate": {
                    "name": "공항 게이트",
                    "terms": "공항 게이트"
                },
                "aeroway/hangar": {
                    "name": "격납고",
                    "terms": "격납고"
                },
                "aeroway/helipad": {
                    "name": "헬기 착륙장",
                    "terms": "헬리콥터,헬리포트"
                },
                "aeroway/runway": {
                    "name": "활주로",
                    "terms": "활주로"
                },
                "aeroway/taxiway": {
                    "name": "유도로",
                    "terms": "유도로"
                },
                "aeroway/terminal": {
                    "name": "공항 터미널",
                    "terms": "공항 터미널"
                },
                "allotments/plot": {
                    "name": "지역 공원 부지"
                },
                "amenity": {
                    "name": "시설"
                },
                "amenity/animal_boarding": {
                    "name": "동물 기숙 시설",
                    "terms": "동물 시설,동물 기숙 시설"
                },
                "amenity/animal_breeding": {
                    "name": "동물 사육 시설",
                    "terms": "동물 사육 시설"
                },
                "amenity/animal_shelter": {
                    "name": "동물 보호소",
                    "terms": "입양,고양이,개,말,애완동물,강아지,맹금,파충류,구조"
                },
                "amenity/arts_centre": {
                    "name": "아트 센터",
                    "terms": "예술 회관, 미술관"
                },
                "amenity/atm": {
                    "name": "ATM",
                    "terms": "ATM, 입출금기"
                },
                "amenity/bank": {
                    "name": "은행",
                    "terms": "은행"
                },
                "amenity/bar": {
                    "name": "바",
                    "terms": "주점,술집"
                },
                "amenity/bar/lgbtq": {
                    "name": "LGBTQ+ 바"
                },
                "amenity/bbq": {
                    "name": "바비큐/그릴",
                    "terms": "바베큐/그릴"
                },
                "amenity/bench": {
                    "name": "좌석",
                    "terms": "벤치"
                },
                "amenity/bicycle_parking": {
                    "name": "자전거 주차장",
                    "terms": "자전거 주차"
                },
                "amenity/bicycle_rental": {
                    "name": "자전거 대여",
                    "terms": "자전거 대여소,자전거 렌탈"
                },
                "amenity/bicycle_repair_station": {
                    "name": "자전거 수리 도구",
                    "terms": "자전거 수리 도구 스탠드"
                },
                "amenity/biergarten": {
                    "name": "옥외 식탁",
                    "terms": "옥외 식탁,야외 식탁"
                },
                "amenity/boat_rental": {
                    "name": "보트 대여소",
                    "terms": "보트 대여소,보트 렌탈"
                },
                "amenity/bureau_de_change": {
                    "name": "환전소",
                    "terms": "환전소"
                },
                "amenity/bus_station": {
                    "name": "버스 터미널"
                },
                "amenity/cafe": {
                    "name": "카페",
                    "terms": "비스트로,커피,차"
                },
                "amenity/car_rental": {
                    "name": "자동차 대여",
                    "terms": "자동차 대여소,자동차 렌탈"
                },
                "amenity/car_wash": {
                    "name": "세차장",
                    "terms": "세차장"
                },
                "amenity/casino": {
                    "name": "카지노",
                    "terms": "도박장,도박,노름,크랩스,포커,블랙잭"
                },
                "amenity/charging_station": {
                    "name": "충전소",
                    "terms": "전기차"
                },
                "amenity/childcare": {
                    "name": "보육/육아",
                    "terms": "탁아소,고아원,보육원"
                },
                "amenity/cinema": {
                    "name": "영화관",
                    "terms": "영화관, 시네마"
                },
                "amenity/clinic": {
                    "name": "클리닉",
                    "terms": "진료소, 클리닉"
                },
                "amenity/clinic/abortion": {
                    "name": "낙태 클리닉",
                    "terms": "미숙아 클리닉"
                },
                "amenity/clinic/fertility": {
                    "name": "불임 클리닉",
                    "terms": "불임 클리닉"
                },
                "amenity/clock": {
                    "name": "시계",
                    "terms": "시계방"
                },
                "amenity/clock/sundial": {
                    "name": "해시계",
                    "terms": "해시계"
                },
                "amenity/college": {
                    "name": "전문대학 부지",
                    "terms": "직업전문학교 부지"
                },
                "amenity/community_centre": {
                    "name": "커뮤니티 센터",
                    "terms": "커뮤니티 센터"
                },
                "amenity/compressed_air": {
                    "name": "압축된 공기",
                    "terms": "압축 공기"
                },
                "amenity/conference_centre": {
                    "name": "컨벤션 센터"
                },
                "amenity/courthouse": {
                    "name": "법원",
                    "terms": "법원"
                },
                "amenity/coworking_space": {
                    "name": "공동 작업 공간"
                },
                "amenity/crematorium": {
                    "name": "화장장",
                    "terms": "화장장,화장터,장례"
                },
                "amenity/dentist": {
                    "name": "치과 의원",
                    "terms": "치과 의원, 치과"
                },
                "amenity/dive_centre": {
                    "name": "다이브 센터",
                    "terms": "다이브 센터"
                },
                "amenity/doctors": {
                    "name": "의원",
                    "terms": "병원,내과,외과,소아청소년과,산부인과,정신건강의학과"
                },
                "amenity/dojo": {
                    "name": "도장 / 무술 학원",
                    "terms": "도장 / 무술 학원"
                },
                "amenity/dressing_room": {
                    "name": "탈의실"
                },
                "amenity/drinking_water": {
                    "name": "식수대",
                    "terms": "급수대"
                },
                "amenity/driving_school": {
                    "name": "운전학원",
                    "terms": "운전학교"
                },
                "amenity/embassy": {
                    "name": "대사관"
                },
                "amenity/events_venue": {
                    "name": "행사장"
                },
                "amenity/fast_food": {
                    "name": "패스트푸드",
                    "terms": "패스트푸드"
                },
                "amenity/fast_food/burger": {
                    "name": "햄버거 패스트푸드"
                },
                "amenity/fast_food/chicken": {
                    "name": "치킨 패스트푸드"
                },
                "amenity/fast_food/donut": {
                    "name": "도넛 패스트푸드"
                },
                "amenity/fast_food/fish_and_chips": {
                    "name": "피시앤칩스 패스트푸드"
                },
                "amenity/fast_food/hot_dog": {
                    "name": "핫도그 패스트푸드"
                },
                "amenity/fast_food/ice_cream": {
                    "name": "아이스크림 패스트푸드"
                },
                "amenity/fast_food/kebab": {
                    "name": "케밥 패스트푸드"
                },
                "amenity/fast_food/mexican": {
                    "name": "멕시코 패스트푸드"
                },
                "amenity/fast_food/pizza": {
                    "name": "피자 패스트푸드"
                },
                "amenity/fast_food/sandwich": {
                    "name": "샌드위치 패스트푸드"
                },
                "amenity/ferry_terminal": {
                    "name": "페리 터미널"
                },
                "amenity/fire_station": {
                    "name": "소방서",
                    "terms": "소방서"
                },
                "amenity/food_court": {
                    "name": "푸드코트",
                    "terms": "푸트코트"
                },
                "amenity/fountain": {
                    "name": "분수대",
                    "terms": "분수대"
                },
                "amenity/fuel": {
                    "name": "주유소",
                    "terms": "휘발유,연료,가솔린,프로페인,경유,LNG,CNG,바이오디젤"
                },
                "amenity/gambling": {
                    "name": "도박장"
                },
                "amenity/grave_yard": {
                    "name": "묘지",
                    "terms": "묘지"
                },
                "amenity/grit_bin": {
                    "name": "염화칼슘 보관소",
                    "terms": "염화칼슘 보관소, 염화칼슘 보관대"
                },
                "amenity/hospital": {
                    "name": "병원 부지",
                    "terms": "병원 부지"
                },
                "amenity/hunting_stand": {
                    "name": "사냥 스탠드",
                    "terms": "사냥 스탠드, 나무대"
                },
                "amenity/ice_cream": {
                    "name": "아이스크림 가게",
                    "terms": "아이스크림 가게"
                },
                "amenity/internet_cafe": {
                    "name": "PC방",
                    "terms": "PC방"
                },
<<<<<<< HEAD
=======
                "amenity/karaoke_box": {
                    "name": "노래방",
                    "terms": "가라오케"
                },
>>>>>>> b1a7bdca
                "amenity/kindergarten": {
                    "name": "유치원 부지"
                },
                "amenity/language_school": {
                    "name": "언어 학원",
                    "terms": "언어 학원,국어 학원,영어 학원"
                },
                "amenity/letter_box": {
                    "name": "우편함"
                },
                "amenity/library": {
                    "name": "도서관",
                    "terms": "도서관, 문고"
                },
                "amenity/love_hotel": {
                    "name": "러브 호텔"
                },
                "amenity/marketplace": {
                    "name": "시장",
                    "terms": "시장"
                },
                "amenity/monastery": {
                    "name": "수도원 부지"
                },
                "amenity/money_transfer": {
                    "name": "환전소"
                },
                "amenity/motorcycle_parking": {
                    "name": "오토바이 주차장",
                    "terms": "모터사이클 주차장"
                },
                "amenity/music_school": {
                    "name": "음악 학교"
                },
                "amenity/nightclub": {
                    "name": "나이트클럽",
                    "terms": "나이트 클럽"
                },
                "amenity/nightclub/lgbtq": {
                    "name": "LGBTQ+ 나이트클럽"
                },
                "amenity/nursing_home": {
                    "name": "요양원"
                },
                "amenity/parking": {
                    "name": "주차장"
                },
                "amenity/parking/multi-storey": {
                    "name": "입체 주차장"
                },
                "amenity/parking/underground": {
                    "name": "지하 주차장"
                },
                "amenity/parking_entrance": {
                    "name": "주차장 입구/출구"
                },
                "amenity/parking_space": {
                    "name": "주차 공간",
                    "terms": "주차 공간"
                },
                "amenity/pharmacy": {
                    "name": "약국"
                },
                "amenity/photo_booth": {
                    "name": "사진 부스"
                },
                "amenity/place_of_worship": {
                    "name": "종교 시설",
                    "terms": "종교 시설"
                },
                "amenity/place_of_worship/buddhist": {
                    "name": "사찰",
                    "terms": "사찰, 절"
                },
                "amenity/place_of_worship/christian": {
                    "name": "기독교 교회",
                    "terms": "성당"
                },
                "amenity/place_of_worship/christian/jehovahs_witness": {
                    "name": "여호와의 증인 왕국회관"
                },
                "amenity/place_of_worship/hindu": {
                    "name": "힌두교 사원",
                    "terms": "만디르"
                },
                "amenity/place_of_worship/jewish": {
                    "name": "유대교 시너고그"
                },
                "amenity/place_of_worship/muslim": {
                    "name": "이슬람교 모스크"
                },
                "amenity/place_of_worship/shinto": {
                    "name": "신사",
                    "terms": "신사"
                },
                "amenity/place_of_worship/sikh": {
                    "name": "시크교 사원",
                    "terms": "구루드와라"
                },
                "amenity/place_of_worship/taoist": {
                    "name": "도관",
                    "terms": "도교 사원,궁관"
                },
                "amenity/planetarium": {
                    "name": "천체투영관",
                    "terms": "플라네타륨, 천체 관측기"
                },
                "amenity/police": {
                    "name": "경찰서",
                    "terms": "경찰서, 파출소"
                },
                "amenity/polling_station": {
                    "name": "상설 투표소"
                },
                "amenity/post_box": {
                    "name": "우체통"
                },
                "amenity/post_depot": {
                    "name": "우편집중국",
                    "terms": "우편물류센터"
                },
                "amenity/post_office": {
                    "name": "우체국",
                    "terms": "우체국, 우편취급국"
                },
                "amenity/prep_school": {
                    "name": "학원",
                    "terms": "국어,수학,영어,논술"
                },
                "amenity/prison": {
                    "name": "교도소 부지",
                    "terms": "교도소 부지, 감옥 부지"
                },
                "amenity/pub": {
                    "name": "주점",
                    "terms": "주점, 술집"
                },
                "amenity/pub/lgbtq": {
                    "name": "LGBTQ+ 주점"
                },
                "amenity/public_bath": {
                    "name": "대중 목욕탕",
                    "terms": "목욕탕, 찜질방"
                },
                "amenity/public_bookcase": {
                    "name": "공공 책장",
                    "terms": "공공 책장"
                },
                "amenity/ranger_station": {
                    "name": "관리소",
                    "terms": "관리소, 레인저 스테이션"
                },
                "amenity/recycling": {
                    "name": "재활용"
                },
                "amenity/recycling_centre": {
                    "name": "재활용 센터",
                    "terms": "재활용 센터"
                },
                "amenity/recycling_container": {
                    "name": "재활용 용기"
                },
                "amenity/register_office": {
                    "name": "등기소"
                },
                "amenity/research_institute": {
                    "name": "연구 기관 부지"
                },
                "amenity/restaurant": {
                    "name": "음식점",
                    "terms": "레스토랑,식당"
                },
                "amenity/restaurant/american": {
                    "name": "미국 음식점"
                },
                "amenity/restaurant/asian": {
                    "name": "아시아 음식점"
                },
                "amenity/restaurant/chinese": {
                    "name": "중국 음식점",
                    "terms": "중국집"
                },
                "amenity/restaurant/french": {
                    "name": "프랑스 음식점"
                },
                "amenity/restaurant/german": {
                    "name": "독일 음식점"
                },
                "amenity/restaurant/greek": {
                    "name": "그리스 음식점"
                },
                "amenity/restaurant/indian": {
                    "name": "인도 음식점"
                },
                "amenity/restaurant/italian": {
                    "name": "이탈리아 음식점"
                },
                "amenity/restaurant/japanese": {
                    "name": "일본 음식점"
                },
                "amenity/restaurant/mexican": {
                    "name": "멕시코 음식점"
                },
                "amenity/restaurant/noodle": {
                    "name": "국숫집",
                    "terms": "면옥"
                },
                "amenity/restaurant/pizza": {
                    "name": "피자 음식점"
                },
                "amenity/restaurant/seafood": {
                    "name": "해산물 음식점"
                },
                "amenity/restaurant/steakhouse": {
                    "name": "스테이크하우스"
                },
                "amenity/restaurant/sushi": {
                    "name": "초밥 음식점"
                },
                "amenity/restaurant/thai": {
                    "name": "태국 음식점"
                },
                "amenity/restaurant/turkish": {
                    "name": "터키 음식점"
                },
                "amenity/restaurant/vietnamese": {
                    "name": "베트남 음식점"
                },
                "amenity/sanitary_dump_station": {
                    "name": "RV 화장실 처리장",
                    "terms": "RV 화장실 처리"
                },
                "amenity/school": {
                    "name": "학교 부지",
                    "terms": "학교 부지"
                },
                "amenity/scrapyard": {
                    "name": "폐차장"
                },
                "amenity/shelter": {
                    "name": "대피소",
                    "terms": "대피소, 피난소"
                },
                "amenity/shelter/gazebo": {
                    "name": "정자"
                },
                "amenity/shelter/lean_to": {
                    "name": "달개"
                },
                "amenity/shower": {
                    "name": "샤워실"
                },
                "amenity/smoking_area": {
                    "name": "흡연 구역"
                },
                "amenity/social_facility": {
                    "name": "사회 복지 시설",
                    "terms": "사회시설"
                },
                "amenity/social_facility/food_bank": {
                    "name": "푸드 뱅크",
                    "terms": "푸드 뱅크"
                },
                "amenity/social_facility/group_home": {
                    "name": "경로당",
                    "terms": "경로당, 양로원"
                },
                "amenity/social_facility/homeless_shelter": {
                    "name": "노숙인 보호 시설",
                    "terms": "이재민 대피소, 이재민 피난소"
                },
                "amenity/social_facility/nursing_home": {
                    "name": "요양원",
                    "terms": "요양원"
                },
                "amenity/studio": {
                    "name": "스튜디오",
                    "terms": "스튜디오,촬영장"
                },
                "amenity/studio/audio": {
                    "name": "녹음실"
                },
                "amenity/studio/radio": {
                    "name": "라디오 방송국"
                },
                "amenity/studio/television": {
                    "name": "텔레비전 방송국"
                },
                "amenity/studio/video": {
                    "name": "영화 촬영실"
                },
                "amenity/swimming_pool": {
                    "name": "수영장"
                },
                "amenity/taxi": {
                    "name": "택시 승차장",
                    "terms": "택시 정류장,택시 타는 곳"
                },
                "amenity/telephone": {
                    "name": "전화",
                    "terms": "전화, 공중전화"
                },
                "amenity/theatre": {
                    "name": "극장",
                    "terms": "공연,연극,뮤지컬"
                },
                "amenity/theatre/type/amphi": {
                    "name": "원형극장"
                },
                "amenity/toilets": {
                    "name": "화장실",
                    "terms": "화장실, 아름자리"
                },
                "amenity/toilets/disposal/flush": {
                    "name": "수세식 화장실"
                },
                "amenity/townhall": {
                    "name": "마을 회관",
                    "terms": "마을회관,주민센터,동사무소"
                },
                "amenity/townhall/city": {
                    "name": "시청"
                },
                "amenity/university": {
                    "name": "대학 부지",
                    "terms": "대학교 부지"
                },
                "amenity/vehicle_inspection": {
                    "name": "차량 점검",
                    "terms": "자동차 점검"
                },
                "amenity/vending_machine": {
                    "name": "자동판매기",
                    "terms": "자판기"
                },
                "amenity/vending_machine/bread": {
                    "name": "빵 자판기"
                },
                "amenity/vending_machine/cigarettes": {
                    "name": "담배 자판기",
                    "terms": "담배 자판기, 담배 자동 판매기"
                },
                "amenity/vending_machine/coffee": {
                    "name": "커피 자판기"
                },
                "amenity/vending_machine/condoms": {
                    "name": "콘돔 자판기",
                    "terms": "콘돔 자판기, 콘돔 자동 판매기"
                },
                "amenity/vending_machine/drinks": {
                    "name": "음료 자판기",
                    "terms": "음료 자판기, 음료 자동 판매기"
                },
                "amenity/vending_machine/eggs": {
                    "name": "계란 자판기"
                },
                "amenity/vending_machine/electronics": {
                    "name": "전자 제품 자판기"
                },
                "amenity/vending_machine/elongated_coin": {
                    "name": "기념품 동전 자판기"
                },
                "amenity/vending_machine/food": {
                    "name": "식품 자판기"
                },
                "amenity/vending_machine/fuel": {
                    "name": "가스 펌프"
                },
                "amenity/vending_machine/ice_cream": {
                    "name": "아이스크림 자판기"
                },
                "amenity/vending_machine/ice_cubes": {
                    "name": "얼음 자판기"
                },
                "amenity/vending_machine/newspapers": {
                    "name": "신문 자동판매기",
                    "terms": "신문 자동판매기"
                },
                "amenity/vending_machine/parcel_pickup": {
                    "name": "무인 택배 보관함"
                },
                "amenity/vending_machine/parking_tickets": {
                    "name": "주차권 발권기",
                    "terms": "주차권 발권기"
                },
                "amenity/vending_machine/public_transport_tickets": {
                    "name": "대중교통 승차권 발매기",
                    "terms": "대중교통 승차권 발매기,1회용 승차권 발매기"
                },
                "amenity/vending_machine/stamps": {
                    "name": "우표 자판기"
                },
                "amenity/vending_machine/sweets": {
                    "name": "간식 자판기",
                    "terms": "간식 자판기, 과자 자판기"
                },
                "amenity/veterinary": {
                    "name": "동물병원",
                    "terms": "수의사"
                },
                "amenity/waste/dog_excrement": {
                    "name": "개 배설물 쓰레기통"
                },
                "amenity/waste_basket": {
                    "name": "쓰레기통",
                    "terms": "휴지통"
                },
                "amenity/waste_disposal": {
                    "name": "쓰레기 수거함",
                    "terms": "쓰레기통"
                },
                "amenity/waste_transfer_station": {
                    "name": "쓰레기 운반장",
                    "terms": "폐기물 이송 스테이션"
                },
                "amenity/water_point": {
                    "name": "RV 식수대",
                    "terms": "RV 식수대"
                },
                "amenity/watering_place": {
                    "name": "동물 급수 장소",
                    "terms": "동물 음수대"
                },
                "area": {
                    "name": "지역",
                    "terms": "장소, 공간"
                },
<<<<<<< HEAD
=======
                "area/highway": {
                    "name": "도로 구역"
                },
>>>>>>> b1a7bdca
                "attraction/amusement_ride": {
                    "name": "놀이기구",
                    "terms": "놀이기구"
                },
                "attraction/animal": {
                    "name": "동물 우리"
                },
                "attraction/big_wheel": {
                    "name": "대관람차",
                    "terms": "대관람차"
                },
                "attraction/bumper_car": {
                    "name": "범퍼카"
                },
                "attraction/bungee_jumping": {
                    "name": "번지점프",
                    "terms": "번지점프"
                },
                "attraction/carousel": {
                    "name": "회전목마",
                    "terms": "회전목마"
                },
                "attraction/dark_ride": {
                    "name": "어두운 라이드",
                    "terms": "어두운 라이드"
                },
<<<<<<< HEAD
                "attraction/maze": {
                    "name": "미로"
                },
=======
                "attraction/drop_tower": {
                    "name": "자이로드롭"
                },
                "attraction/log_flume": {
                    "name": "플룸라이드",
                    "terms": "후룸라이드"
                },
                "attraction/maze": {
                    "name": "미로"
                },
                "attraction/pirate_ship": {
                    "name": "바이킹"
                },
>>>>>>> b1a7bdca
                "attraction/roller_coaster": {
                    "name": "롤러코스터",
                    "terms": "롤러코스터, 청룡열차"
                },
                "attraction/train": {
                    "name": "관광 기차",
                    "terms": "관광 기차"
                },
                "attraction/water_slide": {
                    "name": "워터슬라이드",
                    "terms": "워터슬라이드"
                },
                "barrier": {
                    "name": "방벽",
                    "terms": "방벽, 장벽"
                },
                "barrier/block": {
                    "name": "벽돌",
                    "terms": "블럭"
                },
                "barrier/bollard": {
                    "name": "보호 기둥",
                    "terms": "보호 기둥"
                },
                "barrier/border_control": {
                    "name": "국경 통계",
                    "terms": "출입국 관리"
                },
                "barrier/cattle_grid": {
                    "name": "캐틀 그리드",
                    "terms": "캐틀 그리드"
                },
                "barrier/chain": {
                    "name": "쇠사슬"
                },
                "barrier/city_wall": {
                    "name": "성벽",
                    "terms": "장벽"
                },
                "barrier/cycle_barrier": {
                    "name": "자전거 방벽",
                    "terms": "자전거 방벽"
                },
                "barrier/ditch": {
                    "name": "도랑",
                    "terms": "도랑"
                },
                "barrier/entrance": {
                    "name": "입구"
                },
                "barrier/fence": {
                    "name": "울타리",
                    "terms": "울타리"
                },
                "barrier/fence/railing": {
                    "name": "난간"
                },
                "barrier/gate": {
                    "name": "문",
                    "terms": "문"
                },
                "barrier/guard_rail": {
                    "name": "가드레일"
                },
                "barrier/hedge": {
                    "name": "산 울타리",
                    "terms": "산울타리"
                },
                "barrier/kerb": {
                    "name": "연석"
                },
                "barrier/kerb/flush": {
                    "name": "턱 없는 연석"
                },
                "barrier/kerb/lowered": {
                    "name": "턱 낮은 연석"
                },
                "barrier/kerb/raised": {
                    "name": "턱 높은 연석"
                },
                "barrier/kissing_gate": {
                    "name": "목장 문",
                    "terms": "좁게 열리는 문"
                },
                "barrier/lift_gate": {
                    "name": "리프트 문",
                    "terms": "내리닫이 문"
                },
                "barrier/retaining_wall": {
                    "name": "옹벽",
                    "terms": "옹벽"
                },
                "barrier/stile": {
                    "name": "회전문",
                    "terms": "회전문"
                },
                "barrier/toll_booth": {
                    "name": "요금소",
                    "terms": "톨게이트, TG"
                },
                "barrier/wall": {
                    "name": "벽",
                    "terms": "벽"
                },
                "barrier/wall/noise_barrier": {
                    "name": "방음벽"
                },
                "boundary": {
                    "name": "경계"
                },
                "boundary/administrative": {
                    "name": "행정 경계",
                    "terms": "행정 경계"
                },
                "bridge/support": {
                    "name": "교량 지지물"
                },
                "bridge/support/pier": {
                    "name": "교각"
                },
                "building": {
                    "name": "건물",
                    "terms": "빌딩"
                },
                "building/apartments": {
                    "name": "아파트 건물",
                    "terms": "아파트, 아파트먼트"
                },
                "building/barn": {
                    "name": "외양간",
                    "terms": "헛간"
                },
                "building/boathouse": {
                    "name": "보트하우스"
                },
                "building/bungalow": {
                    "name": "방갈로"
                },
                "building/bunker": {
                    "name": "벙커"
                },
                "building/cabin": {
                    "name": "오두막",
                    "terms": "오두막집"
                },
                "building/carport": {
                    "name": "간이 차고"
                },
                "building/cathedral": {
                    "name": "대성당 건물",
                    "terms": "대성당 건물"
                },
                "building/chapel": {
                    "name": "예배당 건물",
                    "terms": "예배당 건물"
                },
                "building/church": {
                    "name": "교회 건물",
                    "terms": "교회 건물"
                },
                "building/civic": {
                    "name": "시 빌딩"
                },
                "building/college": {
                    "name": "전문대학 건물",
                    "terms": "직업전문학교 건물"
                },
                "building/commercial": {
                    "name": "상업 건물",
                    "terms": "상업 건물"
                },
                "building/construction": {
                    "name": "공사 중인 건물",
                    "terms": "공사 중인 건물, 미완공 건물"
                },
                "building/detached": {
                    "name": "단독 주택",
                    "terms": "단독 주택"
                },
                "building/dormitory": {
                    "name": "기숙사",
                    "terms": "기숙사"
                },
                "building/entrance": {
                    "name": "입구/출구"
                },
                "building/farm": {
                    "name": "농가"
                },
                "building/farm_auxiliary": {
                    "name": "농장 건물"
                },
                "building/garage": {
                    "name": "차고",
                    "terms": "차고"
                },
                "building/garages": {
                    "name": "차고들",
                    "terms": "차고들"
                },
                "building/grandstand": {
                    "name": "그랜드스탠드"
                },
                "building/greenhouse": {
                    "name": "온실",
                    "terms": "비닐하우스"
                },
                "building/hangar": {
                    "name": "격납고 건물"
                },
                "building/hospital": {
                    "name": "병원 건물",
                    "terms": "병원 건물"
                },
                "building/hotel": {
                    "name": "호텔 건물",
                    "terms": "호텔 건물"
                },
                "building/house": {
                    "name": "주택",
                    "terms": "주택, 집"
                },
                "building/hut": {
                    "name": "오두막",
                    "terms": "오두막"
                },
                "building/industrial": {
                    "name": "산업 건물",
                    "terms": "산업 건물"
                },
                "building/kindergarten": {
                    "name": "유치원 건물"
                },
                "building/mosque": {
                    "name": "모스크 건물"
                },
                "building/public": {
                    "name": "공공 건물",
                    "terms": "공공 건물"
                },
                "building/residential": {
                    "name": "주거 건물",
                    "terms": "주거 건물"
                },
                "building/retail": {
                    "name": "소매 건물",
                    "terms": "소매 건물, 판매 건물"
                },
                "building/roof": {
                    "name": "지붕",
                    "terms": "지붕"
                },
                "building/ruins": {
                    "name": "건물 폐허"
                },
                "building/school": {
                    "name": "학교 건물",
                    "terms": "초등학교,중학교,고등학교"
                },
                "building/semidetached_house": {
                    "name": "반분리된 주택",
                    "terms": "반분리된 주택"
                },
                "building/service": {
                    "name": "서비스 건물"
                },
                "building/shed": {
                    "name": "오두막",
                    "terms": "헛간"
                },
                "building/stable": {
                    "name": "마구간",
                    "terms": "마구간"
                },
                "building/stadium": {
                    "name": "경기장 건물"
                },
                "building/static_caravan": {
                    "name": "고정형 이동식 주택",
                    "terms": "이동 주택"
                },
                "building/temple": {
                    "name": "사원 건물"
                },
                "building/terrace": {
                    "name": "연립주택",
                    "terms": "테라스 하우스"
                },
                "building/train_station": {
                    "name": "기차역 건물"
                },
                "building/transportation": {
                    "name": "대중교통 건물"
                },
                "building/university": {
                    "name": "대학 건물",
                    "terms": "대학교 건물"
                },
                "building/warehouse": {
                    "name": "창고",
                    "terms": "창고"
                },
                "building_part": {
                    "name": "건물 일부분"
                },
                "building_point": {
                    "name": "건물"
                },
                "club": {
                    "name": "클럽",
                    "terms": "클럽"
                },
                "craft": {
                    "name": "공예",
                    "terms": "공작소"
                },
                "craft/basket_maker": {
                    "name": "바구니 세공사",
                    "terms": "바구니 제조기"
                },
                "craft/beekeeper": {
                    "name": "양봉가",
                    "terms": "양봉가"
                },
                "craft/blacksmith": {
                    "name": "대장장이",
                    "terms": "대장장이"
                },
                "craft/boatbuilder": {
                    "name": "보트 제조소",
                    "terms": "보트 제조소"
                },
                "craft/bookbinder": {
                    "name": "제본공",
                    "terms": "바인더"
                },
                "craft/brewery": {
                    "name": "맥주 양조장",
                    "terms": "양조공, 양조장"
                },
                "craft/carpenter": {
                    "name": "목수",
                    "terms": "목수"
                },
                "craft/carpet_layer": {
                    "name": "카펫 레이어",
                    "terms": "카펫 레이어"
                },
                "craft/caterer": {
                    "name": "요리 조달자",
                    "terms": "요리 조달자"
                },
                "craft/chimney_sweeper": {
                    "name": "굴뚝 청소부"
                },
                "craft/clockmaker": {
                    "name": "시계공",
                    "terms": "시계 제작자"
                },
                "craft/confectionery": {
                    "name": "제과 공장",
                    "terms": "사탕 제조기"
                },
                "craft/distillery": {
                    "name": "증류소",
                    "terms": "증류소"
                },
                "craft/dressmaker": {
                    "name": "여성복 재단사",
                    "terms": "양장점"
                },
                "craft/electrician": {
                    "name": "전기공",
                    "terms": "전기공"
                },
                "craft/electronics_repair": {
                    "name": "전자 제품 수리점",
                    "terms": "전자 제품 수리점"
                },
                "craft/gardener": {
                    "name": "정원사",
                    "terms": "정원사"
                },
                "craft/glaziery": {
                    "name": "유리 시공",
                    "terms": "유리장이"
                },
                "craft/handicraft": {
                    "name": "수공예",
                    "terms": "수공예"
                },
                "craft/hvac": {
                    "name": "난방·환기·공기조화",
                    "terms": "공조 시스템, HVAC"
                },
                "craft/insulator": {
                    "name": "절연체",
                    "terms": "절연체"
                },
                "craft/key_cutter": {
                    "name": "열쇠 따는 사람",
                    "terms": "키 커터"
                },
                "craft/locksmith": {
                    "name": "열쇠 제조공"
                },
                "craft/metal_construction": {
                    "name": "금속 구조물",
                    "terms": "건축용 금속재"
                },
                "craft/painter": {
                    "name": "화가",
                    "terms": "화가"
                },
                "craft/photographer": {
                    "name": "사진가",
                    "terms": "사진작가"
                },
                "craft/photographic_laboratory": {
                    "name": "현상소",
                    "terms": "현상소"
                },
                "craft/plasterer": {
                    "name": "미장공",
                    "terms": "도벽사"
                },
                "craft/plumber": {
                    "name": "배관공",
                    "terms": "배관공"
                },
<<<<<<< HEAD
=======
                "craft/pottery": {
                    "name": "도예가"
                },
>>>>>>> b1a7bdca
                "craft/rigger": {
                    "name": "의장자",
                    "terms": "의장차"
                },
                "craft/roofer": {
                    "name": "지붕 시공자",
                    "terms": "지붕 시공자"
                },
                "craft/saddler": {
                    "name": "안부",
                    "terms": "안부"
                },
                "craft/sailmaker": {
                    "name": "돛 제작자",
                    "terms": "돛 제작자"
                },
                "craft/sawmill": {
                    "name": "제재소",
                    "terms": "제재소"
                },
                "craft/scaffolder": {
                    "name": "비계공",
                    "terms": "비계 설치자"
                },
                "craft/sculptor": {
                    "name": "조각가",
                    "terms": "조각사,조공"
                },
                "craft/shoemaker": {
                    "name": "제화공",
                    "terms": "화공"
                },
                "craft/stonemason": {
                    "name": "석공",
                    "terms": "석공"
                },
                "craft/tailor": {
                    "name": "남성복 재단사"
                },
                "craft/tiler": {
                    "name": "타일 시공자",
                    "terms": "타일 시공자"
                },
                "craft/tinsmith": {
                    "name": "양철공",
                    "terms": "양철공"
                },
                "craft/upholsterer": {
                    "name": "실내 장식업",
                    "terms": "실내 장식업"
                },
                "craft/watchmaker": {
                    "name": "시계 제조공",
                    "terms": "시계 제조공"
                },
                "craft/window_construction": {
                    "name": "창문 공사",
                    "terms": "창문 공사"
                },
                "craft/winery": {
                    "name": "포도주 양조장",
                    "terms": "와이너리"
                },
                "demolished/building": {
                    "name": "최근 철거된 건물"
                },
                "embankment": {
                    "name": "둑"
                },
                "emergency": {
                    "name": "비상 지물"
                },
                "emergency/ambulance_station": {
                    "name": "구급차 스테이션",
                    "terms": "구급차 스테이션, 앰뷸런스 스테이션"
                },
                "emergency/defibrillator": {
                    "name": "제세동기",
                    "terms": "AED"
                },
                "emergency/designated": {
                    "name": "비상시 접근으로 지정됨"
                },
                "emergency/destination": {
                    "name": "비상시 접근 도착지"
                },
                "emergency/fire_alarm": {
                    "name": "화재경보기"
                },
                "emergency/fire_extinguisher": {
                    "name": "소화기"
                },
                "emergency/fire_hose": {
                    "name": "소방 호스"
                },
                "emergency/fire_hydrant": {
                    "name": "소화전",
                    "terms": "소화전"
                },
                "emergency/first_aid_kit": {
                    "name": "구급상자"
                },
                "emergency/life_ring": {
                    "name": "구명부환",
                    "terms": "구명부표"
                },
                "emergency/lifeguard": {
                    "name": "구조요원"
                },
                "emergency/no": {
                    "name": "비상시 접근 금지"
                },
                "emergency/official": {
                    "name": "공식 비상시 접근지"
                },
                "emergency/phone": {
                    "name": "긴급 전화",
                    "terms": "긴급 전화, 비상 전화"
                },
                "emergency/private": {
                    "name": "민간 비상시 접근지"
                },
                "emergency/siren": {
                    "name": "사이렌",
                    "terms": "사이렌,경고"
                },
                "emergency/water_tank": {
                    "name": "비상 물탱크"
                },
                "emergency/yes": {
                    "name": "비상시 접근 가능"
                },
                "entrance": {
                    "name": "입구/출구"
                },
                "entrance/emergency": {
                    "name": "비상구"
                },
                "ford": {
                    "name": "여울",
                    "terms": "여울"
                },
                "golf/bunker": {
                    "name": "벙커",
                    "terms": "벙커,샌드 트랩"
                },
                "golf/cartpath": {
                    "name": "골프 카트 도로"
                },
                "golf/driving_range": {
                    "name": "드라이빙 레인지"
                },
                "golf/fairway": {
                    "name": "페어웨이",
                    "terms": "페어웨이"
                },
                "golf/green": {
                    "name": "퍼팅 그린",
                    "terms": "그린"
                },
                "golf/hole": {
                    "name": "골프 홀",
                    "terms": "골프 구멍"
                },
                "golf/lateral_water_hazard": {
                    "name": "래터럴 워터 해저드"
                },
                "golf/path": {
                    "name": "골프 보행로"
                },
                "golf/rough": {
                    "name": "러프",
                    "terms": "러프"
                },
                "golf/tee": {
                    "name": "티 박스",
                    "terms": "티 박스"
                },
                "golf/water_hazard": {
                    "name": "워터 해저드"
                },
                "healthcare": {
                    "name": "의료 시설",
                    "terms": "치료소,의원,병원,의사,질병,건강,기관,수술"
                },
                "healthcare/alternative": {
                    "name": "대체의학"
                },
                "healthcare/alternative/chiropractic": {
                    "name": "카이로프랙틱",
                    "terms": "허리,요통,척추"
                },
                "healthcare/audiologist": {
                    "name": "청능사",
                    "terms": "귀,청력,소리"
                },
                "healthcare/birthing_center": {
                    "name": "산원",
                    "terms": "아기,출산,분만,진통,임신"
                },
                "healthcare/blood_donation": {
                    "name": "헌혈의 집",
                    "terms": "헌혈의 집, 헌혈 센터"
                },
                "healthcare/counselling": {
                    "name": "상담소"
                },
                "healthcare/hospice": {
                    "name": "호스피스"
                },
                "healthcare/laboratory": {
                    "name": "의학 연구소"
                },
                "healthcare/midwife": {
                    "name": "조산사",
                    "terms": "산파"
                },
                "healthcare/occupational_therapist": {
                    "name": "작업치료사"
                },
                "healthcare/optometrist": {
                    "name": "검안사",
                    "terms": "눈,안경,라식,렌즈,시력"
                },
                "healthcare/physiotherapist": {
                    "name": "물리치료사"
                },
                "healthcare/podiatrist": {
                    "name": "족부의사",
                    "terms": "발,발톱"
                },
                "healthcare/psychotherapist": {
                    "name": "심리치료사",
                    "terms": "임상심리사,상담심리사,불안,상담사,우울증,정신 건강,마음,자살"
                },
                "healthcare/rehabilitation": {
                    "name": "재활 시설"
                },
                "healthcare/speech_therapist": {
                    "name": "언어치료사"
                },
                "highway/bridleway": {
                    "name": "승마 도로",
                    "terms": "승마 도로"
                },
                "highway/bus_guideway": {
                    "name": "독립된 버스전용차로",
                    "terms": "BRT"
                },
                "highway/bus_stop": {
                    "name": "버스 정류소"
                },
                "highway/construction": {
                    "name": "폐쇄된 도로"
                },
                "highway/corridor": {
                    "name": "실내 복도",
                    "terms": "복도"
                },
                "highway/crossing/marked": {
                    "name": "횡단보도"
                },
                "highway/crossing/marked-raised": {
                    "name": "고원식 횡단보도"
                },
                "highway/crossing/unmarked": {
                    "name": "표시되지 않은 횡단보도"
                },
                "highway/crossing/unmarked-raised": {
                    "name": "표시되지 않은 고원식 횡단보도"
                },
                "highway/crossing/zebra": {
                    "name": "횡단보도"
                },
                "highway/crossing/zebra-raised": {
                    "name": "고원식 횡단보도"
                },
                "highway/cycleway": {
                    "name": "자전거 도로",
                    "terms": "자전거 도로"
                },
                "highway/cycleway/crossing/marked": {
                    "name": "표시된 자전거 횡단로"
                },
                "highway/cycleway/crossing/unmarked": {
                    "name": "표시되지 않은 자전거 횡단로"
                },
                "highway/elevator": {
                    "name": "엘리베이터",
                    "terms": "엘리베이터, 승강기"
                },
                "highway/footway": {
                    "name": "보도",
                    "terms": "보도"
                },
                "highway/footway/conveying": {
                    "name": "무빙워크"
                },
                "highway/footway/marked": {
                    "name": "횡단보도"
                },
                "highway/footway/marked-raised": {
                    "name": "고원식 횡단보도"
                },
                "highway/footway/sidewalk": {
                    "name": "인도",
                    "terms": "보도,보행로"
                },
                "highway/footway/unmarked": {
                    "name": "표시되지 않은 횡단보도"
                },
                "highway/footway/unmarked-raised": {
                    "name": "표시되지 않은 고원식 횡단보도"
                },
                "highway/footway/zebra": {
                    "name": "횡단보도"
                },
                "highway/footway/zebra-raised": {
                    "name": "고원식 횡단보도"
                },
                "highway/give_way": {
                    "name": "양보 표지판",
                    "terms": "양보 표지"
                },
                "highway/living_street": {
                    "name": "주택가 거리",
                    "terms": "주택가 거리"
                },
                "highway/milestone": {
                    "name": "도로 거리표"
                },
                "highway/mini_roundabout": {
                    "name": "소형 회전교차로",
                    "terms": "소형 회전교차로"
                },
                "highway/motorway": {
                    "name": "고속도로",
                    "terms": "고속도로"
                },
                "highway/motorway_junction": {
                    "name": "고속도로 분기점 / 출구",
                    "terms": "고속도로 분기점 / 출구, 고속도로 IC / JC"
                },
                "highway/motorway_link": {
                    "name": "고속도로 연결로",
                    "terms": "고속도로 연결로"
                },
                "highway/passing_place": {
                    "name": "통행을 위한 여분 공간"
                },
                "highway/path": {
                    "name": "경로",
                    "terms": "경로"
                },
                "highway/pedestrian_area": {
                    "name": "보행자 지역"
                },
                "highway/pedestrian_line": {
                    "name": "보행자 거리"
                },
                "highway/primary": {
                    "name": "1차 도로",
                    "terms": "1차 도로"
                },
                "highway/primary_link": {
                    "name": "1차 도로 연결로",
                    "terms": "1차 도로 연결로"
                },
                "highway/raceway": {
                    "name": "모터스포츠 경주로",
                    "terms": "포뮬러 원"
                },
                "highway/raceway/karting": {
                    "name": "카트 경주로"
                },
                "highway/raceway/motocross": {
                    "name": "모터크로스 경주로",
                    "terms": "모토크로스,오토바이"
                },
                "highway/residential": {
                    "name": "주거 도로",
                    "terms": "주거 도로, 골목길"
                },
                "highway/rest_area": {
                    "name": "휴게소",
                    "terms": "졸음쉼터"
                },
                "highway/road": {
                    "name": "알 수 없는 도로",
                    "terms": "알 수 없는 도로, 미확인 도로"
                },
                "highway/secondary": {
                    "name": "2차 도로",
                    "terms": "2차 도로"
                },
                "highway/secondary_link": {
                    "name": "2차 도로 연결로",
                    "terms": "2차 도로 연결로"
                },
                "highway/service": {
                    "name": "접근 도로",
                    "terms": "접근 도로"
                },
                "highway/service/alley": {
                    "name": "골목",
                    "terms": "골목"
                },
                "highway/service/drive-through": {
                    "name": "드라이브 스루",
                    "terms": "드라이브 스루"
                },
                "highway/service/driveway": {
                    "name": "차도",
                    "terms": "진입로"
                },
                "highway/service/emergency_access": {
                    "name": "비상시 접근",
                    "terms": "비상 액세스"
                },
                "highway/service/parking_aisle": {
                    "name": "주차장 통로",
                    "terms": "주차장 통로"
                },
                "highway/services": {
                    "name": "서비스 지역",
                    "terms": "휴게소"
                },
                "highway/speed_camera": {
                    "name": "과속단속 카메라",
                    "terms": "과속 카메라,속도 카메라"
                },
                "highway/steps": {
                    "name": "계단",
                    "terms": "계단"
                },
                "highway/steps/conveying": {
                    "name": "에스컬레이터"
                },
                "highway/stop": {
                    "name": "정지 표지판",
                    "terms": "정지 신호, 멈춤 신호"
                },
                "highway/street_lamp": {
                    "name": "가로등",
                    "terms": "가로등"
                },
                "highway/tertiary": {
                    "name": "3차 도로",
                    "terms": "3차 도로"
                },
                "highway/tertiary_link": {
                    "name": "3차 도로 연결로",
                    "terms": "3차 도로 연결로"
                },
                "highway/track": {
                    "name": "농·임도",
                    "terms": "농·임도"
                },
                "highway/traffic_mirror": {
                    "name": "차량 거울",
                    "terms": "차량 거울"
                },
                "highway/traffic_signals": {
                    "name": "신호등",
                    "terms": "교통신호"
                },
                "highway/trunk": {
                    "name": "고속화도로",
                    "terms": "고속화도로"
                },
                "highway/trunk_link": {
                    "name": "고속화도로 연결로",
                    "terms": "고속화도로 연결로"
                },
                "highway/turning_circle": {
                    "name": "선회권",
                    "terms": "선회권"
                },
                "highway/turning_loop": {
                    "name": "루프선 (교통섬)",
                    "terms": "루프선 (교통섬)"
                },
                "highway/unclassified": {
                    "name": "비주요/미분류 도로",
                    "terms": "비주요/미분류 도로"
                },
                "historic": {
                    "name": "사적지",
                    "terms": "사적지"
                },
                "historic/archaeological_site": {
                    "name": "유적",
                    "terms": "유적"
                },
                "historic/boundary_stone": {
                    "name": "경계석",
                    "terms": "경계석"
                },
                "historic/building": {
                    "name": "역사적 건물"
                },
                "historic/castle": {
                    "name": "성",
                    "terms": "성"
                },
                "historic/castle/fortress": {
                    "name": "역사적 요새"
                },
                "historic/castle/palace": {
                    "name": "궁전"
                },
                "historic/city_gate": {
                    "name": "성문"
                },
                "historic/manor": {
                    "name": "영주 저택"
                },
                "historic/memorial": {
                    "name": "기념관",
                    "terms": "기념관"
                },
                "historic/monument": {
                    "name": "기념물",
                    "terms": "기념물"
                },
                "historic/ruins": {
                    "name": "폐허",
                    "terms": "폐허"
                },
                "historic/tomb": {
                    "name": "무덤",
                    "terms": "무덤"
                },
                "historic/wayside_cross": {
                    "name": "도로변의 십자가",
                    "terms": "도로변의 십자가"
                },
                "historic/wayside_shrine": {
                    "name": "길가의 신사",
                    "terms": "길가의 신사"
                },
                "historic/wreck": {
                    "name": "난파선"
                },
                "indoor": {
                    "name": "실내 지물"
                },
                "indoor/area": {
                    "name": "실내 공간"
                },
                "indoor/corridor": {
                    "name": "실내 복도"
                },
                "indoor/corridor_line": {
                    "name": "실내 복도"
                },
                "indoor/door": {
                    "name": "실내 문"
                },
                "indoor/elevator": {
                    "name": "실내 엘리베이터"
                },
                "indoor/room": {
                    "name": "방"
                },
                "indoor/stairs": {
                    "name": "실내 계단"
                },
                "indoor/wall": {
                    "name": "실내 벽"
                },
                "internet_access/wlan": {
                    "name": "와이파이 핫스팟"
                },
                "junction": {
                    "name": "교차로",
                    "terms": "삼거리,사거리,오거리"
                },
                "landuse/allotments": {
                    "name": "텃밭",
                    "terms": "텃밭"
                },
                "landuse/aquaculture": {
                    "name": "양식장",
                    "terms": "양어장,갑각류,조류,새우,굴"
                },
                "landuse/basin": {
                    "name": "웅덩이"
                },
                "landuse/brownfield": {
                    "name": "재개발 부지"
                },
                "landuse/cemetery": {
                    "name": "묘지",
                    "terms": "묘지"
                },
                "landuse/churchyard": {
                    "name": "묘지"
                },
                "landuse/commercial": {
                    "name": "상업 지역",
                    "terms": "상업 지역"
                },
                "landuse/construction": {
                    "name": "공사 중인 지역"
                },
                "landuse/farm": {
                    "name": "농지"
                },
                "landuse/farmland": {
                    "name": "농지",
                    "terms": "농장,농토,논,밭"
                },
                "landuse/farmyard": {
                    "name": "농장 건물 부지",
                    "terms": "농지"
                },
                "landuse/flowerbed": {
                    "name": "꽃밭",
                    "terms": "화단"
                },
                "landuse/garages": {
                    "name": "차고 부지"
                },
                "landuse/grass": {
                    "name": "잔디",
                    "terms": "잔디"
                },
                "landuse/greenfield": {
                    "name": "미개발 부지"
                },
                "landuse/greenhouse_horticulture": {
                    "name": "온실 원예",
                    "terms": "꽃,화초,온실,비닐하우스,원예"
                },
                "landuse/harbour": {
                    "name": "항구",
                    "terms": "항구"
                },
                "landuse/industrial": {
                    "name": "산업 지역",
                    "terms": "산업 지역"
                },
                "landuse/industrial/scrap_yard": {
                    "name": "폐차장",
                    "terms": "자동차,폐품,금속,고철,차량"
                },
                "landuse/industrial/slaughterhouse": {
                    "name": "도축장",
                    "terms": "도살장"
                },
                "landuse/landfill": {
                    "name": "쓰레기 매립지",
                    "terms": "쓰레기 매립지"
                },
                "landuse/meadow": {
                    "name": "목초지",
                    "terms": "목초지"
                },
                "landuse/military": {
                    "name": "군사 지역",
                    "terms": "군사 지역"
                },
                "landuse/military/airfield": {
                    "name": "군용 비행장",
                    "terms": "군용 비행장"
                },
                "landuse/military/barracks": {
                    "name": "막사",
                    "terms": "막사"
                },
                "landuse/military/danger_area": {
                    "name": "위험 지역",
                    "terms": "위험 지역"
                },
                "landuse/military/naval_base": {
                    "name": "해군 기지",
                    "terms": "해군 기지"
                },
                "landuse/military/obstacle_course": {
                    "name": "장애물 코스",
                    "terms": "장애물 코스"
                },
                "landuse/military/range": {
                    "name": "군사 범위",
                    "terms": "군사 지역"
                },
                "landuse/military/training_area": {
                    "name": "훈련 구역",
                    "terms": "훈련 지역"
                },
                "landuse/orchard": {
                    "name": "과수원",
                    "terms": "과일"
                },
                "landuse/plant_nursery": {
                    "name": "식물 양식장",
                    "terms": "식물 종묘장"
                },
                "landuse/pond": {
                    "name": "연못"
                },
                "landuse/quarry": {
                    "name": "채석장",
                    "terms": "채석장"
                },
                "landuse/railway": {
                    "name": "철도 부지",
                    "terms": "철도 부지"
                },
                "landuse/recreation_ground": {
                    "name": "휴양지",
                    "terms": "레크리에이션 지역"
                },
                "landuse/religious": {
                    "name": "종교 지역"
                },
                "landuse/reservoir": {
                    "name": "저수지"
                },
                "landuse/residential": {
                    "name": "주거 지역",
                    "terms": "주거 지역"
                },
                "landuse/residential/apartments": {
                    "name": "아파트 단지",
                    "terms": "아파트 단지, 아파트먼트 단지"
                },
                "landuse/retail": {
                    "name": "소매 지역",
                    "terms": "상업 지역"
                },
                "landuse/vineyard": {
                    "name": "포도밭",
                    "terms": "포도원,포도주,와인"
                },
                "leisure/adult_gaming_centre": {
                    "name": "성인용 게임방",
                    "terms": "도박,노름,슬롯머신"
                },
                "leisure/amusement_arcade": {
                    "name": "오락실"
                },
                "leisure/bandstand": {
                    "name": "연주 무대"
                },
                "leisure/beach_resort": {
                    "name": "해변 리조트"
                },
                "leisure/bird_hide": {
                    "name": "탐조대",
                    "terms": "감시대,전망대,조망대,새,조류"
                },
                "leisure/bleachers": {
                    "name": "관중석"
                },
                "leisure/bowling_alley": {
                    "name": "볼링장",
                    "terms": "볼링장"
                },
                "leisure/common": {
                    "name": "일반",
                    "terms": "일반, 공통"
                },
                "leisure/dance": {
                    "name": "댄스 홀",
                    "terms": "댄스 홀"
                },
                "leisure/dancing_school": {
                    "name": "댄스 학원"
                },
                "leisure/dog_park": {
                    "name": "개 공원",
                    "terms": "개 공원"
                },
                "leisure/escape_game": {
                    "name": "방탈출"
                },
                "leisure/fishing": {
                    "name": "낚시터"
                },
                "leisure/fitness_centre": {
                    "name": "체육관 / 피트니스 센터",
                    "terms": "체육관 / 피트니스 센터, 헬스장"
                },
                "leisure/fitness_centre/yoga": {
                    "name": "요가 스튜디오",
                    "terms": "요가 스튜디오"
                },
                "leisure/fitness_station": {
                    "name": "야외 신체단련소",
                    "terms": "야외 피트니스 장소"
                },
                "leisure/fitness_station/balance_beam": {
                    "name": "운동용 평균대"
                },
                "leisure/fitness_station/horizontal_bar": {
                    "name": "운동용 철봉"
                },
                "leisure/fitness_station/parallel_bars": {
                    "name": "평행봉"
                },
                "leisure/fitness_station/sign": {
                    "name": "운동 안내판"
                },
                "leisure/fitness_station/stairs": {
                    "name": "운동용 계단"
                },
                "leisure/garden": {
                    "name": "정원",
                    "terms": "정원"
                },
                "leisure/golf_course": {
                    "name": "골프장",
                    "terms": "골프장"
                },
                "leisure/hackerspace": {
                    "name": "해커스페이스",
                    "terms": "메이커스페이스"
                },
                "leisure/horse_riding": {
                    "name": "승마 시설",
                    "terms": "승마 시설"
                },
                "leisure/ice_rink": {
                    "name": "아이스 링크",
                    "terms": "아이스하키,스케이팅,컬링"
                },
                "leisure/marina": {
                    "name": "마리나",
                    "terms": "항구, 선착장"
                },
                "leisure/miniature_golf": {
                    "name": "미니 골프",
                    "terms": "미니 골프"
                },
                "leisure/nature_reserve": {
                    "name": "자연 보호 구역",
                    "terms": "자연 보호 구역, 개발 제한 구역"
                },
                "leisure/outdoor_seating": {
                    "name": "야외 좌석 구역"
                },
                "leisure/park": {
                    "name": "공원",
                    "terms": "공원"
                },
                "leisure/picnic_table": {
                    "name": "피크닉 테이블",
                    "terms": "피크닉 테이블"
                },
                "leisure/picnic_table/chess": {
                    "name": "체스 테이블"
                },
                "leisure/pitch": {
                    "name": "운동장",
                    "terms": "운동장"
                },
                "leisure/pitch/american_football": {
                    "name": "미식축구 경기장",
                    "terms": "미식 축구장"
                },
                "leisure/pitch/australian_football": {
                    "name": "오스트레일리아식 축구장"
                },
                "leisure/pitch/badminton": {
                    "name": "배드민턴 코트"
                },
                "leisure/pitch/baseball": {
                    "name": "야구장"
                },
                "leisure/pitch/basketball": {
                    "name": "농구장",
                    "terms": "농구 코트"
                },
                "leisure/pitch/beachvolleyball": {
                    "name": "비치발리볼 코트",
                    "terms": "비치발리볼 코트"
                },
                "leisure/pitch/boules": {
                    "name": "불/보체 코트",
                    "terms": "보체,리오네즈,페탕크"
                },
                "leisure/pitch/bowls": {
                    "name": "잔디 볼링장",
                    "terms": "잔디 볼링장"
                },
                "leisure/pitch/chess": {
                    "name": "대형 체스판"
                },
                "leisure/pitch/cricket": {
                    "name": "크리켓장",
                    "terms": "크리켓 경기장"
                },
                "leisure/pitch/equestrian": {
                    "name": "승마 경기장",
                    "terms": "승마 경기장"
                },
                "leisure/pitch/netball": {
                    "name": "네트볼 코트"
                },
                "leisure/pitch/rugby_league": {
                    "name": "프로 럭비장 부지",
                    "terms": "럭비 경기장"
                },
                "leisure/pitch/rugby_union": {
                    "name": "사회인 럭비장 부지",
                    "terms": "사회인 럭비장 부지"
                },
                "leisure/pitch/skateboard": {
                    "name": "스케이트 공원",
                    "terms": "스케이트 공원"
                },
                "leisure/pitch/soccer": {
                    "name": "축구장",
                    "terms": "축구장"
                },
                "leisure/pitch/softball": {
                    "name": "소프트볼 경기장"
                },
                "leisure/pitch/table_tennis": {
                    "name": "탁구대",
                    "terms": "탁구테이블"
                },
                "leisure/pitch/tennis": {
                    "name": "테니스장",
                    "terms": "테니스 코트"
                },
                "leisure/pitch/volleyball": {
                    "name": "배구장",
                    "terms": "배구 코트"
                },
                "leisure/playground": {
                    "name": "놀이터",
                    "terms": "놀이터"
                },
                "leisure/resort": {
                    "name": "리조트",
                    "terms": "리조트"
                },
                "leisure/sauna": {
                    "name": "사우나"
                },
                "leisure/slipway": {
                    "name": "선가대",
                    "terms": "선양장, 슬립웨이"
                },
                "leisure/sports_centre": {
                    "name": "스포츠 센터 / 단지",
                    "terms": "스포츠 센터/복합 시설"
                },
                "leisure/sports_centre/swimming": {
                    "name": "수영장 시설",
                    "terms": "수영장 시설"
                },
                "leisure/stadium": {
                    "name": "경기장",
                    "terms": "경기장"
                },
                "leisure/swimming_pool": {
                    "name": "수영장",
                    "terms": "수영장"
                },
                "leisure/track": {
                    "name": "경주로(비모터스포츠)",
                    "terms": "경마장 (비 자동차 스포츠)"
                },
                "leisure/track/cycling": {
                    "name": "자전거 경주로"
                },
                "leisure/track/horse_racing": {
                    "name": "경마 경주로"
                },
                "leisure/track/running": {
                    "name": "육상 트랙",
                    "terms": "달리기,경주로"
                },
                "leisure/water_park": {
                    "name": "워터파크",
                    "terms": "물놀이장"
                },
                "line": {
                    "name": "선",
                    "terms": "선"
                },
<<<<<<< HEAD
=======
                "man_made": {
                    "name": "인공 지물"
                },
>>>>>>> b1a7bdca
                "man_made/adit": {
                    "name": "수평갱",
                    "terms": "횡갱"
                },
                "man_made/antenna": {
                    "name": "안테나"
                },
                "man_made/beehive": {
                    "name": "벌통",
                    "terms": "벌집"
                },
                "man_made/breakwater": {
                    "name": "방파제",
                    "terms": "방파제"
                },
<<<<<<< HEAD
=======
                "man_made/bridge": {
                    "name": "다리 구역"
                },
                "man_made/cairn": {
                    "name": "돌무더기"
                },
>>>>>>> b1a7bdca
                "man_made/chimney": {
                    "name": "굴뚝",
                    "terms": "굴뚝"
                },
                "man_made/clearcut": {
                    "name": "개벌지"
                },
                "man_made/crane": {
                    "name": "크레인",
                    "terms": "기중기"
                },
                "man_made/cutline": {
                    "name": "숲 경계선",
                    "terms": "숲 경계선"
                },
                "man_made/dyke": {
                    "name": "제방"
                },
                "man_made/embankment": {
                    "name": "둑"
                },
                "man_made/flagpole": {
                    "name": "깃대",
                    "terms": "깃대"
                },
                "man_made/gasometer": {
                    "name": "가스 계량기",
                    "terms": "가스 계량기"
                },
                "man_made/groyne": {
                    "name": "작은 제방",
                    "terms": "작은 제방"
                },
                "man_made/lighthouse": {
                    "name": "등대",
                    "terms": "등대"
                },
                "man_made/manhole": {
                    "name": "맨홀"
                },
                "man_made/manhole/gas": {
                    "name": "가스 맨홀"
                },
                "man_made/manhole/power": {
                    "name": "전력 맨홀"
                },
                "man_made/manhole/sewer": {
                    "name": "하수도 맨홀"
                },
                "man_made/manhole/telecom": {
                    "name": "통신 맨홀"
                },
                "man_made/manhole/water": {
                    "name": "수도 맨홀"
                },
                "man_made/mast": {
                    "name": "안테나 기둥",
                    "terms": "안테나,방송탑,송신탑,기지국"
                },
                "man_made/mast/communication/radio": {
                    "name": "라디오 송신탑"
                },
                "man_made/mast/communication/television": {
                    "name": "텔레비전 송신탑"
                },
                "man_made/mineshaft": {
                    "name": "수직 갱도"
                },
                "man_made/monitoring_station": {
                    "name": "관측소",
                    "terms": "날씨,기상,지진,대기,미세먼지,GPS"
                },
                "man_made/obelisk": {
                    "name": "오벨리스크"
                },
                "man_made/observatory": {
                    "name": "관측소",
                    "terms": "천문대,기상대"
                },
                "man_made/petroleum_well": {
                    "name": "유정",
                    "terms": "유정"
                },
                "man_made/pier": {
                    "name": "부두",
                    "terms": "선창"
                },
                "man_made/pipeline": {
                    "name": "파이프라인",
                    "terms": "관로,도관"
                },
                "man_made/pipeline/underground": {
                    "name": "지하 파이프라인"
                },
                "man_made/pumping_station": {
                    "name": "펌프장",
                    "terms": "펌프장"
                },
                "man_made/silo": {
                    "name": "저장탑",
                    "terms": "사일로"
                },
                "man_made/storage_tank": {
                    "name": "저장 창고",
                    "terms": "저장 창고"
                },
                "man_made/storage_tank/water": {
                    "name": "수조"
                },
                "man_made/surveillance": {
                    "name": "감시",
                    "terms": "감시"
                },
                "man_made/surveillance/camera": {
                    "name": "감시 카메라"
                },
                "man_made/survey_point": {
                    "name": "조사/관측 지점",
                    "terms": "조사/관측 지점"
                },
                "man_made/tower": {
                    "name": "탑",
                    "terms": "타워"
                },
                "man_made/tower/bell_tower": {
                    "name": "종탑"
                },
                "man_made/tower/communication": {
                    "name": "통신 탑"
                },
                "man_made/tower/minaret": {
                    "name": "미너렛"
                },
                "man_made/tower/observation": {
                    "name": "관측 탑"
                },
<<<<<<< HEAD
=======
                "man_made/tunnel": {
                    "name": "터널 구역"
                },
>>>>>>> b1a7bdca
                "man_made/wastewater_plant": {
                    "name": "하수 처리장",
                    "terms": "하수처리 시설"
                },
                "man_made/water_tower": {
                    "name": "급수탑",
                    "terms": "급수탑"
                },
                "man_made/water_well": {
                    "name": "우물",
                    "terms": "우물"
                },
                "man_made/water_works": {
                    "name": "상수도 시설",
                    "terms": "상수도 시설"
                },
                "man_made/watermill": {
                    "name": "물레방아",
                    "terms": "물레방아"
                },
                "man_made/windmill": {
                    "name": "풍차",
                    "terms": "풍차"
                },
                "man_made/works": {
                    "name": "공장",
                    "terms": "공장"
                },
                "natural/bare_rock": {
                    "name": "노출된 암반",
                    "terms": "바위,암석,기반암"
                },
                "natural/bay": {
                    "name": "만",
                    "terms": "만"
                },
                "natural/beach": {
                    "name": "해변",
                    "terms": "바닷가,연안,해안"
                },
                "natural/cape": {
                    "name": "곶",
                    "terms": "갑"
                },
                "natural/cave_entrance": {
                    "name": "동굴 입구",
                    "terms": "동굴 입구"
                },
                "natural/cliff": {
                    "name": "절벽",
                    "terms": "벼랑,낭떠러지,급경사면"
                },
                "natural/coastline": {
                    "name": "해안선",
                    "terms": "해안선"
                },
                "natural/fell": {
                    "name": "황야",
                    "terms": "황야"
                },
                "natural/geyser": {
                    "name": "간헐천"
                },
                "natural/glacier": {
                    "name": "빙하",
                    "terms": "빙하"
                },
                "natural/grassland": {
                    "name": "초원",
                    "terms": "사바나"
                },
                "natural/heath": {
                    "name": "황무지",
                    "terms": "황무지"
                },
                "natural/mud": {
                    "name": "진흙"
                },
                "natural/peak": {
                    "name": "정상",
                    "terms": "봉우리,산꼭대기,정점,첨봉,언덕,산"
                },
                "natural/reef": {
                    "name": "암초"
                },
                "natural/ridge": {
                    "name": "산등성이",
                    "terms": "산등성이"
                },
                "natural/saddle": {
                    "name": "안부",
                    "terms": "콜,고개,재,영"
                },
                "natural/sand": {
                    "name": "모래",
                    "terms": "사막"
                },
                "natural/scree": {
                    "name": "급사면",
                    "terms": "급사면"
                },
                "natural/scrub": {
                    "name": "우거진 숲",
                    "terms": "우거진 숲"
                },
                "natural/spring": {
                    "name": "샘",
                    "terms": "샘"
                },
                "natural/tree": {
                    "name": "나무",
                    "terms": "나무"
                },
                "natural/tree_row": {
                    "name": "나무 열"
                },
                "natural/valley": {
                    "name": "골짜기"
                },
                "natural/volcano": {
                    "name": "화산",
                    "terms": "산,크레이터,분화구"
                },
                "natural/water": {
                    "name": "물",
                    "terms": "물"
                },
<<<<<<< HEAD
=======
                "natural/water/canal": {
                    "name": "운하 구역"
                },
>>>>>>> b1a7bdca
                "natural/water/lake": {
                    "name": "호수",
                    "terms": "호수"
                },
                "natural/water/pond": {
                    "name": "연못",
                    "terms": "연못"
                },
                "natural/water/reservoir": {
                    "name": "저수지",
                    "terms": "저수지"
                },
<<<<<<< HEAD
=======
                "natural/water/river": {
                    "name": "강 구역"
                },
                "natural/water/stream": {
                    "name": "개울 구역"
                },
>>>>>>> b1a7bdca
                "natural/wetland": {
                    "name": "습지",
                    "terms": "늪,갈대밭,갯벌,간석지"
                },
                "noexit/yes": {
                    "name": "출구 없음",
                    "terms": "출구 없음"
                },
                "office": {
                    "name": "사무소",
                    "terms": "사무실"
                },
                "office/accountant": {
                    "name": "회계사 사무소"
                },
                "office/administrative": {
                    "name": "관리 사무소"
                },
                "office/adoption_agency": {
                    "name": "입양기관"
                },
                "office/advertising_agency": {
                    "name": "광고 대행사",
                    "terms": "광고,선전,마케팅"
                },
                "office/architect": {
                    "name": "건축가 사무소"
                },
                "office/association": {
                    "name": "비영리 단체 사무소",
                    "terms": "비영리조직,비영리기관"
                },
                "office/charity": {
                    "name": "자선 단체 사무소"
                },
                "office/company": {
                    "name": "기업 사무소"
                },
                "office/consulting": {
                    "name": "컨설팅 사무소"
                },
                "office/coworking": {
                    "name": "공동 작업 공간",
                    "terms": "공동 작업 공간"
                },
                "office/diplomatic": {
                    "name": "외교 사무소"
                },
                "office/diplomatic/consulate": {
                    "name": "영사관"
                },
                "office/diplomatic/embassy": {
                    "name": "대사관"
                },
                "office/educational_institution": {
                    "name": "교육 기관",
                    "terms": "교육 기관"
                },
                "office/employment_agency": {
                    "name": "직업 소개소",
                    "terms": "직업 소개소"
                },
                "office/energy_supplier": {
                    "name": "에너지 공급자 사무소",
                    "terms": "전기,에너지,가스"
                },
                "office/estate_agent": {
                    "name": "부동산 사무소",
                    "terms": "부동산 사무실,부동산 중개"
                },
                "office/financial": {
                    "name": "금융 사무소",
                    "terms": "금융 사무실"
                },
                "office/forestry": {
                    "name": "삼림 관리 사무소",
                    "terms": "숲,레인저"
                },
                "office/foundation": {
                    "name": "재단 사무소"
                },
                "office/government": {
                    "name": "관청",
                    "terms": "관공서,정부 청사"
                },
                "office/government/prosecutor": {
                    "name": "검찰청"
                },
                "office/government/register_office": {
                    "name": "등기소",
                    "terms": "등기소"
                },
                "office/government/tax": {
                    "name": "세무서"
                },
                "office/guide": {
                    "name": "여행 가이드 사무소"
                },
                "office/insurance": {
                    "name": "보험 사무소",
                    "terms": "보험 사무실"
                },
                "office/it": {
                    "name": "IT 사무소",
                    "terms": "컴퓨터,정보,소프트웨어,기술"
                },
                "office/lawyer": {
                    "name": "법률 사무소",
                    "terms": "법률 사무실"
                },
                "office/lawyer/notary": {
                    "name": "공증인 사무소"
                },
                "office/moving_company": {
                    "name": "이삿짐센터",
                    "terms": "이사"
                },
                "office/newspaper": {
                    "name": "신문사 사무소"
                },
                "office/ngo": {
                    "name": "NGO 사무소",
                    "terms": "비정부 기구 사무소"
                },
                "office/notary": {
                    "name": "공증사무소",
                    "terms": "공증인"
                },
                "office/physician": {
                    "name": "내과의원"
                },
                "office/political_party": {
                    "name": "정당 사무소"
                },
                "office/private_investigator": {
                    "name": "사설탐정 사무소",
                    "terms": "민간조사원"
                },
                "office/quango": {
                    "name": "준정부조직 사무소"
                },
                "office/religion": {
                    "name": "종교 사무소"
                },
                "office/research": {
                    "name": "연구 사무소",
                    "terms": "연구 사무실"
                },
                "office/surveyor": {
                    "name": "측량기사 사무소"
                },
                "office/tax_advisor": {
                    "name": "세무사 사무소",
                    "terms": "세금,조세"
                },
                "office/telecommunication": {
                    "name": "통신 사무소",
                    "terms": "통신 사무소,통신 지사,전화국"
                },
                "office/therapist": {
                    "name": "치료사 사무소"
                },
                "office/travel_agent": {
                    "name": "여행사"
                },
                "office/water_utility": {
                    "name": "수도사업소"
                },
                "place": {
                    "name": "장소"
                },
                "place/city": {
                    "name": "시",
                    "terms": "도시"
                },
                "place/city_block": {
                    "name": "도시 블록"
                },
                "place/farm": {
                    "name": "농장"
                },
                "place/hamlet": {
                    "name": "반",
                    "terms": "작은 마을"
                },
                "place/island": {
                    "name": "섬",
                    "terms": "섬"
                },
                "place/islet": {
                    "name": "작은 섬"
                },
                "place/isolated_dwelling": {
                    "name": "독립 주택",
                    "terms": "독립 주택"
                },
                "place/locality": {
                    "name": "소재지명",
                    "terms": "소재지명"
                },
                "place/neighbourhood": {
                    "name": "동",
                    "terms": "동"
                },
                "place/plot": {
                    "name": "필지"
                },
                "place/quarter": {
                    "name": "하위 자치구 / 지구",
                    "terms": "하위 자치구 / 지구"
                },
                "place/square": {
                    "name": "광장",
                    "terms": "광장"
                },
                "place/suburb": {
                    "name": "자치구 / 근교",
                    "terms": "자치구 / 교외"
                },
                "place/town": {
                    "name": "읍·면·동·로동자구",
                    "terms": "마을"
                },
                "place/village": {
                    "name": "리·통",
                    "terms": "촌"
                },
                "playground": {
                    "name": "놀이터 기구"
                },
                "playground/balance_beam": {
                    "name": "놀이용 평균대"
                },
                "playground/climbing_frame": {
                    "name": "정글짐"
                },
                "playground/horizontal_bar": {
                    "name": "놀이용 철봉"
                },
                "playground/sandpit": {
                    "name": "모래밭"
                },
                "playground/seesaw": {
                    "name": "시소"
                },
                "playground/slide": {
                    "name": "미끄럼틀"
                },
                "playground/structure": {
                    "name": "놀이용 구조물"
                },
                "playground/swing": {
                    "name": "그네"
                },
                "playground/zipwire": {
                    "name": "도르래 줄"
                },
                "point": {
                    "name": "점",
                    "terms": "점"
                },
<<<<<<< HEAD
=======
                "polling_station": {
                    "name": "임시 투표소"
                },
>>>>>>> b1a7bdca
                "power/cable/underground": {
                    "name": "지하 전력 케이블"
                },
                "power/generator": {
                    "name": "발전소",
                    "terms": "발전소"
                },
                "power/generator/method/photovoltaic": {
                    "name": "태양 전지판"
                },
                "power/generator/source/nuclear": {
                    "name": "원자로"
                },
                "power/generator/source/wind": {
                    "name": "풍력 발전기"
                },
                "power/line": {
                    "name": "송전선",
                    "terms": "송전선"
                },
                "power/minor_line": {
                    "name": "보조 송전선",
                    "terms": "보조 송전선"
                },
                "power/plant": {
                    "name": "발전소 부지",
                    "terms": "발전소 부지"
                },
                "power/plant/source/hydro": {
                    "name": "수력 발전소"
                },
                "power/plant/source/nuclear": {
                    "name": "원자력 발전소"
                },
                "power/plant/source/wind": {
                    "name": "풍력 발전소"
                },
                "power/pole": {
                    "name": "전봇대",
                    "terms": "전봇대"
                },
                "power/substation": {
                    "name": "변전소",
                    "terms": "변전소"
                },
                "power/switch": {
                    "name": "전원 스위치"
                },
                "power/tower": {
                    "name": "송전탑",
                    "terms": "송전탑"
                },
                "power/transformer": {
                    "name": "변압 시설",
                    "terms": "변압 시설"
                },
                "public_transport/platform": {
                    "name": "대중교통 승강장"
                },
                "public_transport/platform/aerialway": {
                    "name": "삭도 승강장"
                },
                "public_transport/platform/aerialway_point": {
                    "name": "삭도 정거장 / 승강장"
                },
                "public_transport/platform/bus": {
                    "name": "버스 승강장"
                },
                "public_transport/platform/bus_point": {
                    "name": "버스 정류소",
                    "terms": "정류장,정거장"
                },
                "public_transport/platform/ferry": {
                    "name": "페리 승강장"
                },
                "public_transport/platform/ferry_point": {
                    "name": "페리 정거장 / 승강장"
                },
                "public_transport/platform/light_rail": {
                    "name": "경전철 승강장"
                },
                "public_transport/platform/light_rail_point": {
                    "name": "경전철 정거장 / 승강장"
                },
                "public_transport/platform/monorail": {
                    "name": "모노레일 승강장"
                },
                "public_transport/platform/monorail_point": {
                    "name": "모노레일 정거장 / 승강장"
                },
                "public_transport/platform/subway": {
                    "name": "지하철 승강장"
                },
                "public_transport/platform/subway_point": {
                    "name": "지하철 정거장 / 승강장"
                },
                "public_transport/platform/train": {
                    "name": "기차 승강장"
                },
                "public_transport/platform/train_point": {
                    "name": "기차 정거장 / 승강장"
                },
                "public_transport/platform/tram": {
                    "name": "전차 승강장"
                },
                "public_transport/platform/tram_point": {
                    "name": "전차 정거장 / 승강장"
                },
                "public_transport/platform/trolleybus": {
                    "name": "트롤리버스 승강장"
                },
                "public_transport/platform/trolleybus_point": {
                    "name": "트롤리버스 정류소",
                    "terms": "정류장,정거장"
                },
                "public_transport/platform_point": {
                    "name": "대중교통 정거장 / 승강장"
                },
                "public_transport/station": {
                    "name": "대중교통 역 / 터미널",
                    "terms": "대중교통,역,터미널"
                },
                "public_transport/station_aerialway": {
                    "name": "삭도 역",
                    "terms": "가공삭도,공중삭도,로프웨이,케이블카,대중교통,역,터미널"
                },
                "public_transport/station_bus": {
                    "name": "버스 터미널",
                    "terms": "버스,대중교통,정거장,터미널"
                },
                "public_transport/station_ferry": {
                    "name": "페리 터미널",
                    "terms": "배,보트,부두,페리,잔교,대중교통,역,터미널"
                },
                "public_transport/station_light_rail": {
                    "name": "경전철역",
                    "terms": "전기,경전철,라이트 레일,대중교통,철도,선로,역,터미널,트롤리"
                },
                "public_transport/station_monorail": {
                    "name": "모노레일 역",
                    "terms": "모노레일,대중교통,철도,역,터미널"
                },
                "public_transport/station_subway": {
                    "name": "지하철역",
                    "terms": "지하철,대중교통,철도,선로,역,터미널,지하"
                },
                "public_transport/station_train": {
                    "name": "기차역",
                    "terms": "대중교통,철도,선로,역,터미널,기차"
                },
                "public_transport/station_train_halt": {
                    "name": "기차역 (간이역)"
                },
                "public_transport/station_tram": {
                    "name": "전차 역",
                    "terms": "전기,대중교통,철도,선로,역,터미널,전차,트롤리"
                },
                "public_transport/station_trolleybus": {
                    "name": "트롤리버스 터미널",
                    "terms": "버스,전기,대중교통,정거장,터미널,무궤도,전차,트롤리"
                },
                "public_transport/stop_area": {
                    "name": "대중교통 정차 구역"
                },
                "public_transport/stop_position": {
                    "name": "대중교통 정차 위치",
                    "terms": "대중교통"
                },
                "public_transport/stop_position_aerialway": {
                    "name": "삭도 정차 위치",
                    "terms": "가공삭도,공중삭도,로프웨이,케이블카,대중교통"
                },
                "public_transport/stop_position_bus": {
                    "name": "버스 정차 위치",
                    "terms": "버스,대중교통"
                },
                "public_transport/stop_position_ferry": {
                    "name": "페리 정차 위치",
                    "terms": "배,보트,부두,페리,잔교,대중교통"
                },
                "public_transport/stop_position_light_rail": {
                    "name": "경전철 정차 위치",
                    "terms": "전기,경전철,라이트 레일,대중교통,철도,선로,트롤리"
                },
                "public_transport/stop_position_monorail": {
                    "name": "모노레일 정차 위치",
                    "terms": "모노레일,대중교통,철도"
                },
                "public_transport/stop_position_subway": {
                    "name": "지하철 정차 위치",
                    "terms": "지하철,대중교통,철도,선로,지하"
                },
                "public_transport/stop_position_train": {
                    "name": "기차 정차 위치",
                    "terms": "대중교통,철도,선로,기차"
                },
                "public_transport/stop_position_tram": {
                    "name": "전차 정차 위치",
                    "terms": "전기,대중교통,철도,선로,전차,트롤리"
                },
                "public_transport/stop_position_trolleybus": {
                    "name": "트롤리버스 정차 위치",
                    "terms": "버스,전기,대중교통,무궤도,전차,트롤리"
                },
                "railway/abandoned": {
                    "name": "버려진 철도",
                    "terms": "버려진 철도"
                },
                "railway/buffer_stop": {
                    "name": "차막이"
                },
                "railway/construction": {
                    "name": "공사 중인 철도"
                },
                "railway/crossing": {
                    "name": "철도 건널목 (인도)",
                    "terms": "철도 건널목 (인도)"
                },
                "railway/derail": {
                    "name": "탈선기"
                },
                "railway/disused": {
                    "name": "폐선된 철도",
                    "terms": "폐선된 철도"
                },
                "railway/funicular": {
                    "name": "강삭 철도",
                    "terms": "강삭 철도"
                },
                "railway/halt": {
                    "name": "기차역 (간이역)"
                },
                "railway/level_crossing": {
                    "name": "철도 건널목 (도로)",
                    "terms": "철도 건널목 (도로)"
                },
                "railway/light_rail": {
                    "name": "경전철",
                    "terms": "경전철,라이트 레일,트롤리"
                },
                "railway/milestone": {
                    "name": "철도 거리표"
                },
                "railway/miniature": {
                    "name": "미니어처 철도",
                    "terms": "장난감 철도,장난감 철로,미니어처 철로,장난감 기찻길"
                },
                "railway/monorail": {
                    "name": "모노레일",
                    "terms": "모노레일"
                },
                "railway/narrow_gauge": {
                    "name": "협궤 철로",
                    "terms": "협궤 철로"
                },
                "railway/platform": {
                    "name": "기차 승강장"
                },
                "railway/rail": {
                    "name": "철로",
                    "terms": "철도"
                },
                "railway/rail/highspeed": {
                    "name": "고속 철도"
                },
                "railway/signal": {
                    "name": "철도신호"
                },
                "railway/station": {
                    "name": "기차역"
                },
                "railway/subway": {
                    "name": "지하철",
                    "terms": "지하철"
                },
                "railway/subway_entrance": {
                    "name": "지하철 입구",
                    "terms": "지하철역 입구"
                },
                "railway/switch": {
                    "name": "철도 스위치"
                },
                "railway/train_wash": {
                    "name": "기차 차량 세척"
                },
                "railway/tram": {
                    "name": "노면전차",
                    "terms": "트램"
                },
                "railway/tram_stop": {
                    "name": "전차 정차 위치"
                },
                "relation": {
                    "name": "관계",
                    "terms": "관계"
                },
                "route/ferry": {
                    "name": "페리 노선",
                    "terms": "페리 노선"
                },
                "seamark": {
                    "name": "항해 표지"
                },
                "seamark/beacon_isolated_danger": {
                    "name": "위험 신호등"
                },
                "seamark/beacon_lateral": {
                    "name": "해협 신호등"
                },
                "seamark/buoy_lateral": {
                    "name": "해협 부표"
                },
                "seamark/buoy_lateral/green": {
                    "name": "녹색 부표"
                },
                "seamark/buoy_lateral/red": {
                    "name": "적색 부표"
                },
                "seamark/mooring": {
                    "name": "계류장"
                },
                "shop": {
                    "name": "가게",
                    "terms": "상점,점포"
                },
                "shop/agrarian": {
                    "name": "농업 용품 가게",
                    "terms": "농기계,씨앗,종자,농약,살충제,비료,농기구"
                },
                "shop/alcohol": {
                    "name": "주류상",
                    "terms": "알코올,술,맥주,와인,포도주"
                },
                "shop/anime": {
                    "name": "애니메이션/만화 가게",
                    "terms": "애니메이션/만화 상점"
                },
                "shop/antiques": {
                    "name": "골동품 가게",
                    "terms": "골동품 상점"
                },
                "shop/appliance": {
                    "name": "가전 제품 가게",
                    "terms": "에어컨,기기,식기세척기,건조기,냉장고,그릴,석쇠,주방,부엌,오븐,난로,세탁기"
                },
                "shop/art": {
                    "name": "미술품 가게",
                    "terms": "미술품 상점"
                },
                "shop/baby_goods": {
                    "name": "유아 용품 가게",
                    "terms": "유아 용품 상점"
                },
                "shop/bag": {
                    "name": "가방/여행가방 가게",
                    "terms": "핸드백,손가방"
                },
                "shop/bakery": {
                    "name": "제과점",
                    "terms": "빵집"
                },
                "shop/bathroom_furnishing": {
                    "name": "화장실 기구 가게",
                    "terms": "화장실 기구 상점"
                },
                "shop/beauty": {
                    "name": "뷰티 샵",
                    "terms": "스파,살롱,태닝"
                },
                "shop/beauty/nails": {
                    "name": "네일 살롱",
                    "terms": "매니큐어,페디큐어"
                },
                "shop/beauty/tanning": {
                    "name": "일광 살롱",
                    "terms": "일광 살롱"
                },
                "shop/bed": {
                    "name": "침구/매트리스 가게",
                    "terms": "침구/매트리스 상점"
                },
                "shop/beverages": {
                    "name": "음료 가게",
                    "terms": "음료 상점"
                },
                "shop/bicycle": {
                    "name": "자전거 가게",
                    "terms": "자전거 상점"
                },
                "shop/boat": {
                    "name": "보트 가게",
                    "terms": "보트 상점"
                },
                "shop/bookmaker": {
                    "name": "마권업자",
                    "terms": "마권업자"
                },
                "shop/books": {
                    "name": "서점",
                    "terms": "책방"
                },
                "shop/boutique": {
                    "name": "부티크"
                },
                "shop/brewing_supplies": {
                    "name": "양조 용품 가게",
                    "terms": "양조 용품 상점"
                },
                "shop/butcher": {
                    "name": "정육점",
                    "terms": "정육점"
                },
                "shop/camera": {
                    "name": "카메라 가게",
                    "terms": "카메라 상점"
                },
                "shop/candles": {
                    "name": "양초 가게",
                    "terms": "양초 상점"
                },
                "shop/cannabis": {
                    "name": "대마초 가게",
                    "terms": "대마초 상점"
                },
                "shop/car": {
                    "name": "자동차 대리점",
                    "terms": "자동차 대리점"
                },
                "shop/car/second_hand": {
                    "name": "중고차 딜러"
                },
                "shop/car_parts": {
                    "name": "자동차 부품 가게",
                    "terms": "자동차 부품 상점"
                },
                "shop/car_repair": {
                    "name": "자동차 수리점",
                    "terms": "자동차 정비소"
                },
                "shop/caravan": {
                    "name": "RV 대리점"
                },
                "shop/carpet": {
                    "name": "카펫 가게",
                    "terms": "융단,양탄자,깔개"
                },
                "shop/charity": {
                    "name": "자선 쇼핑몰",
                    "terms": "자선 쇼핑몰, 아름다운가게"
                },
                "shop/cheese": {
                    "name": "치즈 가게",
                    "terms": "치즈 상점"
                },
                "shop/chemist": {
                    "name": "드러그스토어",
                    "terms": "약국"
                },
                "shop/chocolate": {
                    "name": "초콜릿 가게",
                    "terms": "초콜릿 상점"
                },
                "shop/clothes": {
                    "name": "옷 가게",
                    "terms": "옷 상점"
                },
                "shop/clothes/second_hand": {
                    "name": "중고 옷 가게",
                    "terms": "중고 옷 상점"
                },
                "shop/clothes/underwear": {
                    "name": "속옷 가게",
                    "terms": "속옷 상점"
                },
                "shop/coffee": {
                    "name": "커피 가게",
                    "terms": "커피 전문점"
                },
                "shop/computer": {
                    "name": "컴퓨터 가게",
                    "terms": "컴퓨터 상점"
                },
                "shop/confectionery": {
                    "name": "사탕 가게",
                    "terms": "사탕 상점"
                },
                "shop/convenience": {
                    "name": "편의점",
                    "terms": "편의점"
                },
                "shop/copyshop": {
                    "name": "복사집",
                    "terms": "복사 가게"
                },
                "shop/cosmetics": {
                    "name": "화장품 가게",
                    "terms": "화장품 상점"
                },
                "shop/curtain": {
                    "name": "커튼 가게",
                    "terms": "커튼 상점"
                },
                "shop/dairy": {
                    "name": "유제품 가게",
                    "terms": "우유,달걀,계란,치즈"
                },
                "shop/deli": {
                    "name": "델리",
                    "terms": "점심,고기,샌드위치"
                },
                "shop/department_store": {
                    "name": "백화점",
                    "terms": "백화점"
                },
                "shop/doityourself": {
                    "name": "DIY 가게",
                    "terms": "DIY 상점"
                },
                "shop/doors": {
                    "name": "문 가게",
                    "terms": "문 상점"
                },
                "shop/dry_cleaning": {
                    "name": "드라이클리닝",
                    "terms": "세탁소"
                },
                "shop/e-cigarette": {
                    "name": "전자 담배 가게",
                    "terms": "전자 담배 상점"
                },
                "shop/electronics": {
                    "name": "전자 제품 가게",
                    "terms": "기기,오디오,블루레이,카메라,사진기,컴퓨터,DVD,라디오,스피커,TV,텔레비전,비디오"
                },
                "shop/erotic": {
                    "name": "성인용품 가게",
                    "terms": "성인용품 상점"
                },
                "shop/erotic/lgbtq": {
                    "name": "LGBTQ+ 성인용품 가게",
                    "terms": "LGBTQ+ 성인용품 상점"
                },
                "shop/fabric": {
                    "name": "직물 가게",
                    "terms": "천,옷감,바느질"
                },
                "shop/farm": {
                    "name": "산지 직매",
                    "terms": "산지 직매"
                },
                "shop/fashion": {
                    "name": "패션 가게"
                },
                "shop/fashion_accessories": {
<<<<<<< HEAD
                    "name": "패션 액세서리 가게"
=======
                    "name": "패션 액세서리 가게",
                    "terms": "패션 액세서리 상점"
>>>>>>> b1a7bdca
                },
                "shop/fireplace": {
                    "name": "벽난로 가게",
                    "terms": "벽난로 상점"
                },
                "shop/fishing": {
                    "name": "낚시 가게",
                    "terms": "낚시 상점"
                },
                "shop/fishmonger": {
                    "name": "생선 가게"
                },
                "shop/florist": {
                    "name": "꽃 가게",
                    "terms": "꽃 상점,꽃집"
                },
                "shop/frame": {
                    "name": "액자 가게",
                    "terms": "액자 상점"
                },
                "shop/frozen_food": {
                    "name": "냉동식품 가게",
                    "terms": "냉동식품 상점"
                },
                "shop/fuel": {
                    "name": "연료 가게",
                    "terms": "연료 상점"
                },
                "shop/funeral_directors": {
                    "name": "장례식장",
                    "terms": "장의사"
                },
                "shop/furnace": {
                    "name": "벽난로 가게"
                },
                "shop/furniture": {
                    "name": "가구점",
                    "terms": "의자,소파,식탁,탁자,책상"
                },
                "shop/games": {
                    "name": "보드게임 가게",
                    "terms": "보드게임 상점"
                },
                "shop/garden_centre": {
                    "name": "원예 용품점",
                    "terms": "원예 용품점"
                },
                "shop/gas": {
                    "name": "가스통 가게",
                    "terms": "가스통 상점"
                },
                "shop/gift": {
                    "name": "선물 가게",
                    "terms": "기프트샵, 기념품점"
                },
                "shop/greengrocer": {
                    "name": "청과상",
                    "terms": "과일,채소,야채"
                },
                "shop/hairdresser": {
                    "name": "미용실",
                    "terms": "이발소,미장원"
                },
                "shop/hairdresser_supply": {
                    "name": "미용실 용품 가게",
                    "terms": "미용실 용품 상점"
                },
                "shop/hardware": {
                    "name": "철물점",
                    "terms": "철물점"
                },
                "shop/health_food": {
                    "name": "건강식품 가게",
                    "terms": "건강식품 상점"
                },
                "shop/hearing_aids": {
                    "name": "보청기 가게",
                    "terms": "보청기 상점"
                },
                "shop/herbalist": {
                    "name": "약초 가게",
                    "terms": "약초 상점"
                },
                "shop/hifi": {
                    "name": "고급 오디오 가게",
                    "terms": "스테레오,비디오"
                },
                "shop/houseware": {
                    "name": "가정용품 가게",
                    "terms": "가정용품 상점"
                },
                "shop/hunting": {
                    "name": "사냥 용품 가게",
                    "terms": "사냥 용품 상점"
                },
                "shop/interior_decoration": {
                    "name": "실내장식 가게",
                    "terms": "실내장식 상점"
                },
                "shop/jewelry": {
                    "name": "귀금속 가게",
                    "terms": "귀금속 상점"
                },
                "shop/kiosk": {
                    "name": "가판대"
                },
                "shop/kitchen": {
                    "name": "주방 디자인 가게",
                    "terms": "주방 디자인 상점"
                },
                "shop/laundry": {
                    "name": "세탁소"
                },
                "shop/laundry/self_service": {
                    "name": "무인 빨래방"
                },
                "shop/leather": {
                    "name": "가죽 가게",
                    "terms": "가죽 상점"
                },
                "shop/lighting": {
                    "name": "조명 가게",
                    "terms": "조명 상점"
                },
                "shop/locksmith": {
                    "name": "열쇠 제조공",
                    "terms": "자물쇠 제조공"
                },
                "shop/lottery": {
                    "name": "복권 가게",
                    "terms": "복권 상점"
                },
                "shop/mall": {
                    "name": "쇼핑몰"
                },
                "shop/massage": {
                    "name": "마사지 가게",
                    "terms": "마사지 상점"
                },
                "shop/medical_supply": {
                    "name": "의료 용품 가게",
                    "terms": "의료 용품 상점"
                },
                "shop/mobile_phone": {
                    "name": "휴대폰 가게",
                    "terms": "휴대폰 가게, 휴대폰 대리점"
                },
                "shop/money_lender": {
                    "name": "대출"
                },
                "shop/motorcycle": {
                    "name": "오토바이 대리점",
                    "terms": "모터사이클 대리점"
                },
                "shop/motorcycle_repair": {
                    "name": "오토바이 수리점"
                },
                "shop/music": {
                    "name": "음반 가게",
                    "terms": "CD,레코드판"
                },
                "shop/musical_instrument": {
                    "name": "악기 가게",
                    "terms": "악기 상점"
                },
                "shop/newsagent": {
                    "name": "신문/잡지 가게",
                    "terms": "신문/잡지 상점"
                },
                "shop/nutrition_supplements": {
                    "name": "영양 보조 식품 가게",
                    "terms": "영양 보조 식품 상점"
                },
                "shop/optician": {
                    "name": "안경점",
                    "terms": "눈,안경"
                },
                "shop/organic": {
                    "name": "유기농 식품 가게",
                    "terms": "유기농 식품 상점"
                },
                "shop/outdoor": {
                    "name": "아웃도어 가게",
                    "terms": "캠핑,야영,등산,등반,하이킹"
                },
                "shop/paint": {
                    "name": "페인트 가게",
                    "terms": "페인트 상점"
                },
                "shop/party": {
                    "name": "파티 용품 가게",
                    "terms": "파티 용품 상점"
                },
                "shop/pastry": {
                    "name": "과자 가게",
                    "terms": "과자 상점"
                },
                "shop/pawnbroker": {
                    "name": "전당포"
                },
                "shop/perfumery": {
                    "name": "향수 가게",
                    "terms": "향수 상점"
                },
                "shop/pet": {
                    "name": "애완동물 가게",
                    "terms": "동물,고양이,개,물고기,강아지,파충류"
                },
                "shop/pet_grooming": {
                    "name": "애완동물 용품 가게",
                    "terms": "애완동물 용품 상점"
                },
                "shop/photo": {
                    "name": "사진 가게",
                    "terms": "카메라,사진기,필름"
                },
                "shop/pottery": {
                    "name": "도자기 가게",
                    "terms": "도자기 상점"
                },
                "shop/printer_ink": {
                    "name": "프린터 잉크 가게",
                    "terms": "프린터 잉크 상점"
                },
                "shop/pyrotechnics": {
                    "name": "불꽃놀이 가게",
                    "terms": "불꽃놀이 상점"
                },
                "shop/radiotechnics": {
                    "name": "라디오/전자 부품 가게",
                    "terms": "라디오/전자 부품 상점"
                },
                "shop/religion": {
                    "name": "종교 가게",
                    "terms": "종교 상점"
                },
                "shop/rental": {
                    "name": "대여점"
                },
                "shop/scuba_diving": {
                    "name": "스쿠버 다이빙 가게",
                    "terms": "스쿠버 다이빙 상점"
                },
                "shop/seafood": {
                    "name": "해산물 가게",
                    "terms": "해산물 상점"
                },
                "shop/second_hand": {
                    "name": "위탁/중고품 할인 매장"
                },
                "shop/sewing": {
                    "name": "바느질 용품 가게",
                    "terms": "바느질 용품 상점"
                },
                "shop/shoes": {
                    "name": "신발 가게",
                    "terms": "신발 상점"
                },
                "shop/spices": {
                    "name": "향신료 가게",
                    "terms": "향신료 상점"
                },
                "shop/spices": {
                    "name": "향신료 가게"
                },
                "shop/sports": {
                    "name": "스포츠 용품 가게",
                    "terms": "스포츠 용품 상점"
                },
                "shop/stationery": {
                    "name": "문구점",
                    "terms": "문방구,카드,종이"
                },
                "shop/storage_rental": {
                    "name": "저장공간 대여소"
                },
                "shop/supermarket": {
                    "name": "슈퍼마켓",
                    "terms": "수퍼마켓, 슈퍼마켓"
                },
                "shop/swimming_pool": {
                    "name": "수영장 용품 가게",
                    "terms": "수영장 용품 상점"
                },
                "shop/tailor": {
                    "name": "양복점",
                    "terms": "양복상,양복전,양복집,옷,정장,슈트"
                },
                "shop/tattoo": {
                    "name": "문신 가게"
                },
                "shop/tea": {
                    "name": "차 가게",
                    "terms": "차 상점"
                },
                "shop/telecommunication": {
                    "name": "통신사 대리점"
                },
                "shop/ticket": {
                    "name": "티켓 판매소"
                },
                "shop/tiles": {
                    "name": "타일 가게",
                    "terms": "타일 상점"
                },
                "shop/tobacco": {
                    "name": "담배 가게",
                    "terms": "담배 판매업소"
                },
                "shop/toys": {
                    "name": "완구점",
                    "terms": "장난감"
                },
                "shop/trade": {
                    "name": "무역 가게"
                },
                "shop/travel_agency": {
                    "name": "여행사"
                },
                "shop/tyres": {
                    "name": "타이어 가게",
                    "terms": "타이어 상점"
                },
                "shop/vacant": {
                    "name": "빈 가게"
                },
                "shop/vacuum_cleaner": {
                    "name": "진공청소기 가게",
                    "terms": "진공청소기 상점"
                },
                "shop/variety_store": {
                    "name": "잡화점"
                },
                "shop/video": {
                    "name": "비디오 가게",
                    "terms": "DVD"
                },
                "shop/video_games": {
                    "name": "비디오 게임 가게",
                    "terms": "비디오 게임 상점"
                },
                "shop/watches": {
                    "name": "손목시계 가게",
                    "terms": "손목시계 상점"
                },
                "shop/water": {
                    "name": "식수 가게",
                    "terms": "식수 상점"
                },
                "shop/water_sports": {
                    "name": "수상 스포츠/수영 가게"
                },
                "shop/weapons": {
                    "name": "무기 가게",
                    "terms": "탄약,총,칼,나이프"
                },
                "shop/wholesale": {
                    "name": "도매상"
                },
                "shop/window_blind": {
                    "name": "창문 블라인드 가게",
                    "terms": "창문 블라인드 상점"
                },
                "shop/wine": {
                    "name": "와인 가게",
                    "terms": "포도주 가게"
                },
                "telecom/data_center": {
                    "name": "데이터 센터"
                },
                "tourism/alpine_hut": {
                    "name": "고산장"
                },
                "tourism/apartment": {
                    "name": "게스트 아파트 / 콘도",
                    "terms": "게스트 아파트 / 콘도"
                },
                "tourism/aquarium": {
                    "name": "아쿠아리움",
                    "terms": "수족관"
                },
                "tourism/artwork": {
                    "name": "예술품",
                    "terms": "예술 작품, 아트워크"
                },
                "tourism/artwork/bust": {
                    "name": "흉상"
                },
                "tourism/artwork/graffiti": {
                    "name": "그라피티"
                },
                "tourism/artwork/installation": {
                    "name": "설치 미술"
                },
                "tourism/artwork/mural": {
                    "name": "벽화"
                },
                "tourism/artwork/sculpture": {
                    "name": "조각"
                },
                "tourism/artwork/statue": {
                    "name": "동상"
                },
                "tourism/attraction": {
                    "name": "관광 명소"
                },
                "tourism/camp_pitch": {
                    "name": "캠핑장"
                },
                "tourism/camp_site": {
                    "name": "캠핑장",
                    "terms": "텐트,천막,RV"
                },
                "tourism/caravan_site": {
                    "name": "RV 공원"
                },
                "tourism/chalet": {
                    "name": "별장"
                },
                "tourism/gallery": {
                    "name": "미술관",
                    "terms": "예술,전시,그림,회화,사진,조각"
                },
                "tourism/guest_house": {
                    "name": "민박",
                    "terms": "B&B,게스트하우스"
                },
                "tourism/hostel": {
                    "name": "호스텔"
                },
                "tourism/hotel": {
                    "name": "호텔"
                },
                "tourism/information": {
                    "name": "안내"
                },
                "tourism/information/board": {
                    "name": "안내판"
                },
                "tourism/information/guidepost": {
                    "name": "안내 표지"
                },
                "tourism/information/map": {
                    "name": "지도",
                    "terms": "지도"
                },
                "tourism/information/office": {
                    "name": "관광안내소"
                },
                "tourism/motel": {
                    "name": "모텔",
                    "terms": "모텔"
                },
                "tourism/museum": {
                    "name": "박물관",
                    "terms": "박물관"
                },
                "tourism/museum/history": {
                    "name": "역사 박물관"
                },
                "tourism/picnic_site": {
                    "name": "유원지"
                },
                "tourism/theme_park": {
                    "name": "놀이공원",
                    "terms": "테마파크, 놀이동산"
                },
                "tourism/viewpoint": {
                    "name": "경승지"
                },
                "tourism/wilderness_hut": {
                    "name": "황야 막사"
                },
                "tourism/zoo": {
                    "name": "동물원",
                    "terms": "동물원"
                },
                "tourism/zoo/safari": {
                    "name": "사파리 공원"
                },
                "traffic_calming": {
                    "name": "교통정온화"
                },
                "traffic_calming/bump": {
                    "name": "과속방지턱",
                    "terms": "과속방지턱"
                },
                "traffic_calming/chicane": {
                    "name": "급커브길"
                },
                "traffic_calming/choker": {
                    "name": "차로폭 좁힘"
                },
                "traffic_calming/cushion": {
                    "name": "과속방지받침"
                },
                "traffic_calming/dip": {
                    "name": "딥"
                },
                "traffic_calming/hump": {
                    "name": "과속방지턱",
                    "terms": "스피드 험프"
                },
                "traffic_calming/island": {
                    "name": "교통섬",
                    "terms": "교통섬"
                },
                "traffic_calming/rumble_strip": {
                    "name": "노면요철",
                    "terms": "럼블스트립"
                },
                "traffic_calming/table": {
                    "name": "속도 표"
                },
                "traffic_sign": {
                    "name": "교통 표지판"
                },
                "traffic_sign/city_limit": {
                    "name": "시 경계 표지판"
                },
                "traffic_sign/city_limit_vertex": {
                    "name": "시 경계 표지판"
                },
                "traffic_sign/maxspeed": {
                    "name": "제한 속도 표지판"
                },
                "traffic_sign/maxspeed_vertex": {
                    "name": "제한 속도 표지판"
                },
                "traffic_sign_vertex": {
                    "name": "교통 표지판"
                },
                "type/boundary": {
                    "name": "경계",
                    "terms": "경계"
                },
                "type/boundary/administrative": {
                    "name": "행정 경계",
                    "terms": "행정 경계"
                },
                "type/enforcement": {
                    "name": "단속"
                },
                "type/multipolygon": {
                    "name": "다중 다각형"
                },
                "type/restriction": {
                    "name": "제한",
                    "terms": "제한"
                },
                "type/restriction/no_left_turn": {
                    "name": "좌회전 금지",
                    "terms": "좌회전 금지"
                },
                "type/restriction/no_right_turn": {
                    "name": "우회전 금지",
                    "terms": "우회전 금지"
                },
                "type/restriction/no_straight_on": {
                    "name": "직진 금지",
                    "terms": "직진 금지"
                },
                "type/restriction/no_u_turn": {
                    "name": "유턴 금지",
                    "terms": "유턴 금지"
                },
                "type/restriction/only_left_turn": {
                    "name": "좌회전 전용"
                },
                "type/restriction/only_right_turn": {
                    "name": "우회전 전용"
                },
                "type/restriction/only_straight_on": {
                    "name": "직진 전용"
                },
                "type/restriction/only_u_turn": {
                    "name": "유턴 전용"
                },
                "type/route": {
                    "name": "노선",
                    "terms": "경로, 노선"
                },
                "type/route/bicycle": {
                    "name": "자전거 노선"
                },
                "type/route/bus": {
                    "name": "버스 노선",
                    "terms": "버스 노선"
                },
                "type/route/detour": {
                    "name": "우회 노선"
                },
                "type/route/ferry": {
                    "name": "페리 노선"
                },
                "type/route/foot": {
                    "name": "도보 노선"
                },
                "type/route/hiking": {
                    "name": "하이킹 노선"
                },
                "type/route/horse": {
                    "name": "승마 노선"
                },
                "type/route/light_rail": {
                    "name": "경전철 노선"
                },
                "type/route/monorail": {
                    "name": "모노레일 노선"
                },
                "type/route/pipeline": {
                    "name": "파이프라인 노선",
                    "terms": "관로 노선,도관 노선"
                },
                "type/route/piste": {
                    "name": "피스트/스키 노선"
                },
                "type/route/power": {
                    "name": "전력 노선"
                },
                "type/route/road": {
                    "name": "도로 노선",
                    "terms": "길 경로"
                },
                "type/route/subway": {
                    "name": "지하철 노선"
                },
                "type/route/train": {
                    "name": "철도 노선",
                    "terms": "열차 노선"
                },
                "type/route/tram": {
                    "name": "노면전차 노선",
                    "terms": "트램 노선"
                },
                "type/route_master": {
                    "name": "노선 마스터",
                    "terms": "노선 마스터"
                },
                "type/site": {
                    "name": "터",
                    "terms": "장소, 현장"
                },
                "type/waterway": {
                    "name": "물길",
                    "terms": "수로"
                },
                "waterway/boatyard": {
                    "name": "보트 선착장",
                    "terms": "조선소"
                },
                "waterway/canal": {
                    "name": "운하",
                    "terms": "운하"
                },
                "waterway/dam": {
                    "name": "댐",
                    "terms": "댐"
                },
                "waterway/ditch": {
                    "name": "구거",
                    "terms": "도랑"
                },
                "waterway/dock": {
                    "name": "습식 도크 / 건식 도크",
                    "terms": "습식 도크 / 건식 도크"
                },
                "waterway/drain": {
                    "name": "배수로",
                    "terms": "배수로"
                },
                "waterway/fuel": {
                    "name": "해양 주유소",
                    "terms": "해양 주유소"
                },
                "waterway/milestone": {
                    "name": "수로 거리표"
                },
                "waterway/river": {
                    "name": "강",
                    "terms": "강"
                },
                "waterway/riverbank": {
                    "name": "강둑"
                },
                "waterway/sanitary_dump_station": {
                    "name": "해양 화장실 처리장",
                    "terms": "해양 화장실 처리"
                },
                "waterway/stream": {
                    "name": "개울",
                    "terms": "개천,시내,하천,물줄기"
                },
                "waterway/stream_intermittent": {
                    "name": "간헐 하천",
                    "terms": "간헐 하천"
                },
                "waterway/water_point": {
                    "name": "해양 식수",
                    "terms": "해양 식수"
                },
                "waterway/waterfall": {
                    "name": "폭포",
                    "terms": "폭포"
                },
                "waterway/weir": {
                    "name": "어량",
                    "terms": "둑"
                }
            }
        },
        "imagery": {
            "Bing": {
                "description": "위성 및 항공 영상",
                "name": "Bing 항공 영상"
            },
            "EsriWorldImagery": {
                "attribution": {
                    "text": "이용 약관"
                },
                "description": "Esri 세계 이미지.",
                "name": "Esri 세계 이미지"
            },
            "EsriWorldImageryClarity": {
                "description": "Esri archive 이미지는 기본 레이어보다 명확하고 정확할 수 있습니다.",
                "name": "Esri (선명한) 세계 이미지 베타"
            },
            "MAPNIK": {
                "attribution": {
                    "text": "© OpenStreetMap 기여자, CC-BY-SA"
                },
                "description": "기본 OpenStreetMap 레이어",
                "name": "OpenStreetMap (일반)"
            },
            "Mapbox": {
                "attribution": {
                    "text": "이용 약관"
                },
                "description": "위성 및 항공 이미지",
                "name": "Mapbox 위성"
            },
            "OSM_Inspector-Addresses": {
                "attribution": {
                    "text": "© Geofabrik GmbH, OpenStreetMap 기여자, CC-BY-SA"
                },
                "name": "OSM 검사기: 주소  "
            },
            "OSM_Inspector-Geometry": {
                "attribution": {
                    "text": "© Geofabrik GmbH, OpenStreetMap 기여자, CC-BY-SA"
                },
                "name": "OSM 검사기: Geometry"
            },
            "OSM_Inspector-Highways": {
                "attribution": {
                    "text": "© Geofabrik GmbH, OpenStreetMap 기여자, CC-BY-SA"
                },
                "name": "OSM 검사기: 고속도로"
            },
            "OSM_Inspector-Multipolygon": {
                "attribution": {
                    "text": "© Geofabrik GmbH, OpenStreetMap 기여자, CC-BY-SA"
                },
                "name": "OSM 검사기: 지역"
            },
            "OSM_Inspector-Places": {
                "attribution": {
                    "text": "© Geofabrik GmbH, OpenStreetMap 기여자, CC-BY-SA"
                },
                "name": "OSM 검사기: 장소"
            },
            "OSM_Inspector-Routing": {
                "attribution": {
                    "text": "© Geofabrik GmbH, OpenStreetMap 기여자, CC-BY-SA"
                },
                "name": "OSM 검사기: 경로"
            },
            "OSM_Inspector-Tagging": {
                "attribution": {
                    "text": "© Geofabrik GmbH, OpenStreetMap 기여자, CC-BY-SA"
                },
                "name": "OSM 검사기: 태그"
            },
            "US-TIGER-Roads-2014": {
                "description": "확대 수준 16 이상에서는 미국 센서스의 공개 도메인지도 데이터입니다. 더 낮은 줌에서는 2006 년 이후로 변경된 부분부터 OpenStreetMap에 이미 통합된 변경 사항을 뺀 부분만 변경됩니다.",
                "name": "TIGER Roads 2014"
            },
            "US-TIGER-Roads-2017": {
                "name": "TIGER Roads 2017"
            },
            "US-TIGER-Roads-2018": {
                "name": "TIGER Roads 2018"
            },
            "Waymarked_Trails-Cycling": {
                "attribution": {
                    "text": "© waymarkedtrails.org, OpenStreetMap 기여자, CC by-SA 3.0"
                },
                "name": "도로 표지가 달린 길: 자전거"
            },
            "Waymarked_Trails-Hiking": {
                "attribution": {
                    "text": "© waymarkedtrails.org, OpenStreetMap 기여자, CC by-SA 3.0"
                },
                "name": "도로 표지가 달린 길: 걷기"
            },
            "Waymarked_Trails-MTB": {
                "attribution": {
                    "text": "© waymarkedtrails.org, OpenStreetMap 기여자, CC by-SA 3.0"
                },
                "name": "도로 표지가 달린 길: 산악 자전거"
            },
            "Waymarked_Trails-Skating": {
                "attribution": {
                    "text": "© waymarkedtrails.org, OpenStreetMap 기여자, CC by-SA 3.0"
                },
                "name": "도로 표지가 달린 길: 스케이트"
            },
            "Waymarked_Trails-Winter_Sports": {
                "attribution": {
                    "text": "© waymarkedtrails.org, OpenStreetMap 기여자, CC by-SA 3.0"
                },
                "name": "도로 표지가 달린 길: 겨울 스포츠"
            },
            "basemap.at": {
                "attribution": {
                    "text": "basemap.at"
                },
                "description": "오스트리아의 기본 지도는  정부 데이터를 기반으로합니다.",
                "name": "basemap.at"
            },
            "basemap.at-orthofoto": {
                "attribution": {
                    "text": "basemap.at"
                },
                "description": "Orthofoto 층은 basemap.at에서 제공합니다. geoimage.at 형상의 \"계승\".",
                "name": "basemap.at Orthofoto"
            },
            "mapbox_locator_overlay": {
                "attribution": {
                    "text": "이용 약관"
                },
                "description": "당신을 돕기위한 주요 기능을 보여줍니다.",
                "name": "Locator Overlay"
            },
            "openpt_map": {
                "attribution": {
                    "text": "© OpenStreetMap 기여자, CC-BY-SA"
                },
                "name": "OpenPT Map (오버레이)"
            },
            "osm-gps": {
                "attribution": {
                    "text": "© OpenStreetMap 기여자"
                },
                "description": "공용 GPS 추적을 OpenStreetMap에 업로드했습니다.",
                "name": "OpenStreetMap GPS 추적들"
            },
            "osm-mapnik-black_and_white": {
                "attribution": {
                    "text": "© OpenStreetMap 기여자, CC-BY-SA"
                },
                "name": "OpenStreetMap (표준 흑백)"
            },
            "osm-mapnik-german_style": {
                "attribution": {
                    "text": "© OpenStreetMap 기여자, CC-BY-SA"
                },
                "name": "OpenStreetMap (독일 스타일)"
            },
            "qa_no_address": {
                "attribution": {
                    "text": "Simon Poole, 데이터 ©OpenStreetMap 기여자"
                },
                "name": "QA 주소 없음"
            },
            "skobbler": {
                "attribution": {
                    "text": "© 타일: skobbler 지도 데이터: OpenStreetMap 기여자"
                }
            },
            "stamen-terrain-background": {
                "name": "Stamen 지형"
            },
            "tf-cycle": {
                "attribution": {
                    "text": "지도 © Thunderforest, 자료 © 오픈스트리트맵 기여자"
                },
                "name": "Thunderforest OpenCycleMap"
            },
            "tf-landscape": {
                "attribution": {
                    "text": "지도 © Thunderforest, 자료 © 오픈스트리트맵 기여자"
                },
                "name": "Thunderforest 풍경"
            }
        },
        "community": {
            "Bahia-telegram": {
                "description": "텔레그램의 오픈스트리트맵 바이아 공동체에 참여하세요"
            },
            "Bay-Area-OpenStreetMappers": {
                "description": "베이에어리어 내 오픈스트리트맵 개선하기"
            },
            "DF-telegram": {
                "name": "오픈스트리트맵 브라질리아 텔레그램",
                "description": "텔레그램의 오픈스트리트맵 브라질리아 공동체에 참여하세요"
            },
<<<<<<< HEAD
            "LATAM-Telegram": {
                "description": "라틴 아메리카의 오픈스트리트맵 텔레그램"
            },
            "LATAM-Twitter": {
                "description": "{url}에서 트위터 팔로우하기"
            },
            "Mapping-DC-meetup": {
                "description": "워싱턴 지역 내 오픈스트리트맵 개선하기"
            },
            "MaptimeHRVA-twitter": {
                "description": "{url}에서 트위터 팔로우하기"
            },
            "OSM-AR-facebook": {
                "name": "오픈스트리트맵 아르헨티나 페이스북",
                "description": "페이스북의 오픈스트리트맵 아르헨티나 공동체에 참여하세요"
            },
            "OSM-AR-irc": {
                "name": "오픈스트리트맵 아르헨티나 IRC",
                "description": "irc.oftc.net(6667 포트)의 #osm-ar 대화방에 참여하세요"
            },
=======
            "Mapping-DC-meetup": {
                "description": "워싱턴 지역 내 오픈스트리트맵 개선하기"
            },
            "MaptimeHRVA-twitter": {
                "description": "{url}에서 트위터 팔로우하기"
            },
            "OSM-AR-facebook": {
                "name": "오픈스트리트맵 아르헨티나 페이스북",
                "description": "페이스북의 오픈스트리트맵 아르헨티나 공동체에 참여하세요"
            },
            "OSM-AR-irc": {
                "name": "오픈스트리트맵 아르헨티나 IRC",
                "description": "irc.oftc.net(6667 포트)의 #osm-ar 대화방에 참여하세요"
            },
>>>>>>> b1a7bdca
            "OSM-AR-mailinglist": {
                "name": "Talk-ar 메일링리스트"
            },
            "OSM-AR-telegram": {
                "name": "오픈스트리트맵 아르헨티나 텔레그램",
                "description": "텔레그램의 오픈스트리트맵 아르헨티나 공동체에 참여하세요"
            },
            "OSM-AR-twitter": {
                "name": "오픈스트리트맵 아르헨티나 트위터",
                "description": "{url}에서 트위터 팔로우하기"
            },
            "OSM-BGD-facebook": {
                "name": "오픈스트리트맵 방글라데시",
                "description": "방글라데시 내 오픈스트리트맵 개선하기"
            },
            "OSM-BO-mailinglist": {
                "name": "Talk-bo 메일링리스트",
                "description": "Talk-bo는 볼리비아 오픈스트리트맵 공동체의 공식 메일링리스트입니다."
            },
            "OSM-Boston": {
                "name": "오픈스트리트맵 보스턴"
            },
            "OSM-CL-facebook": {
                "name": "오픈스트리트맵 칠레 페이스북",
                "description": "페이스북의 오픈스트리트맵 칠레 공동체에 참여하세요"
            },
            "OSM-CL-mailinglist": {
                "name": "Talk-cl 메일링리스트"
            },
            "OSM-CL-telegram": {
                "name": "오픈스트리트맵 칠레 텔레그램",
                "description": "텔레그램의 오픈스트리트맵 칠레 공동체에 참여하세요"
            },
            "OSM-CL-twitter": {
                "name": "오픈스트리트맵 칠레 트위터",
                "description": "{url}에서 트위터 팔로우하기"
            },
            "OSM-CO": {
                "name": "오픈스트리트맵 콜롬비아"
            },
            "OSM-CO-facebook": {
                "name": "오픈스트리트맵 콜롬비아 페이스북",
                "description": "페이스북의 오픈스트리트맵 콜롬비아 공동체에 참여하세요"
            },
            "OSM-CO-mailinglist": {
                "name": "Talk-co 메일링리스트"
            },
            "OSM-CO-telegram": {
                "name": "오픈스트리트맵 콜롬비아 텔레그램",
                "description": "오픈스트리트맵 콜롬비아 텔레그램 대화방"
            },
            "OSM-CO-twitter": {
                "name": "오픈스트리트맵 콜롬비아 트위터",
                "description": "{url}에서 트위터 팔로우하기"
            },
            "OSM-CU-telegram": {
                "name": "오픈스트리트맵 쿠바 텔레그램",
                "description": "오픈스트리트맵 쿠바 텔레그램 대화방"
            },
            "OSM-Discord": {
                "name": "오픈스트리트맵 디스코드"
            },
            "OSM-EC-telegram": {
                "name": "오픈스트리트맵 에콰도르 텔레그램",
                "description": "오픈스트리트맵 에콰도르 텔레그램 대화방"
            },
            "OSM-ES-mailinglist": {
                "name": "Talk-es 메일링리스트"
            },
            "OSM-ES-telegram": {
                "name": "텔레그램 @OSMes",
                "description": "오픈스트리트맵 에스파냐 텔레그램 대화방"
            },
            "OSM-Facebook": {
                "name": "오픈스트리트맵 페이스북"
            },
            "OSM-IDN-facebook": {
                "name": "오픈스트리트맵 인도네시아",
                "description": "인도네시아 내 오픈스트리트맵 개선하기"
            },
            "OSM-IRC": {
                "name": "오픈스트리트맵 IRC",
                "description": "irc.oftc.net(6667 포트)의 #osm 대화방에 참여하세요"
            },
            "OSM-India-facebook": {
                "description": "인도 내 오픈스트리트맵 개선하기"
            },
            "OSM-MMR-facebook": {
                "name": "오픈스트리트맵 미얀마",
                "description": "미얀마 내 오픈스트리트맵 개선하기"
            },
            "OSM-MNG-facebook": {
                "name": "오픈스트리트맵 몽골",
                "description": "몽골  내 오픈스트리트맵 개선하기"
            },
            "OSM-MY-facebook": {
                "name": "오픈스트리트맵 말레이시아 페이스북"
            },
            "OSM-Nepal-facebook": {
                "name": "오픈스트리트맵 네팔",
                "description": "네팔 내 오픈스트리트맵 개선하기"
            },
            "OSM-PE": {
                "name": "오픈스트리트맵 페루"
            },
            "OSM-PE-facebook": {
                "name": "오픈스트리트맵 페루 페이스북",
                "description": "페이스북의 오픈스트리트맵 페루 공동체에 참여하세요"
            },
            "OSM-PE-mailinglist": {
                "name": "Talk-pe 메일링리스트",
                "description": "오픈스트리트맵 페루 공동체의 공식 메일링리스트"
            },
            "OSM-PE-telegram": {
                "name": "오픈스트리트맵 페루 텔레그램",
                "description": "텔레그램의 오픈스트리트맵 페루 공동체에 참여하세요"
            },
            "OSM-PE-twitter": {
                "name": "오픈스트리트맵 페루 트위터",
                "description": "{url}에서 트위터 팔로우하기"
            },
            "OSM-PH-mailinglist": {
                "name": "Talk-ph 메일링리스트"
            },
            "OSM-PH-telegram": {
                "name": "오픈스트리트맵 필리핀 텔레그램",
                "description": "필리핀 내 오픈스트리트맵 기여자 및 후원자의 비공식 텔레그램 지역 공동체"
            },
            "OSM-PL-facebook-group": {
                "name": "오픈스트리트맵 폴란드 페이스북 그룹"
            },
            "OSM-PY-telegram": {
                "name": "오픈스트리트맵 파라과이 텔레그램",
                "description": "오픈스트리트맵 파라과이 텔레그램 대화방"
            },
            "OSM-Puducherry-Mailing-List": {
                "name": "자유 소프트웨어 하드웨어 운동 메일링리스트"
            },
            "OSM-RU-telegram": {
                "name": "오픈스트리트맵 러시아 텔레그램",
                "description": "오픈스트리트맵 러시아 텔레그램 대화방"
            },
            "OSM-Reddit": {
                "name": "레딧 내 오픈스트리트맵",
                "description": "/r/openstreetmap/은 오픈스트리트맵을 배워가기 가장 좋은 곳입니다. 무엇이든지 물어보세요!"
            },
            "OSM-Rome-meetup": {
                "description": "로마 지역 내 오픈스트리트맵 개선하기"
            },
            "OSM-Seattle": {
                "name": "오픈스트리트맵 시애틀"
            },
            "OSM-TH-CNX-meetup": {
                "name": "오픈스트리트맵 치앙마이 모임"
            },
            "OSM-TH-facebook": {
                "name": "오픈스트리트맵 타이 페이스북 그룹",
                "description": "타이 내 오픈스트리트맵 페이스북 그룹"
            },
            "OSM-TW-facebook": {
                "name": "오픈스트리트맵 타이완 공동체"
            },
            "OSM-TW-mailinglist": {
                "name": "오픈스트리트맵 타이완 메일링리스트",
                "description": "Talk-tw는 타이완 관련 문제를 논의할 수 있는 공동체의 공식 메일링리스트입니다."
            },
            "OSM-Telegram": {
                "name": "오픈스트리트맵 텔레그램",
                "description": "{url}에서 오픈스트리트맵 텔레그램 전세계 슈퍼그룹에 참여하세요"
            },
            "OSM-Twitter": {
                "name": "오픈스트리트맵 트위터",
                "description": "{url}에서 트위터 팔로우하기"
            },
            "OSM-US": {
                "name": "오픈스트리트맵 미국",
                "description": "우리는 미국 내 오픈스트리트맵을 성장 및 개선하도록 돕습니다."
            },
            "OSM-US-Slack": {
                "name": "오픈스트리트맵 미국 슬랙"
            },
            "OSM-Utah": {
                "name": "오픈스트리트맵 유타"
            },
            "OSM-Wyoming": {
                "name": "오픈스트리트맵 와이오밍"
            },
            "OSM-br-mailinglist": {
                "name": "Talk-br 메일링리스트"
            },
            "OSM-br-telegram": {
                "name": "오픈스트리트맵 브라질 텔레그램",
                "description": "텔레그램의 오픈스트리트맵 브라질 공동체에 참여하세요"
            },
            "OSM-br-twitter": {
                "name": "오픈스트리트맵 브라질 트위터",
                "description": "{url}에서 트위터 팔로우하기"
            },
            "OSM-help": {
                "name": "오픈스트리트맵 도움말"
            },
            "OSM-india-mailinglist": {
                "name": "오픈스트리트맵 인도 메일링리스트",
                "description": "Talk-in은 인도 공동체의 공식 메일링리스트입니다."
            },
            "OSM-india-twitter": {
                "name": "오픈스트리트맵 인도 트위터"
            },
            "OSM-japan-facebook": {
                "name": "오픈스트리트맵 일본 공동체",
                "description": "일본 거주 오픈스트리트맵 사용자 및 맵퍼"
            },
            "OSM-japan-mailinglist": {
                "name": "오픈스트리트맵 일본 메일링리스트",
                "description": "Talk-ja는 일본 공동체의 공식 메일링리스트입니다."
            },
            "OSM-japan-twitter": {
                "name": "오픈스트리트맵 일본 트위터",
                "description": "트위터 해시태그: {url}"
            },
            "OSM-japan-website": {
                "name": "오픈스트리트맵 일본",
                "description": "일본 거주 오픈스트리트맵 사용자 및 맵퍼"
            },
            "OSMF": {
                "name": "오픈스트리트맵 재단",
                "description": "OSMF는 오픈스트리트맵 프로젝트를 지원하는 영국에 기반을 둔 비영리 재단입니다."
            },
            "OpenCleveland-meetup": {
                "description": "클리블랜드 지역 내 오픈스트리트맵 개선하기"
            },
            "PHXGeo-twitter": {
                "description": "{url}에서 트위터 팔로우하기"
            },
            "RS-telegram": {
                "name": "오픈스트리트맵 히우그란지두술 텔레그램 그룹",
                "description": "텔레그램의 오픈스트리트맵 히우그란지두술 공동체에 참여하세요"
            },
            "Trentino-Mailing-List": {
                "name": "트렌토의 오픈스트리트맵 메일링리스트"
            },
            "al-telegram": {
                "name": "오픈스트리트맵 알바니아 텔레그램 채널",
                "description": "오픈스트리트맵 알바니아 텔레그램 채널"
            },
            "at-mailinglist": {
                "name": "Talk-at 메일링리스트",
                "description": "Talk-at는 오스트리아 오픈스트리트맵 공동체의 공식 메일링리스트입니다."
            },
            "at-twitter": {
                "name": "오픈스트리트맵 오스트리아 트위터",
                "description": "오픈스트리트맵 오스트리아 트위터: {url}"
            },
            "be-irc": {
                "name": "오픈스트리트맵 벨기에 IRC",
                "description": "irc.oftc.net(6667 포트)의 #osmbe 대화방에 참여하세요",
                "extendedDescription": "irc.oftc.net(6667 포트)의 #osmbe 대화방에 참여하면 매트릭스 대화 채널과 이어지게 됩니다"
            },
            "be-mailinglist": {
                "name": "Talk-be 메일링리스트",
                "description": "Talk-be는 벨기에 오픈스트리트맵 공동체의 공식 메일링리스트입니다."
            },
            "be-twitter": {
                "description": "오픈스트리트맵 벨기에 트위터: @osm_be"
            },
            "bw-facebook": {
                "description": "보츠와나의 오픈스트리트맵 문서"
<<<<<<< HEAD
            },
            "bw-twitter": {
                "description": "보츠와나의 오픈스트리트맵 트위터"
            },
            "byosm": {
                "description": "오픈스트리트맵 벨라루스 텔레그램 대화방"
            },
            "cape-coast-youthmappers": {
                "description": "트위터에서 팔로우하기: {url}"
            },
            "de-berlin-mailinglist": {
                "name": "베를린 메일링리스트",
                "description": "베를린 오픈스트리트맵 공동체의 메일링리스트입니다."
            },
            "de-berlin-telegram": {
                "name": "텔레그램 @osmberlin",
                "description": "오픈스트리트맵 베를린 텔레그램 대화방"
            },
            "de-berlin-twitter": {
                "description": "트위터에서 팔로우하기: {url}"
            },
            "de-irc": {
                "description": "irc.oftc.net(6667 포트)의 #osm-de 대화방에 참여하세요"
            },
            "de-mailinglist": {
                "name": "Talk-de 메일링리스트",
                "description": "Talk-de는 독일 오픈스트리트맵 공동체의 공식 메일링리스트입니다."
            },
            "de-ostwestfalen-lippe-mailinglist": {
                "name": "OWL 메일링리스트"
            },
            "de-telegram": {
                "name": "오픈스트리트맵 독일 텔레그램",
                "description": "{url}에서 오픈스트리트맵 독일 텔레그램 슈퍼그룹에 참여하세요"
            },
            "dk-irc": {
                "description": "irc.oftc.net(6667 포트)의 #osm-dk 대화방에 참여하세요"
            },
            "dk-mailinglist": {
                "name": "Talk-dk 메일링리스트"
            },
            "fi-irc": {
                "description": "irc.oftc.net(6667 포트)의 #osm-fi 대화방에 참여하세요"
            },
            "fi-mailinglist": {
                "name": "Talk-fi 메일링리스트",
                "description": "Talk-fi는 핀란드 오픈스트리트맵 공동체의 공식 메일링리스트입니다."
=======
>>>>>>> b1a7bdca
            },
            "bw-twitter": {
                "description": "보츠와나의 오픈스트리트맵 트위터"
            },
            "byosm": {
                "description": "오픈스트리트맵 벨라루스 텔레그램 대화방"
            },
            "cape-coast-youthmappers": {
                "description": "트위터에서 팔로우하기: {url}"
            },
            "gb-irc": {
                "description": "irc.oftc.net(6667 포트)의 #osm-gb 대화방에 참여하세요"
            },
            "gb-mailinglist": {
                "name": "Talk-gb 메일링리스트"
            },
            "hr-facebook": {
                "name": "오픈스트리트맵 크로아티아 페이스북 그룹",
                "description": "오픈스트리트맵 크로아티아 페이스북 그룹"
            },
            "hr-irc": {
                "description": "irc.oftc.net(6667 포트)의 #osm-hr 대화방에 참여하세요"
            },
            "hr-mailinglist": {
                "name": "Talk-hr 메일링리스트",
                "description": "Talk-hr 메일링리스트"
            },
            "dk-irc": {
                "description": "irc.oftc.net(6667 포트)의 #osm-dk 대화방에 참여하세요"
            },
            "dk-mailinglist": {
                "name": "Talk-dk 메일링리스트"
            },
            "fi-irc": {
                "description": "irc.oftc.net(6667 포트)의 #osm-fi 대화방에 참여하세요"
            },
            "fi-mailinglist": {
                "name": "Talk-fi 메일링리스트",
                "description": "Talk-fi는 핀란드 오픈스트리트맵 공동체의 공식 메일링리스트입니다."
            },
            "fr-irc": {
                "description": "irc.oftc.net(6667 포트)의 #osm-fr 대화방에 참여하세요"
            },
            "fr-mailinglist": {
                "name": "Talk-fr 메일링리스트",
                "description": "Talk-fr 메일링리스트"
            },
            "fr-twitter": {
                "name": "오픈스트리트맵 프랑스 트위터",
                "description": "오픈스트리트맵 프랑스 트위터: {url}"
            },
            "gb-irc": {
                "description": "irc.oftc.net(6667 포트)의 #osm-gb 대화방에 참여하세요"
            },
            "gb-mailinglist": {
                "name": "Talk-gb 메일링리스트"
            },
            "hr-facebook": {
                "name": "오픈스트리트맵 크로아티아 페이스북 그룹",
                "description": "오픈스트리트맵 크로아티아 페이스북 그룹"
            },
            "hr-irc": {
                "description": "irc.oftc.net(6667 포트)의 #osm-hr 대화방에 참여하세요"
            },
            "hr-mailinglist": {
                "name": "Talk-hr 메일링리스트",
                "description": "Talk-hr 메일링리스트"
            },
            "hu-facebook": {
                "name": "오픈스트리트맵 헝가리 페이스북"
            },
            "is-facebook": {
                "name": "오픈스트리트맵 아이슬란드 페이스북"
            },
            "is-mailinglist": {
                "name": "Talk-is 메일링리스트",
                "description": "Talk-is는 아이슬란드 오픈스트리트맵 공동체의 공식 메일링리스트입니다."
            },
            "it-facebook": {
                "description": "페이스북의 오픈스트리트맵 이탈리아 공동체에 참여하세요."
            },
            "it-irc": {
                "description": "irc.oftc.net(6667 포트)의 #osm-it 대화방에 참여하세요"
            },
            "it-mailinglist": {
                "name": "Talk-it 메일링리스트",
                "description": "Talk-it는 이탈리아 오픈스트리트맵 공동체의 공식 메일링리스트입니다."
            },
            "it-telegram": {
                "name": "텔레그램 @OpenStreetMapItalia",
                "description": "오픈스트리트맵 이탈리아 텔레그램 대화방"
            },
            "it-twitter": {
                "description": "{url}에서 트위터 팔로우하기"
            },
            "kosovo-telegram": {
                "name": "오픈스트리트맵 코소보 텔레그램"
            },
            "no-mailinglist": {
                "name": "오픈스트리트맵 노르웨이 메일링리스트"
            },
            "osm-at": {
                "name": "오픈스트리트맵 오스트리아"
            },
            "osm-gh-facebook": {
                "name": "오픈스트리트맵 가나 페이스북",
                "description": "OpenStreetMap에 관심 있는 사람들을 위한 Facebook 그룹."
            },
            "osm-gh-twitter": {
                "name": "오픈스트리트맵 가나 트위터",
                "description": "트위터에서 팔로우하기: {url}"
            },
            "osm-india-github": {
                "name": "오픈스트리트맵 인도 깃허브"
            },
            "osm-india-telegram": {
                "name": "오픈스트리트맵 인도 텔레그램",
                "description": "우리의 가족이 되세요: {url}"
            },
            "osm-india-website": {
                "name": "오픈스트리트맵 인도"
            },
            "osm-india-wiki": {
                "name": "오픈스트리트맵 위키프로젝트 인도"
            },
            "osm-mg-facebook": {
                "name": "오픈스트리트맵 마다가스카르 페이스북 그룹",
                "description": "오픈스트리트맵에 관심있는 사람들을 위한 마다가스카르 페이스북 그룹"
            },
            "osmcz-facebook": {
                "name": "오픈스트리트맵 체코 페이스북"
            },
            "se-facebook": {
                "description": "오픈스트리트맵 스웨덴 페이스북"
            },
            "se-irc": {
                "description": "irc.oftc.net(6667 포트)의 #osm-se 대화방에 참여하세요"
            },
            "se-mailinglist": {
                "name": "Talk-se 메일링리스트"
            },
            "se-twitter": {
                "name": "오픈스트리트맵 스웨덴 트위터",
                "description": "{url}에서 트위터 팔로우하기"
            },
            "si-mailinglist": {
                "name": "오픈스트리트맵 슬로베니아 메일링리스트",
                "description": "슬로베니아 내 오픈스트리트맵 공동체의 메일링리스트"
            },
            "talk-au": {
                "name": "Talk-au 메일링리스트"
            },
            "talk-cz-mailinglist": {
                "name": "체코 메일링리스트(talk-cz)",
                "description": "talk-cz는 체코 공동체의 공식 메일링리스트입니다."
            },
            "talk-gh": {
                "name": "Talk-gh 메일링리스트",
                "description": "Talk-gh는 가나 오픈스트리트맵 공동체의 공식 메일링리스트입니다."
            },
            "talk-it-lazio": {
                "extendedDescription": "로마·라치오의 메일링리스트"
            },
            "talk-mg": {
                "name": "Talk-mg 메일링리스트",
                "description": "마다가스카르 내 오픈스트리트맵 기여자와 공동체, 사용자가 공유하고 논의하기 위한 장소."
            },
            "us-ma-mailinglist": {
                "name": "Talk-us-massachusetts 메일링리스트"
            }
        }
    }
}<|MERGE_RESOLUTION|>--- conflicted
+++ resolved
@@ -1387,14 +1387,10 @@
                     "everything_in_view": "보이는 모든 것이 괜찮아 보입니다",
                     "edits": "당신의 편집이 괜찮아 보입니다",
                     "edits_in_view": "보이는 당신의 편집이 괜찮아 보입니다",
-<<<<<<< HEAD
-                    "no_edits": "아직 아무 편집이 없습니다"
-=======
                     "no_edits": "아직 아무것도 편집하지 않았습니다"
                 },
                 "hidden_issues": {
                     "none": "감지된 오류가 여기에 나타납니다"
->>>>>>> b1a7bdca
                 }
             },
             "options": {
@@ -1455,9 +1451,6 @@
                 }
             },
             "disconnected_way": {
-<<<<<<< HEAD
-                "title": "단절된 길"
-=======
                 "title": "단절된 길",
                 "tip": "경로를 지정할 수 없는 도로, 길, 페리 노선 찾기",
                 "routable": {
@@ -1468,7 +1461,6 @@
                 "highway": {
                     "message": "{highway}가 다른 도로나 길과 연결되어 있지 않음"
                 }
->>>>>>> b1a7bdca
             },
             "help_request": {
                 "title": "도움 요청"
@@ -1567,12 +1559,9 @@
                 "square_feature": {
                     "title": "이 지물 각지게 하기"
                 },
-<<<<<<< HEAD
-=======
                 "tag_as_disconnected": {
                     "annotation": "아주 가까이 붙어 있는 지물(태그 있음)이 서로 떨어져 있습니다."
                 },
->>>>>>> b1a7bdca
                 "upgrade_tags": {
                     "title": "태그들 업그레이드하기"
                 },
@@ -2613,10 +2602,7 @@
                     "label": "난간"
                 },
                 "hashtags": {
-<<<<<<< HEAD
-=======
                     "label": "해시태그",
->>>>>>> b1a7bdca
                     "placeholder": "#example"
                 },
                 "healthcare": {
@@ -4057,13 +4043,10 @@
                     "name": "PC방",
                     "terms": "PC방"
                 },
-<<<<<<< HEAD
-=======
                 "amenity/karaoke_box": {
                     "name": "노래방",
                     "terms": "가라오케"
                 },
->>>>>>> b1a7bdca
                 "amenity/kindergarten": {
                     "name": "유치원 부지"
                 },
@@ -4491,12 +4474,9 @@
                     "name": "지역",
                     "terms": "장소, 공간"
                 },
-<<<<<<< HEAD
-=======
                 "area/highway": {
                     "name": "도로 구역"
                 },
->>>>>>> b1a7bdca
                 "attraction/amusement_ride": {
                     "name": "놀이기구",
                     "terms": "놀이기구"
@@ -4523,11 +4503,6 @@
                     "name": "어두운 라이드",
                     "terms": "어두운 라이드"
                 },
-<<<<<<< HEAD
-                "attraction/maze": {
-                    "name": "미로"
-                },
-=======
                 "attraction/drop_tower": {
                     "name": "자이로드롭"
                 },
@@ -4541,7 +4516,6 @@
                 "attraction/pirate_ship": {
                     "name": "바이킹"
                 },
->>>>>>> b1a7bdca
                 "attraction/roller_coaster": {
                     "name": "롤러코스터",
                     "terms": "롤러코스터, 청룡열차"
@@ -4972,12 +4946,9 @@
                     "name": "배관공",
                     "terms": "배관공"
                 },
-<<<<<<< HEAD
-=======
                 "craft/pottery": {
                     "name": "도예가"
                 },
->>>>>>> b1a7bdca
                 "craft/rigger": {
                     "name": "의장자",
                     "terms": "의장차"
@@ -5963,12 +5934,9 @@
                     "name": "선",
                     "terms": "선"
                 },
-<<<<<<< HEAD
-=======
                 "man_made": {
                     "name": "인공 지물"
                 },
->>>>>>> b1a7bdca
                 "man_made/adit": {
                     "name": "수평갱",
                     "terms": "횡갱"
@@ -5984,15 +5952,12 @@
                     "name": "방파제",
                     "terms": "방파제"
                 },
-<<<<<<< HEAD
-=======
                 "man_made/bridge": {
                     "name": "다리 구역"
                 },
                 "man_made/cairn": {
                     "name": "돌무더기"
                 },
->>>>>>> b1a7bdca
                 "man_made/chimney": {
                     "name": "굴뚝",
                     "terms": "굴뚝"
@@ -6129,12 +6094,9 @@
                 "man_made/tower/observation": {
                     "name": "관측 탑"
                 },
-<<<<<<< HEAD
-=======
                 "man_made/tunnel": {
                     "name": "터널 구역"
                 },
->>>>>>> b1a7bdca
                 "man_made/wastewater_plant": {
                     "name": "하수 처리장",
                     "terms": "하수처리 시설"
@@ -6262,12 +6224,9 @@
                     "name": "물",
                     "terms": "물"
                 },
-<<<<<<< HEAD
-=======
                 "natural/water/canal": {
                     "name": "운하 구역"
                 },
->>>>>>> b1a7bdca
                 "natural/water/lake": {
                     "name": "호수",
                     "terms": "호수"
@@ -6280,15 +6239,12 @@
                     "name": "저수지",
                     "terms": "저수지"
                 },
-<<<<<<< HEAD
-=======
                 "natural/water/river": {
                     "name": "강 구역"
                 },
                 "natural/water/stream": {
                     "name": "개울 구역"
                 },
->>>>>>> b1a7bdca
                 "natural/wetland": {
                     "name": "습지",
                     "terms": "늪,갈대밭,갯벌,간석지"
@@ -6550,12 +6506,9 @@
                     "name": "점",
                     "terms": "점"
                 },
-<<<<<<< HEAD
-=======
                 "polling_station": {
                     "name": "임시 투표소"
                 },
->>>>>>> b1a7bdca
                 "power/cable/underground": {
                     "name": "지하 전력 케이블"
                 },
@@ -7110,12 +7063,8 @@
                     "name": "패션 가게"
                 },
                 "shop/fashion_accessories": {
-<<<<<<< HEAD
-                    "name": "패션 액세서리 가게"
-=======
                     "name": "패션 액세서리 가게",
                     "terms": "패션 액세서리 상점"
->>>>>>> b1a7bdca
                 },
                 "shop/fireplace": {
                     "name": "벽난로 가게",
@@ -8023,13 +7972,6 @@
                 "name": "오픈스트리트맵 브라질리아 텔레그램",
                 "description": "텔레그램의 오픈스트리트맵 브라질리아 공동체에 참여하세요"
             },
-<<<<<<< HEAD
-            "LATAM-Telegram": {
-                "description": "라틴 아메리카의 오픈스트리트맵 텔레그램"
-            },
-            "LATAM-Twitter": {
-                "description": "{url}에서 트위터 팔로우하기"
-            },
             "Mapping-DC-meetup": {
                 "description": "워싱턴 지역 내 오픈스트리트맵 개선하기"
             },
@@ -8044,22 +7986,6 @@
                 "name": "오픈스트리트맵 아르헨티나 IRC",
                 "description": "irc.oftc.net(6667 포트)의 #osm-ar 대화방에 참여하세요"
             },
-=======
-            "Mapping-DC-meetup": {
-                "description": "워싱턴 지역 내 오픈스트리트맵 개선하기"
-            },
-            "MaptimeHRVA-twitter": {
-                "description": "{url}에서 트위터 팔로우하기"
-            },
-            "OSM-AR-facebook": {
-                "name": "오픈스트리트맵 아르헨티나 페이스북",
-                "description": "페이스북의 오픈스트리트맵 아르헨티나 공동체에 참여하세요"
-            },
-            "OSM-AR-irc": {
-                "name": "오픈스트리트맵 아르헨티나 IRC",
-                "description": "irc.oftc.net(6667 포트)의 #osm-ar 대화방에 참여하세요"
-            },
->>>>>>> b1a7bdca
             "OSM-AR-mailinglist": {
                 "name": "Talk-ar 메일링리스트"
             },
@@ -8327,56 +8253,6 @@
             },
             "bw-facebook": {
                 "description": "보츠와나의 오픈스트리트맵 문서"
-<<<<<<< HEAD
-            },
-            "bw-twitter": {
-                "description": "보츠와나의 오픈스트리트맵 트위터"
-            },
-            "byosm": {
-                "description": "오픈스트리트맵 벨라루스 텔레그램 대화방"
-            },
-            "cape-coast-youthmappers": {
-                "description": "트위터에서 팔로우하기: {url}"
-            },
-            "de-berlin-mailinglist": {
-                "name": "베를린 메일링리스트",
-                "description": "베를린 오픈스트리트맵 공동체의 메일링리스트입니다."
-            },
-            "de-berlin-telegram": {
-                "name": "텔레그램 @osmberlin",
-                "description": "오픈스트리트맵 베를린 텔레그램 대화방"
-            },
-            "de-berlin-twitter": {
-                "description": "트위터에서 팔로우하기: {url}"
-            },
-            "de-irc": {
-                "description": "irc.oftc.net(6667 포트)의 #osm-de 대화방에 참여하세요"
-            },
-            "de-mailinglist": {
-                "name": "Talk-de 메일링리스트",
-                "description": "Talk-de는 독일 오픈스트리트맵 공동체의 공식 메일링리스트입니다."
-            },
-            "de-ostwestfalen-lippe-mailinglist": {
-                "name": "OWL 메일링리스트"
-            },
-            "de-telegram": {
-                "name": "오픈스트리트맵 독일 텔레그램",
-                "description": "{url}에서 오픈스트리트맵 독일 텔레그램 슈퍼그룹에 참여하세요"
-            },
-            "dk-irc": {
-                "description": "irc.oftc.net(6667 포트)의 #osm-dk 대화방에 참여하세요"
-            },
-            "dk-mailinglist": {
-                "name": "Talk-dk 메일링리스트"
-            },
-            "fi-irc": {
-                "description": "irc.oftc.net(6667 포트)의 #osm-fi 대화방에 참여하세요"
-            },
-            "fi-mailinglist": {
-                "name": "Talk-fi 메일링리스트",
-                "description": "Talk-fi는 핀란드 오픈스트리트맵 공동체의 공식 메일링리스트입니다."
-=======
->>>>>>> b1a7bdca
             },
             "bw-twitter": {
                 "description": "보츠와나의 오픈스트리트맵 트위터"
