{
    "is": {
        "icons": {
            "download": "sækja",
            "information": "upplýsingar",
            "remove": "fjarlægja",
            "undo": "afturkalla",
            "zoom_to": "renna að",
            "copy": "afrita"
        },
        "toolbar": {
            "recent": "Nýlega"
        },
        "modes": {
            "add_area": {
                "title": "Svæði",
                "description": "Bættu landsvæðum, byggingum, vötnum eða öðrum svæðum á kortið.",
                "tail": "Smelltu á kortið til að teikna svæði, til dæmis garð, vatn eða byggingu."
            },
            "add_line": {
                "title": "Lína",
                "description": "Bættu þjóðvegum, götum, göngustígum, síkjum eða öðrum línum við kortið.",
                "tail": "Smelltu á kortið til að byrja á að teikna línu, svo sem veg, slóða eða leið.",
                "filter_tooltip": "línur"
            },
            "add_point": {
                "title": "Punktur",
                "description": "Bættu veitingastöðum, minnismerkjum, póstkössum eða öðrum punktum við kortið.",
                "tail": "Smelltu á kortið til að bæta við punkti.",
                "filter_tooltip": "stig"
            },
            "add_note": {
                "title": "Minnispunktur",
                "description": "Fannstu hnökra? Láttu annað kortagerðarfólk vita.",
                "tail": "Smelltu á kortið til að bæta við minnispunkti."
            },
            "browse": {
                "title": "Fletta",
                "description": "Hliðraðu til og renndu að kortinu."
            },
            "draw_area": {
                "tail": "Smelltu til að bæta hnútum við svæðið. Smelltu á fyrsta hnútinn til að klára svæðið."
            },
            "draw_line": {
                "tail": "Smelltu til að bæta fleiri hnútum við línuna. Smelltu á aðrar línur til að tengjast þeim, og tvísmelltu til að klára línuna."
            },
            "drag_node": {
                "connected_to_hidden": "Ekki hægt að breyta þessu því að falið eigindi tengist þessu."
            }
        },
        "operations": {
            "add": {
                "annotation": {
                    "point": "Bætti punkti við.",
                    "vertex": "Bætti hnúti við leið.",
                    "relation": "Bætti við venslum.",
                    "note": "Bætti við minnispunkti."
                }
            },
            "start": {
                "annotation": {
                    "line": "Byrjaði á línu.",
                    "area": "Byrjaði á svæði."
                }
            },
            "continue": {
                "key": "A",
                "title": "Halda áfram",
                "description": "Halda áfram með línu.",
                "not_eligible": "Ekki hægt að framlengja neina línu hér.",
                "multiple": "Hægt er að halda áfram með nokkrar línur héðan. Veldu línu með því að ýta á Shift og velja rétta línu.",
                "annotation": {
                    "line": "Hélt áfram með línu.",
                    "area": "Hélt áfram með svæði."
                }
            },
            "cancel_draw": {
                "annotation": "Hætti við að teikna."
            },
            "change_role": {
                "annotation": "Breytti hlutverki tengds aðila."
            },
            "change_tags": {
                "annotation": "Breytti merkingum."
            },
            "circularize": {
                "title": "Hringlaga",
                "description": {
                    "line": "Gera línu að hring.",
                    "area": "Gera svæðið hringlaga."
                },
                "key": "O",
                "annotation": {
                    "line": "Gerði línu að hring.",
                    "area": "Gerði svæði að hring."
                },
                "not_closed": "Það er ekki hægt að gera þetta hringlaga því að það er ekki samfelld röð hnúta.",
                "too_large": "Ekki er hægt að gera þetta hringlaga því að það sést ekki í nógu mikið af því.",
                "connected_to_hidden": "Ekki er hægt að gera þetta að hring því að það tengist földu eigindi."
            },
            "orthogonalize": {
                "title": "Hornrétta"
            },
            "straighten": {
                "title": "Slétta",
                "key": "S",
                "too_bendy": "Það er ekki hægt að slétta úr þessu því að það beygir of skarplega"
            },
            "delete": {
                "title": "Eyða",
                "description": {
                    "single": "Eyða þessu endanlega.",
                    "multiple": "Eyða þessum fitjum endanlega."
                },
                "annotation": {
                    "point": "Eyddi punkti.",
                    "vertex": "Eyddi hnúti af leið.",
                    "line": "Eyddi línu.",
                    "area": "Eyddi svæði.",
                    "relation": "Eyddi venslum.",
                    "multiple": "Eyddi {n} fitjum."
                },
                "too_large": {
                    "single": "Ekki hægt að eyða þessu því ekki er nægur hluti þess sýnilegur.",
                    "multiple": "Ekki hægt að eyða þessum atriðum því ekki er nægur hluti þeirra sýnilegur."
                },
                "incomplete_relation": {
                    "single": "Ekki er hægt að eyða þessu atriði því að það er ekki fullhlaðið.",
                    "multiple": "Ekki er hægt að eyða þessum atriðum því að þau eru ekki fullhlaðin."
                },
                "part_of_relation": {
                    "single": "Ekki hægt að eyða þessu atriði því það er hluti af stærri venslum. Þú þarft fyrst að fjarlægja það úr venslunum.",
                    "multiple": "Ekki hægt að eyða þessum atriðum því þau eru hluti af stærri venslum. Þú þarft fyrst að fjarlægja þau úr venslunum."
                },
                "connected_to_hidden": {
                    "single": "Ekki hægt að eyða þessu því það tengist földu eigindi.",
                    "multiple": "Ekki hægt að breyta þessum atriðum því sum þeirra tengjast földum eigindum."
                }
            },
            "add_member": {
                "annotation": "Bætti við vensl"
            },
            "delete_member": {
                "annotation": "Fjarlægði úr venslum"
            },
            "connect": {
                "annotation": {
                    "from_vertex": {
                        "to_point": "Tengdi leið við punkt.",
                        "to_vertex": "Tengdi leið við aðra leið.",
                        "to_line": "Tengdi leið við línu.",
                        "to_area": "Tengdi leið við svæði.",
                        "to_adjacent_vertex": "Sameinaði samliggjandi hnúta í leið.",
                        "to_sibling_vertex": "Tengdi leið við sjálfa sig."
                    },
                    "from_point": {
                        "to_point": "Sameinaði hnút við annan.",
                        "to_vertex": "Sameinaði punkt við punkt í leið.",
                        "to_line": "Færði punkt á línu.",
                        "to_area": "Færði punkt á svæði."
                    }
                },
                "relation": "Það er ekki hægt að tengja þessi atriði því þau eru með gagnstæð venslahlutverk.",
                "restriction": "Það er ekki hægt að tengja þessi atriði því það myndi skemma \"{relation}\" vensl."
            },
            "disconnect": {
                "title": "Aftengja",
                "description": "Aftengja þessar línur/svæði.",
                "key": "D",
                "annotation": "Aðskilja línur/svæði.",
                "not_connected": "Það eru ekki nógu margar línur/svæði hérna til að aftengja.",
                "connected_to_hidden": "Ekki er hægt að aftengja þetta því að það tengist földu eigindi.",
                "relation": "Ekki hægt að aftengja þetta því það tengir saman meðlimi í venslum."
            },
            "merge": {
                "title": "Sameina",
                "description": "Sameina þessar fitjur.",
                "key": "C",
                "annotation": "Sameinaði {n} fitjur.",
                "not_eligible": "Það er ekki hægt að sameina þessa hluti.",
                "not_adjacent": "Það er ekki hægt að sameina þessi atriði því endapunktar þeirra eru ekki tengdir.",
                "restriction": "Það er ekki hægt að sameina þessi atriði því það myndi skemma \"{relation}\" vensl.",
                "relation": "Það er ekki hægt að sameina þessi atriði því þau eru með gagnstæð venslahlutverk.",
                "incomplete_relation": "Það er ekki hægt að sameina þessi atriði því ekki er búið að hlaða inn að fullu a.m.k. einu þeirra.",
                "conflicting_tags": "Það er ekki hægt að sameina þessi atriði því sum merki þeirra eru ekki með samstæð gildi.",
                "paths_intersect": "Það er ekki hægt að sameina þessi atriði því niðurstöðuferillinn myndi skera sjálfan sig."
            },
            "move": {
                "title": "Færa",
                "description": {
                    "single": "Færa þessa fitju á annan stað.",
                    "multiple": "Færa þessar fitjur á annan stað."
                },
                "key": "M",
                "annotation": {
                    "point": "Færði punkt.",
                    "vertex": "Færði hnút á leið.",
                    "line": "Færði línu.",
                    "area": "Færði svæði.",
                    "multiple": "Færði margar fitjur."
                },
                "incomplete_relation": {
                    "single": "Ekki er hægt að færa þetta atriði því að það er ekki fullhlaðið.",
                    "multiple": "Ekki er hægt að færa þessi atriði því þau eru ekki fullhlaðin."
                },
                "too_large": {
                    "single": "Ekki hægt að færa þetta atriði því ekki er nægur hluti þess sýnilegur.",
                    "multiple": "Ekki hægt að færa þessi atriði því ekki er nægur hluti þeirra sýnilegur."
                },
                "connected_to_hidden": {
                    "single": "Ekki hægt að færa þetta atriði því það tengist földu eigindi.",
                    "multiple": "Ekki hægt að færa þessi atriði því sum þeirra tengjast földum eigindum."
                }
            },
            "reflect": {
                "title": {
                    "long": "Spegla langsum",
                    "short": "Spegla þversum"
                },
                "description": {
                    "long": {
                        "single": "Spegla þessari fitju um langás sinn.",
                        "multiple": "Spegla þessum fitjum um langása sína."
                    },
                    "short": {
                        "single": "Spegla þessari fitju um styttri ás sinn.",
                        "multiple": "Spegla þessum fitjum um styttri ása sína."
                    }
                },
                "key": {
                    "long": "T",
                    "short": "Y"
                },
                "annotation": {
                    "long": {
                        "single": "Speglaði þessari fitju um langás sinn.",
                        "multiple": "Speglaði mörgum fitjum um langása sína."
                    },
                    "short": {
                        "single": "Spegla þessari fitju um styttri ás sinn.",
                        "multiple": "Speglaði mörgum fitjum um styttri ása sína."
                    }
                },
                "incomplete_relation": {
                    "single": "Ekki er hægt að spegla þessu atriði því að það er ekki fullhlaðið.",
                    "multiple": "Ekki er hægt að spegla þessum atriðum því að þau eru ekki fullhlaðin."
                },
                "too_large": {
                    "single": "Ekki hægt að spegla þessu atriði því ekki er nægur hluti þess sýnilegur.",
                    "multiple": "Ekki hægt að spegla þessum atriðum því ekki er nægur hluti þeirra sýnilegur."
                },
                "connected_to_hidden": {
                    "single": "Ekki hægt að spegla þessu atriði því það tengist földu eigindi.",
                    "multiple": "Ekki hægt að spegla þessum atriðum því sum þeirra tengjast földum eigindum."
                }
            },
            "rotate": {
                "title": "Snúa",
                "description": {
                    "single": "Snúa þessari fitju um miðpunkt sinn.",
                    "multiple": "Snúa þessum fitjum um sameiginlegan miðpunkt sinn."
                },
                "key": "R",
                "annotation": {
                    "line": "Snéri línu.",
                    "area": "Snéri svæði.",
                    "multiple": "Snéri mörgum fitjum."
                },
                "incomplete_relation": {
                    "single": "Ekki er hægt að snúa þessu atriði því að það er ekki fullhlaðið.",
                    "multiple": "Ekki er hægt að snúa þessum atriðum því að þau eru ekki fullhlaðin."
                },
                "too_large": {
                    "single": "Ekki hægt að snúa þessu atriði því ekki er nægur hluti þess sýnilegur.",
                    "multiple": "Ekki hægt að snúa þessum atriðum því ekki er nægur hluti þeirra sýnilegur."
                },
                "connected_to_hidden": {
                    "single": "Ekki hægt að snúa þessu atriði því það tengist földu eigindi.",
                    "multiple": "Ekki hægt að snúa þessum atriðum því sum þeirra tengjast földum eigindum."
                }
            },
            "reverse": {
                "title": "Snúa við",
                "key": "V"
            },
            "split": {
                "title": "Aðskilja",
                "description": {
                    "line": "Aðskilja línuna við þennan hnút.",
                    "area": "Aðskilja ytri mörk þessa svæðis.",
                    "multiple": "Aðskilja í tvennt við þennan hnút."
                },
                "key": "X",
                "annotation": {
                    "line": "Aðskilja línu.",
                    "area": "Aðskilja útlínur svæðis.",
                    "multiple": "Aðskilja {n} línur/svæði."
                },
                "not_eligible": "Ekki er hægt að aðskilja línur við upphaf þeirra eða endi.",
                "multiple_ways": "Of margar línur hér til að hægt sé að aðskilja.",
                "connected_to_hidden": "Ekki er hægt að aðskilja þetta því að það tengist földu eigindi."
            },
            "restriction": {
                "annotation": {
                    "create": "Bætti við takmörkunum á beygju",
                    "delete": "Eyddi takmörkunum á beygju"
                }
            }
        },
        "restriction": {
            "controls": {
                "distance": "Fjarlægð",
                "distance_up_to": "Allt að {distance}",
                "via": "Í gegnum",
                "via_node_only": "Einungis hnútur",
                "via_up_to_one": "Allt að 1 leið",
                "via_up_to_two": "Allt að 2 leiðum"
            },
            "help": {
                "indirect": "(óbeint)",
                "turn": {
                    "no_left_turn": "EKKI vinstri beygja {indirect}",
                    "no_right_turn": "EKKI hægri beygja {indirect}",
                    "no_u_turn": "EKKI U-beygja {indirect}",
                    "no_straight_on": "EKKI beint áfram {indirect}",
                    "only_left_turn": "EINUNGIS vinstri beygja {indirect}",
                    "only_right_turn": "EINUNGIS hægri beygja {indirect}",
                    "only_u_turn": "EINUNGIS U-beygja {indirect}",
                    "only_straight_on": "EINUNGIS beint áfram {indirect}",
                    "allowed_left_turn": "Vinstri beygja leyfð {indirect}",
                    "allowed_right_turn": "Hægri beygja leyfð {indirect}",
                    "allowed_u_turn": "U-beygja leyfð {indirect}",
                    "allowed_straight_on": "Beint áfram leyft {indirect}"
                },
                "from": "FRÁ",
                "via": "Í GEGNUM",
                "to": "TIL",
                "from_name": "{from} {fromName}",
                "from_name_to_name": "{from} {fromName} {to} {toName}",
                "via_names": "{via} {viaNames}",
                "select_from": "Smelltu til að velja {from} bút",
                "select_from_name": "Smelltu til að velja {from} {fromName}",
                "toggle": "Smelltu til að \"{turn}\""
            }
        },
        "undo": {
            "tooltip": "Afturkalla: {action}",
            "nothing": "Ekkert til að afturkalla."
        },
        "redo": {
            "tooltip": "Endurtaka: {action}",
            "nothing": "Ekkert til að endurtaka."
        },
        "tooltip_keyhint": "Flýtilykill:",
        "browser_notice": "Þessi ritill er studdur af Firefox, Chrome, Safari, Opera og Internet Explorer 11 og betri. Endilega uppfærðu vafrann þinn eða notaðu Potlatch 2 til að breyta kortinu.",
        "translate": {
            "translate": "Þýða",
            "localized_translation_label": "Nafn á öðrum tungumálum",
            "localized_translation_language": "Veldu tungumál",
            "localized_translation_name": "Nafn"
        },
        "zoom_in_edit": "Renndu að til að breyta",
        "login": "Skrá inn",
        "logout": "Skrá út",
        "loading_auth": "Tengist við OpenStreetMap...",
        "report_a_bug": "Tilkynna villu",
        "help_translate": "Hjálpa til við að þýða",
        "sidebar": {
            "key": "`",
            "tooltip": "Víxla hliðarspjaldi af/á."
        },
        "feature_info": {
            "hidden_warning": "{count} faldar fitjur",
            "hidden_details": "Þessar fitjur eru núna faldar: {details}"
        },
        "commit": {
            "title": "Senda inn á OpenStreetMap",
            "upload_explanation": "Breytingarnar sem þú gerir verða sýnilegar á öllum kortum sem nota OpenStreetMap gögn.",
            "upload_explanation_with_user": "Breytingarnar sem þú gerir sem {user} verða sýnilegar á öllum kortum sem nota OpenStreetMap gögn.",
            "request_review": "Ég myndi vilja að einhver yfirfæri breytingarnar mínar.",
            "save": "Senda inn",
            "cancel": "Hætta við",
            "changes": "{count} breytingar",
            "download_changes": "Sækja osmChange-skrá",
            "errors": "Villur",
            "warnings": "Aðvaranir",
            "modified": "Breytt",
            "deleted": "Eytt",
            "created": "Búið til",
            "about_changeset_comments": "Um athugasemdir við breytingasett",
            "about_changeset_comments_link": "//wiki.openstreetmap.org/wiki/Good_changeset_comments",
            "google_warning": "Þú minntist á Google í þessari athugasemd: mundu að það er stranglega bannað að afrita úr Google Maps.",
            "google_warning_link": "https://www.openstreetmap.org/copyright"
        },
        "contributors": {
            "list": "Breytingar frá {users}",
            "truncated_list": "Breytingar frá {users} og {count} öðrum"
        },
        "info_panels": {
            "key": "I",
            "background": {
                "key": "B",
                "title": "Bakgrunnur",
                "zoom": "Aðdráttur",
                "vintage": "Gamaldags",
                "source": "Uppruni",
                "description": "Lýsing",
                "resolution": "Upplausn",
                "accuracy": "Nákvæmni",
                "unknown": "Óþekkt",
                "show_tiles": "Sýna kortaflísar",
                "hide_tiles": "Fela kortaflísar",
                "show_vintage": "Sýna gamaldags",
                "hide_vintage": "Fela gamaldags"
            },
            "history": {
                "key": "H",
                "title": "Aðgerðaferill",
                "selected": "{n} valin",
                "no_history": "Enginn ferill (nýr eiginleiki)",
                "version": "Útgáfa",
                "last_edit": "Síðasta breyting",
                "edited_by": "Breytt af",
                "changeset": "Breytingasett",
                "unknown": "Óþekkt",
                "link_text": "Sagan á openstreetmap.org",
                "note_no_history": "Enginn ferill (nýr minnispunktur)",
                "note_comments": "Athugasemdir",
                "note_created_date": "Búið til þann",
                "note_created_user": "Búið til af",
                "note_link_text": "Minnispunktur á openstreetmap.org"
            },
            "location": {
                "key": "L",
                "title": "Staðsetning",
                "unknown_location": "Óþekkt staðsetning"
            },
            "measurement": {
                "key": "M",
                "title": "Mæling",
                "selected": "{n} valin",
                "geometry": "Rúmfræði",
                "closed_line": "lokuð lína",
                "closed_area": "lokað svæði",
                "center": "Miðja",
                "perimeter": "Útjaðar",
                "length": "Lengd",
                "area": "Svæði",
                "centroid": "Miðpunktur",
                "location": "Staðsetning",
                "metric": "Metrakerfi",
                "imperial": "Breskt Imperial",
                "node_count": "Fjöldi hnúta"
            }
        },
        "geometry": {
            "point": "punktur",
            "vertex": "hlið",
            "line": "lína",
            "area": "svæði",
            "relation": "vensl",
            "note": "minnispunktur"
        },
        "geocoder": {
            "search": "Leita hnattrænt...",
            "no_results_worldwide": "Engar niðurstöður fundust"
        },
        "geolocate": {
            "title": "Sýna staðsetninguna mína",
            "locating": "Staðset, bíddu aðeins..."
        },
        "inspector": {
            "zoom_to": {
                "key": "Z",
                "title": "Renna að þessu",
                "tooltip_feature": "Miðja og renna að þessari fitju á kortinu.",
                "tooltip_note": "Miðja og renna að þessum minnispunkti á kortinu.",
                "tooltip_data": "Miðja og renna að þessum gögnum á kortinu.",
                "tooltip_issue": "Miðja og renna að þessu vandamáli á kortinu."
            },
            "show_more": "Sýna meira",
            "view_on_osm": "Skoða á openstreetmap.org",
            "view_on_keepRight": "Skoða á keepright.at",
            "all_fields": "Öll gagnasvið",
            "all_tags": "Öll merki",
            "all_members": "Allir meðlimir",
            "all_relations": "Öll vensl",
            "new_relation": "Ný vensl...",
            "choose_relation": "Veldu yfirvensl",
            "role": "Hlutverk",
            "choose": "Veldu gerð eiginda",
            "results": "{n} niðurstöður fyrir {leit}",
            "edit_reference": "breyta/þýða",
            "wiki_reference": "Skoða hjálp/leiðbeiningar",
            "wiki_en_reference": "Skoða leiðbeiningar á ensku",
            "back_tooltip": "Breyta eigindum",
            "remove": "Fjarlægja",
            "search": "Leita",
            "multiselect": "Valdar fitjur",
            "unknown": "Óþekkt",
            "incomplete": "<ekki hlaðið niður>",
            "feature_list": "Leita að fitjum/eigindum",
            "edit": "Breyta fitju/eigindum",
            "check": {
                "yes": "Já",
                "no": "Nei",
                "reverser": "Breyta stefnu"
            },
            "radio": {
                "structure": {
                    "type": "Tegund",
                    "default": "Sjálfgefið",
                    "layer": "Lag"
                }
            },
            "add": "Bæta við",
            "none": "Ekkert",
            "node": "Hnútur",
            "way": "Leið",
            "relation": "Vensl",
            "location": "Staðsetning",
            "add_fields": "Bæta við svæði:",
            "lock": {
                "suggestion": "Merkið \"{label}\" er læst því fyrir er Wikidata-merki. Þú getur eytt því eða breytt merkjunum í \"Öll merki\"."
            }
        },
        "background": {
            "title": "Bakgrunnur",
            "description": "Bakgrunnsstillingar",
            "key": "B",
            "backgrounds": "Bakgrunnar",
            "none": "Ekkert",
            "best_imagery": "Best þekkti brunnur myndefnis fyrir þessa staðsetningu",
            "switch": "Skipta aftur í þennan bakgrunn",
            "custom": "Sérsniðið",
            "overlays": "Þekjur",
            "reset": "endurstilla",
            "display_options": "Valkostir birtingar",
            "brightness": "Birtustig",
            "contrast": "Birtuskil",
            "saturation": "Litmettun",
            "sharpness": "Skerpa",
            "minimap": {
                "description": "Birta yfirlitskort",
                "tooltip": "Birta smágert yfirlitskort sem hjálpar til við að staðsetja svæðið sem verið er að vinna með í kortaglugganum.",
                "key": "/"
            },
            "fix_misalignment": "Laga hliðrun mynda",
            "offset": "Dragðu til í gráa svæðinu hér fyrir neðan til að laga til hliðrun myndefnis, eða settu inn gildi hliðrunar í metrum."
        },
        "map_data": {
            "title": "Kortagögn",
            "description": "Kortagögn",
            "key": "F",
            "data_layers": "Gagnalög",
            "layers": {
                "osm": {
                    "tooltip": "Kortagögn frá OpenStreetMap",
                    "title": "OpenStreetMap-gögn"
                },
                "notes": {
                    "tooltip": "Gögn minnispunkts frá OpenStreetMap",
                    "title": "OpenStreetMap minnispunktar"
                },
                "keepRight": {
                    "tooltip": "Vandamál sem greind voru sjálfvirkt hjá keepright.at",
                    "title": "KeepRight-vandamál"
                },
                "improveOSM": {
                    "tooltip": "improveosm.org greindi sjálfvirkt að gögn vantar",
                    "title": "ImproveOSM-vandamál"
                },
                "custom": {
                    "tooltip": "Dragðu og slepptu gagnaskrá á síðuna eða smelltu áhnappinn til að setja upp",
                    "title": "Sérsniðin kortagögn",
                    "zoom": "Renna að gögnum"
                }
            },
            "map_features": "Fitjur á korti",
            "autohidden": "Þessar fitjur hafa verið faldar sjálfvirkt því annars yrðu of margar sýndar á skjánum. Þú getur rennt að til að breyta þeim.",
            "osmhidden": "Þessar fitjur hafa verið faldar sjálfvirkt því að OpenStreetMap-lagið er falið."
        },
        "photo_overlays": {
            "traffic_signs": {
                "title": "Umferðarskilti"
            },
            "photo_type": {
                "panoramic": {
                    "tooltip": "360° myndir"
                }
            }
        },
        "feature": {
            "points": {
                "description": "Punktar",
                "tooltip": "Merkisstaðir"
            },
            "traffic_roads": {
                "description": "Umferðargötur",
                "tooltip": "Þjóðvegir, götur, o.s.frv."
            },
            "service_roads": {
                "description": "Þjónustugötur",
                "tooltip": "Þjónustugötur, bílastæðagangar, slóðir, o.s.frv."
            },
            "paths": {
                "description": "Stígar",
                "tooltip": "Gangstéttir, göngustígar, hjólastígar, o.s.frv."
            },
            "buildings": {
                "description": "Byggingar",
                "tooltip": "Byggingar, skýli, bílskúrar oþh."
            },
            "landuse": {
                "description": "Fitjur fyrir landnotkun",
                "tooltip": "Skógar, Akurlendi, Garðar, Íbúðabyggð, Verslunarsvæði, o.s.frv."
            },
            "boundaries": {
                "description": "Svæðamörk",
                "tooltip": "Stjórnsýslumörk"
            },
            "water": {
                "description": "Vatnafitjur",
                "tooltip": "Ár, vötn, tjarnir, lón og fl."
            },
            "rail": {
                "description": "Eigindi járnbrauta",
                "tooltip": "Járnbrautarlestir"
            },
            "power": {
                "description": "Flóknari möguleikar",
                "tooltip": "Raflínur, Orkuver, Tengivirki, o.s.frv."
            },
            "past_future": {
                "tooltip": "Tillaga,  í byggingu, í eyði, niðurrif oþh"
            },
            "others": {
                "tooltip": "Allt annað"
            }
        },
        "area_fill": {
            "wireframe": {
                "description": "Engin fylling (útlínuteikning)",
                "tooltip": "Ef útlínuhamur er virkjaður er auðveldara að sjá myndefnið í bakgrunni.",
                "key": "W"
            },
            "partial": {
                "description": "Fyllt að hluta",
                "tooltip": "Svæði eru teiknuð með fyllingu innan við jaðra þeirra. (Mælt með þessu fyrir byrjendur í kortagerð)"
            },
            "full": {
                "description": "Fylla alveg",
                "tooltip": "Svæði eru teiknuð fyllt yfir allan flötinn."
            }
        },
        "settings": {
            "custom_background": {
                "tooltip": "Breyta sérsniðnum bakgrunni",
                "header": "Sérsniðnar bakgrunnsstillingar",
                "instructions": "Settu inn sniðmát slóðar á kortatígul. Gild viðföng eru:\n   {zoom} eða {z}, {x}, {y} fyrir Z/X/Y tíglaskema\n   {-y} eða {ty} fyrir flett TMS-stíls Y-hnit\n   {u} fyrir fjórtígla skema (quadtile)\n   {switch:a,b,c} fyrir fléttugreiningu á DNS-þjóni (multiplexing)\n\nDæmi:\n{example}",
                "template": {
                    "placeholder": "Settu inn slóð á sniðmát"
                }
            },
            "custom_data": {
                "tooltip": "Breyta sérsniðnu gagnalagi",
                "header": "Sérsniðnar stillingar kortagagna",
                "file": {
                    "instructions": "Veldu gagnaskrá á tölvunni þinni. Studdar gerðir eru:\n   .gpx, .kml, .geojson, .json",
                    "label": "Finna skrár"
                },
                "or": "Eða",
                "url": {
                    "instructions": "Settu inn slóð á gagnaskrá eða sniðmát vektortígla. Rétt gildi eru:\n {zoom} eða {z}, {x}, {y} fyrir Z/X/Y tíglasnið",
                    "placeholder": "Settu inn slóð"
                }
            }
        },
        "save": {
            "title": "Vista",
            "help": "Yfirfarðu breytingarnar og sendu þær inn á OpenStreetMap, þær verða þá sýnilegar öðrum notendum.",
            "no_changes": "Engar breytingar til að vista.",
            "error": "Villa kom upp þegar reynt var að vista",
            "status_code": "Þjónn svaraði með stöðukóða {code}",
            "unknown_error_details": "Aðgættu hvort að nettengingin er í lagi.",
            "uploading": "Hleð breytingum inn á OpenStreetMap.",
            "conflict_progress": "Athuga með árekstra: {num} af {total}",
            "unsaved_changes": "Þú ert með óvistaðar breytingar",
            "conflict": {
                "header": "Leysa breytingar sem rekast á",
                "count": "Árekstur {num} af {total}",
                "previous": "< Fyrra",
                "next": "Næst >",
                "keep_local": "Halda mínu",
                "keep_remote": "Nota þeirra",
                "restore": "Endurheimta",
                "delete": "Halda eyddu",
                "download_changes": "Eða sækja osmChange-skrá",
                "done": "Allir árekstrar leystir!",
                "help": "Annar notandi breytti einhverjum þeim sömu eigindum og þú varst að breyta.\nSmelltu á hver eigindi fyrir sig hér fyrir neðan til að sjá nánari upplýsingar um árekstrana, og veldu hvort eigi að halda\nþínum breytingum eða breytingum hins notandans.\n"
            }
        },
        "merge_remote_changes": {
            "conflict": {
                "deleted": "Þessari fitju var eytt af {user}.",
                "location": "Þessi fitja var færð bæði af þér og af {user}.",
                "nodelist": "Hnútum var breytt bæði af þér og af {user}.",
                "memberlist": "Meðlimum vensla var breytt bæði af þér og af {user}.",
                "tags": "Þú breyttir <b>{tag}</b> merkinu í \"{local}\" og {user} breytti því í \"{remote}\"."
            }
        },
        "success": {
            "help_link_text": "Nánar",
            "help_link_url": "https://wiki.openstreetmap.org/wiki/FAQ#I_have_just_made_some_changes_to_the_map._How_do_I_get_to_see_my_changes.3F",
            "view_on_osm": "Skoða breytingar á OSM",
            "changeset_id": "Breytingasettið þitt #: {changeset_id}",
            "like_osm": "Kanntu vel við OpenStreetMap? Tengstu öðrum þátttakendum:",
            "more": "Meira",
            "events": "Atburðir",
            "languages": "Tungumál: {languages}",
            "missing": "Er eitthvað sem vantar á þennan lista?",
            "tell_us": "Segðu okkur!"
        },
        "confirm": {
            "okay": "Í lagi",
            "cancel": "Hætta við"
        },
        "source_switch": {
            "live": "raun",
            "lose_changes": "Þú átt óvistaðar breytingar. Að skipta um kortaþjón mun henda þeim. Ertu viss um að þú viljir skipta um kortaþjón?",
            "dev": "þróun"
        },
        "version": {
            "whats_new": "Hvað er nýtt í iD {version}"
        },
        "tag_reference": {
            "description": "Lýsing",
            "on_wiki": "{tag} á wiki.osm.org",
            "used_with": "notað með {type}"
        },
        "zoom": {
            "in": "Renna að",
            "out": "Renna frá"
        },
        "cannot_zoom": "Get ekki rennt lengra frá í núverandi ham.",
        "full_screen": "Víxla skjáfylli af/á",
        "QA": {
            "improveOSM": {
                "title": "ImproveOSM-greining",
                "geometry_types": {
                    "path": "slóðir",
                    "parking": "bílastæði",
                    "road": "vegir",
                    "both": "vegir og bílastæði"
                },
                "directions": {
                    "east": "austur",
                    "north": "norður",
                    "northeast": "norðaustur",
                    "northwest": "norðvestur",
                    "south": "suður",
                    "southeast": "suðaustur",
                    "southwest": "suðvestur",
                    "west": "vestur"
                },
                "error_types": {
                    "ow": {
                        "title": "Einstefnu vantar"
                    },
                    "tr": {
                        "title": "Takmörkun á beygju vantar"
                    }
                }
            },
            "keepRight": {
                "title": "KeepRight-villa",
                "detail_title": "Villa",
                "detail_description": "Lýsing",
                "comment": "Athugasemd",
                "comment_placeholder": "Settu inn athugasemd sem deilt er með öðrum notendum.",
                "close": "Loka (villa lagfærð)",
                "ignore": "Hunsa (ekki villa)",
                "save_comment": "Vista athugasemd",
                "close_comment": "Loka og gera athugasemd",
                "ignore_comment": "Hunsa og gera athugasemd",
                "error_parts": {
                    "this_node": "þessi hnútur",
                    "this_way": "þessi leið",
                    "this_relation": "þessi vensl",
                    "this_oneway": "þessi einstefna",
                    "this_highway": "þessi þjóðvegur",
                    "this_railway": "þessir lestarteinar",
                    "this_waterway": "þessi siglingaleið",
                    "this_cycleway": "þessi hjólaleið",
                    "this_cycleway_footpath": "þessi hjólaleið/gönguleið",
                    "this_riverbank": "þessi árbakki",
                    "this_crossing": "þessi þverun",
                    "this_railway_crossing": "þessi þverun járnbrautar",
                    "this_bridge": "þessi brú",
                    "this_tunnel": "þessi göng",
                    "this_boundary": "þessi svæðamörk",
                    "this_turn_restriction": "þessi takmörkun á beygju",
                    "this_roundabout": "þetta hringtorg",
                    "this_mini_roundabout": "þetta smáhringtorg",
                    "this_track": "þessi slóð",
                    "this_feature": "þessi fitja",
                    "highway": "þjóðvegur",
                    "railway": "lestarteinar",
                    "waterway": "siglingaleið",
                    "cycleway": "hjólaleið",
                    "cycleway_footpath": "hjólaleið/gönguleið",
                    "riverbank": "árbakki",
                    "place_of_worship": "tilbeiðslustaður",
                    "pub": "krá",
                    "restaurant": "veitingahús",
                    "school": "skóli",
                    "university": "háskóli",
                    "hospital": "sjúkrahús",
                    "library": "bókasafn",
                    "theatre": "leikhús",
                    "courthouse": "dómhús",
                    "bank": "banki",
                    "cinema": "kvikmyndahús",
                    "pharmacy": "lyfjaverslun",
                    "cafe": "kaffihús",
                    "fast_food": "skyndibitastaður",
                    "fuel": "eldsneyti",
                    "from": "frá",
                    "to": "til",
                    "left_hand": "vinstri-handar",
                    "right_hand": "hægri-handar"
                },
                "errorTypes": {
                    "20": {
                        "title": "Margir hnútar á sama stað"
                    },
                    "30": {
                        "title": "Ólokað svæði"
                    },
                    "40": {
                        "title": "Ómöguleg einstefna"
                    },
                    "50": {
                        "title": "Næstum tenging"
                    },
                    "60": {
                        "title": "Úrelt merki"
                    },
                    "70": {
                        "title": "Merki vantar"
                    },
                    "100": {
                        "title": "Tilbeiðslustaður án skilgreindra trúarbragða"
                    },
                    "110": {
                        "title": "Merkisstaðir án nafns"
                    },
                    "130": {
                        "title": "Aftengd leið"
                    },
                    "150": {
                        "title": "Þverun járnbrautar án merkis"
                    },
                    "170": {
                        "title": "Hlutur merktur FIXME"
                    },
                    "210": {
                        "description": "Það er óskilgreint vandamál með skaraðar leiðir."
                    },
                    "220": {
                        "title": "Rangt stafsett merki"
                    },
                    "230": {
                        "title": "Árekstur á milli laga"
                    },
                    "231": {
                        "layer": "(lag: {layer})"
                    },
                    "270": {
                        "title": "Óvenjuleg hraðbrautarmót"
                    },
                    "280": {
                        "title": "Vandamál með svæðamörk",
                        "description": "Það er óskilgreint vandamál með þessi svæðamörk."
                    },
                    "281": {
                        "title": "Svæðamörk vantar heiti",
                        "description": "{var1} hefur ekkert heiti."
                    },
                    "284": {
                        "title": "Svæðamörk eru slitin"
                    },
                    "290": {
                        "title": "Vandamál með takmörkun",
                        "description": "Það er óskilgreint vandamál með þessa takmörkun."
                    },
                    "300": {
                        "title": "Vantar hámarkshraða"
                    },
                    "310": {
                        "title": "Vandamál með hringtorg",
                        "description": "Það er óskilgreint vandamál með þetta hringtorg."
                    },
                    "311": {
                        "title": "Hringtorg er ekki lokuð lykkja"
                    },
                    "312": {
                        "title": "Röng stefna hringtorgs"
                    },
                    "350": {
                        "title": "Gallað brúarmerki"
                    },
                    "370": {
                        "title": "Tvíteknir staðir"
                    },
                    "401": {
                        "title": "Takmörkun á beygju vantar"
                    },
                    "402": {
                        "title": "Ómögulegt horn",
                        "description": "{var1} beygir hér í mjög krappt horn."
                    },
                    "410": {
                        "title": "Vandamál með vefsvæði"
                    }
                }
            }
        },
        "streetside": {
            "tooltip": "Ljósmyndir í götuhæð frá Microsoft",
            "report": "Sendu tilkynningu um að þú efist um að mynd þessi virði reglur um meðferð persónuupplýsinga",
            "view_on_bing": "Skoða á Bing Maps",
            "hires": "Háupplausn"
        },
        "mapillary_images": {
            "tooltip": "Ljósmyndir í götuhæð frá Mapillary"
        },
        "mapillary": {
            "title": "Mapillary",
            "signs": {
                "tooltip": "Umferðaskilti frá Mapillary"
            },
            "view_on_mapillary": "Skoða þessa mynd á Mapillary"
        },
        "openstreetcam_images": {
            "tooltip": "Ljósmyndir í götuhæð frá OpenStreetCam"
        },
        "openstreetcam": {
            "view_on_openstreetcam": "Skoða þessa mynd á OpenStreetCam"
        },
        "note": {
            "note": "Minnispunktur",
            "title": "Breyta minnispunkti",
            "anonymous": "nafnlaus",
            "closed": "(lokað)",
            "commentTitle": "Athugasemdir",
            "status": {
                "opened": "opnað {when}",
                "reopened": "enduropnað {when}",
                "commented": "athugasemd gerð {when}",
                "closed": "lokað {when}"
            },
            "newComment": "Ný athugasemd",
            "inputPlaceholder": "Settu inn athugasemd sem deilt er með öðrum notendum.",
            "close": "Loka minnispunkti",
            "open": "Enduropna minnispunkt",
            "comment": "Athugasemd",
            "close_comment": "Loka og gera athugasemd",
            "open_comment": "Enduropna og gera athugasemd",
            "report": "Tilkynna",
            "new": "Nýr minnispunktur",
            "newDescription": "Lýstu vandamálinu.",
            "save": "Vista minnispunkt",
            "login": "Þú verður að skrá þig inn til að breyta eða gera athugasemd við þennan minnispunkt.",
            "upload_explanation": "Athugasemdir sem þú gerir verða sýnilegar öllum notendum OpenStreetMap.",
            "upload_explanation_with_user": "Athugasemdir sem þú gerir sem {user} verða sýnilegar öllum notendum OpenStreetMap."
        },
        "help": {
            "title": "Hjálp",
            "key": "H",
            "help": {
                "title": "Hjálp",
                "welcome": "Velkomin í iD ritilinn fyrir [OpenStreetMap](https://www.openstreetmap.org/). Með þessum ritli geturðu uppfært OpenStreetMap beint úr vafranum þínum.",
                "open_data_h": "Opin gögn",
                "open_data": "Breytigar sem þú gerir á þessu korti verða sýnilegar öllum þeim sem nota OpenStreetMap. Breytingarnar þínar geta byggst á persónulegri þekkingu, mælingum á staðnum, eða myndefni sem safnað er úr loftmyndum eða myndum teknum í götuhæð. Afritun úr höfundarréttarvörðu efni eins og Google Maps, [er stranglega bannað](https://www.openstreetmap.org/copyright).",
                "before_start_h": "Áður en þú byrjar",
                "before_start": "Þú þyrftir að vera kunnug(ur) OpenStreetMap og þessum ritli áður en þú hefst handa við breytingar. iD kemur með skref-fyrir-skref leiðarvísi sem getur kennt þér grunnatriði við breytingar á OpenStreetMap. Smelltu á \"Skoða leiðarvísi\" á þessum skjá til að fara í kennsluna - þetta tekur einungis um 15 mínútur.",
                "open_source_h": "Opinn hugbúnaður",
                "open_source": "iD ritillinn er samstarfsverkefni um opinn og frjálsan hugbúnað, og ert þú að nota núna útgáfu {version}. Grunnkóðinn er til taks [á GitHub](https://github.com/openstreetmap/iD).",
                "open_source_help": "Þú getur hjálpað iD með því að [þýða](https://github.com/openstreetmap/iD/blob/master/CONTRIBUTING.md#translating) hann eða með því að [tilkynna villur](https://github.com/openstreetmap/iD/issues)."
            },
            "overview": {
                "title": "Yfirlit",
                "navigation_h": "Leiðsögn",
                "navigation_drag": "Þú getur dregið til kortið með því að ýta á og halda niðri {leftclick} vinstri músarhnappnum og færa síðan til músarbendilinn. Þú getur líka notað `↓`, `↑`, `←`, `→` örvalyklana á lyklaborðinu þínu.",
                "navigation_zoom": "Þú getur rennt inn eða út á kortinu með því að skruna með músarhjólinu eða snertiplatta, eða með því að smella á {plus} / {minus} hnappana við hlið kortsins. Þú getur líka notað `+`, `-` lyklana á lyklaborðinu þínu.",
                "features_h": "Fitjur á korti",
                "features": "Við notum orðin *fitjur* og *eigindi* til að lýsa atriðum sem birtast á kortinu, svo sem vegum, byggingum eða áhugaverðum stöðum. Hvað sem er í raunheimi er hægt að tákna með fitjum/eigindum í OpenStreetMap. Fitjur á korti eru birtar með því að nota *punkta*, *línur*, eða *svæði*.",
                "nodes_ways": "Í OpenStreetMap eru punktar stundum kallaðir *hnútar*, eins eru línur og svæði stundum kölluð *leiðir*."
            },
            "editing": {
                "title": "Breytingar og vistun",
                "select_h": "Velja",
                "select_left_click": "{leftclick} Vinstri-smelltu á fitju til að velja hana. Það mun áherslulita hana með púlsandi ljóma jafnframt því að hliðarspjaldið mun birta allar helstu upplýsingar um þessa fitju, svo sem eins og heiti hennar og heimilisfang/staðsetningu.",
                "select_right_click": "{rightclick} Hægri-smelltu á fitju til að birta breytingavalmyndina, sem sýnir hvaða skipanir eru tiltækar, svo sem snúningur, tilfærsla og eyðing.",
                "multiselect_h": "Velja margt",
                "multiselect_shift_click": "`{shift}`+{leftclick} vinstri-smelltu til að velja margar fitjur saman.  Þetta auðveldar að færa eða eyða mörgum atriðum.",
                "multiselect_lasso": "Önnur leið til að velja margar fitjur er að halda niðri `{shift}` lyklinum, síðan ýta á og halda niðri {leftclick} vinstri músarhnappnum og draga músarbendilinn til að teikna valsvæði. Allir punktar innan valsvæðisins verða þá valdir.",
                "undo_redo_h": "Afturkalla og endurtaka",
                "undo_redo": "Breytingarnar eru geymdar staðvært í vafranum þínum þangað til þú velur að vista þær inn á OpenStreetMap-vefþjóninn. Þú getur afturkallað breytingar með því að smella á {undo} **Afturkalla** hnappinn, og endurtekið þær með því að smella á {redo} **Endurtaka** hnappinn.",
                "save_h": "Vista",
                "save": "Smelltu á {save} **Vista** til að ljúka breytingunum þínum og senda þær inn á OpenStreetMap. Þú ættir að muna eftir að vista reglulega vinnuna þína!",
                "save_validation": "Á vistunarskjánum hefurðu tækifæri til að yfirfara það sem þú ert búin(n) að gera. iD framkvæmir einnig nokkrar grunnathuganir á hvort gögn vanti og gæti boðið upp á hjálpsamlegar tillögur og aðvaranir ef eitthvað virðist ekki vera í lagi.",
                "upload_h": "Senda inn",
                "upload": "Áður en þú sendir breytingarnar þínar inn verðurðu að skrifa [athugasemd með breytingasettinu](https://wiki.openstreetmap.org/wiki/Good_changeset_comments). Síðan smellirðu á **Senda inn** svo að breytingarnar fari inn í OpenStreetMap, þar sem þær verða samtvinnaðar inn í kortið og verða sýnilegar öllum sem nota það.",
                "backups_h": "Sjálfvirk öryggisafritun",
                "backups": "Ef þú getur ekki lokið öllum breytingunum þínum í einni setu, til dæmis ef tölvan þín hrynur eða ef þú lokaðir óvart flipanum í vafranum, verða breytingarnar þínar eftir sem áður vistðar í geymsluminni vafrans. Þú getur komið aftur síðar (í sama vafra á sömu tölvu), og mun iD þá bjóðast til að endurheimta vinnuna þína.",
                "keyboard_h": "Flýtilyklar",
                "keyboard": "Þú getur skoðað lista yfir flýtileiðir á lyklaborði með því að ýta á `?` lykilinn."
            },
            "feature_editor": {
                "title": "Fitjuritill",
                "intro": "*Fitjuritillinn* birtist við hlið kortsins og gerir þér kleift að skoða og vinna með allar upplýsingar tengdar valinni fitju.",
                "definitions": "Efsti hlutinn birtir gerð fitjunnar. Miðhlutinn inniheldur *gagnasvið* sem sýna eigindi fitjunnar, svo sem eins og heiti hennar og heimilisfang/staðsetningu.",
                "type_h": "Gerð fitju",
                "type": "Þú getur smellt á gerð fitjunnar til að breyta henni í einhverja aðra tegund. Öllu sem til er í raunheimum á að vera hægt að bæta inn í OpenStreetMap, þannig að það eru þúsundir mismunandi eiginda sem hægt er að velja úr.",
                "type_picker": "Tegundavalið birtir algengustu gerðir eiginda, svo sem garða, sjúkrahús, veitingastaði, vegi og byggingar. Þú getur leitað að hverju sem er með því að skrifa inn í leitarreitinn. Þú getur líka smellt á {inspect} **upplýsinga** táknmyndina næst fitjutegundinni til að fræðast meira um hana.",
                "fields_h": "Gagnasvið",
                "fields_all_fields": "Hlutinn \"Öll gagnasvið\" inniheldur öll þau eigindi fitju sem þú getur breytt. Í OpenStreetMap eru öll gagnasviðin valkvæð, og það er í góðu lagi að skilja gagnasvið eftir autt ef þú ert ekki viss.",
                "fields_example": "Hver gerð fitju mun birta mismunandi gagnasvið. Sem dæmi má nefna að gata mun birta svið fyrir vegyfirborð og hraðatakmarkanir, en veitingastaður mun aftur birta svið fyrir hvaða tegundir matar þar fást og á hvaða tímum hann er opinn.",
                "fields_add_field": "Þú getur líka smellt á \"Bæta við gagnasviði\" fellilistann til að bæta við fleiri sviðum, svo sem lýsingu, Wikipedia-tengli, hjólastólaaðgangi, og fleiru.",
                "tags_h": "Merki",
                "tags_all_tags": "Fyrir neðan hlutann með gagnasviðunum, er annar hluti með heitinu \"Öll merki\" sem þú getur flett út til að vinna með hvert einasta OpenStreetMap *merki* fyrir valda fitju. Hvert merki samanstendur af *lykill* (key) og *gildi* (value), gagnaeinindum sem skilgreina öll eigindi/fitjur sem geymd eru í OpenStreetMap.",
                "tags_resources": "Breytingar á merkjum eiginda/fitja krefst nokkurrar þekkingar á OpenStreetMap. Þú ættir að fletta upp í heimildum á borð við [wiki-síður OpenStreetMap](https://wiki.openstreetmap.org/wiki/Main_Page) eða [Taginfo](https://taginfo.openstreetmap.org/) til að vita meira um ásættanlegar aðferðir við merkingar í OpenStreetMap."
            },
            "points": {
                "title": "Punktar",
                "intro": "Punktar geta táknað hluti eins og verslanir, veitingahús og minnismerki. Þeir merkja ákveðinn stað og lýsa því hvað er þar.",
                "add_point_h": "Bæta við punktum",
                "add_point": "Til að bæta við punkti, smelltu á {point} **Punktur** hnappinn á verkfærastikunni fyrir ofan kortið, eða ýttu á flýtilykilinn `1`. Þá breytist músarbendillinn í krossmið.",
                "add_point_finish": "Til að setja nýjan punkt á kortið, staðsettu þá músarbendilinn þar sem punkturinn á að vera, síðan skaltu {leftclick} vinstri-smella eða ýta á `Bilslá`.",
                "move_point_h": "Færa punkta",
                "move_point": "Til að færa punkt, staðsettu þá músarbendilinn yfir punktinum, ýttu og haltu niðri {leftclick} vinstri músarhnappnum á meðan punkturinn er dreginn yfir á nýju staðsetninguna.",
                "delete_point_h": "Eyða punktum",
                "delete_point": "IÞað er í góðu lagi að eyða fitjum sem ekki eru til í raunheimum. Eyðing fitju úr OpenStreetMap fjarlægir hana af kortinu sem allir nota, þannig að þú ættir að ganga tryggilega úr skugga um að hún sé raunverulega horfin áður en þú eyðir henni.",
                "delete_point_command": "Til að eyða punkti, {rightclick} hægri-smelltu á punktinn til að velja hann og birta í leiðinni breytingavalmyndina, notaðu síðan {delete} **Eyða** skipunina."
            },
            "lines": {
                "title": "Línur",
                "intro": "*Línur* eru notaðar til að tákna fyrirbæri eins og vegi, lestarteina og árfarvegi. Línur ætti að teikna eftir miðju þeirra fyrirbæra sem þær tákna.",
                "add_line_h": "Bæta við línum",
                "add_line": "Til að bæta við línu, smelltu á {line} **Lína** hnappinn á verkfærastikunni fyrir ofan kortið, eða ýttu á flýtilykilinn `2`. Þá breytist músarbendillinn í krossmið.",
                "add_line_draw": "Næst skaltu setja bendilinn þar sem línan ætti að byrja og {leftclick} vinstri-smella eða ýta á `Bilslá` til að fara að setja hnúta eftir línunni. Haltu áfram að setja fleiri hnúta með því að smella eða ýta á `Bilslá`. Á meðan þessu stendur, geturðu breytt aðdrættinum eða dregið til kortið til að geta bætt við fleiri atriðum.",
                "add_line_finish": "Til að ljúka línu, ýttu á `{return}` eða smelltu aftur á síðasta hnútinn.",
                "modify_line_h": "Breyta línum",
                "modify_line_dragnode": "Oft muntu sjá línur sem ekki eru formaðar rétt, til dæmis vegi sem ekki falla saman við veginn eins og hann er á bakgrunnsmynd. Til að laga lögun línu, {leftclick} vinstri-smelltu fyrst á hana til að velja hana. Allir hnútar línunnar breytast í litla hringi. Þá geturðu dregið hnútana til á betri staðsetningar.",
                "modify_line_addnode": "Þú getur líka búið til nýja hnúta á línuna annað hvort með því að {leftclick}**x2** tvísmella á línuna eða með því að draga til litlu þríhyrningana nálægt miðju milli hnúta.",
                "connect_line_h": "Tengja línur",
                "connect_line": "Að tengja vegi rétt er mjög mikilvægt fyrir kortið og algerlega nauðsynlegt til að geta gefið akstursleiðsögn.",
                "connect_line_display": "Tengingar milli vega eru táknaðar með gráum hringjum. Endapunktar línu eru teiknaðir með stærri hvítum hringjum ef þeir tengjast ekki í neitt.",
                "connect_line_drag": "Til að tengja línu í aðra fitju, dragðu þá einn af hnútum hennar yfir á hina fitjuna þar til fitjurnar smella saman. Ábending: Þú getur haldið niðri `{alt}` lyklinum til að hindra fitjur í því að tengjast við aðrar fitjur.",
                "connect_line_tag": "Ef þú veist að tengingin sé með umferðarljós eða gangbrautir, geturðu bætt þessum atriðum við með því að velja tengihnútinn og nota fitjuritilinn til að velja rétt eigindi.",
                "disconnect_line_h": "Aftengja línur",
                "disconnect_line_command": "Til að aftengja veg frá annari fitju, {rightclick} hægri-smelltu á tengihnútinn og veldu {disconnect} **Aftengja** skipunina úr breytingavalmyndinni.",
                "move_line_h": "Færa línur",
                "move_line_command": "Til að færa heila línu, {rightclick} hægri-smelltu á línuna og veldu {move} **Færa** skipunina úr breytingavalmyndinni. Færðu síðan bendilinn á réttan stað og {leftclick} vinstri-smelltu til að koma línunni fyrir á nýja staðnum.",
                "move_line_connected": "Línur sem eru tengdar við aðrar línur munu haldast tengdar eftir að hafa verið færðar á nýjan stað. iD gæti komið í veg fyrir að þú færir tengda línu yfir aðra tengda línu.",
                "delete_line_h": "Eyða línum",
                "delete_line": "Ef lína er algerlega röng, til dæmis vegur sem ekki er lengur til staðar í raunheimum, er í góðu lagi að eyða honum. En farðu varlega við að eyða fitjum: bakgrunnsmyndirnar sem þú ert að nota gætu verið úreldar og vegurinn sem lítur út fyrir að vera rangur, gæti einfaldlega verið nýbyggður.",
                "delete_line_command": "Til að eyða línu, {rightclick} hægri-smelltu á línuna til að velja hana og birta í leiðinni breytingavalmyndina, notaðu síðan {delete} **Eyða** skipunina."
            },
            "areas": {
                "title": "Svæði",
                "intro": "*Svæði* eru notuð til að sýna jaðra á fitjum eins og vötnum, byggingum og íbúðahverfum. Svæði á að teikna í kringum útjaðar fyrirbæranna sem þau tákna, til dæmis við útlínur á grunni byggingar.",
                "point_or_area_h": "Punktar eða svæði?",
                "point_or_area": "Mörg fyrirbæri er hægt að tákna bæði sem punkt eða sem svæði. Meginreglan er að teikna byggingar og lóðir sem svæði þegar það er mögulegt. Settu síðan punkta inn í svæði byggingar til að tákna fyrirtæki, aðstöðu og annað slíkt sem staðsett er inni í byggingunni.",
                "add_area_h": "Bæta við svæðum",
                "add_area_command": "Til að bæta við svæði, smelltu á {area} **Svæði** hnappinn á verkfærastikunni fyrir ofan kortið, eða ýttu á flýtilykilinn `3`. Þá breytist músarbendillinn í krossmið.",
                "add_area_draw": "Næst skaltu setja bendilinn á eitt horn fitjunnar og {leftclick} vinstri-smella eða ýta á `Bilslá` til að fara að setja hnúta eftir útjaðri svæðisins. Haltu áfram að setja fleiri hnúta með því að smella eða ýta á `Bilslá`. Á meðan þessu stendur, geturðu breytt aðdrættinum eða dregið til kortið til að geta bætt við fleiri atriðum.",
                "add_area_finish": "Til að ljúka svæði, ýttu á `{return}` eða smelltu aftur á annað hvort fyrsta eða síðasta hnútinn.",
                "square_area_h": "Rétt horn",
                "square_area_command": "Margar fitjur svæða eins og t.d. byggingar eru með köntuð horn. Til að gera horn svæðis köntuð, {rightclick} hægri-smelltu á tengihnútinn og veldu {orthogonalize} **Hornrétta** skipunina úr breytingavalmyndinni.",
                "modify_area_h": "Breyta svæðum",
                "modify_area_dragnode": "Oft muntu sjá svæði sem ekki eru formuð rétt, til dæmis byggingar sem ekki falla saman við bygginguna eins og hún er á bakgrunnsmynd. Til að laga lögun svæðis, {leftclick} vinstri-smelltu fyrst á hana til að velja það. Allir hnútar svæðisins breytast í litla hringi. Þá geturðu dregið hnútana til á betri staðsetningar.",
                "modify_area_addnode": "Þú getur líka búið til nýja hnúta meðfram svæði annað hvort með því að {leftclick}**x2** tvísmella á svæðið eða með því að draga til litlu þríhyrningana nálægt miðju milli hnúta.",
                "delete_area_h": "Eyða svæðum",
                "delete_area": "Ef svæði er algerlega rangt, til dæmis bygging sem ekki er lengur til staðar í raunheimum, er í góðu lagi að eyða henni. En farðu varlega við að eyða fitjum: bakgrunnsmyndirnar sem þú ert að nota gætu verið úreltar og byggingin sem lítur út fyrir að vera röng, gæti einfaldlega verið nýbyggð.",
                "delete_area_command": "Til að eyða svæði, {rightclick} hægri-smelltu á svæðið til að velja það og birta í leiðinni breytingavalmyndina, notaðu síðan {delete} **Eyða** skipunina."
            },
            "relations": {
                "title": "Vensl",
                "intro": "*Vensl* (relation) er sérstök tegund eiginda í OpenStreetMap sem hópar saman önnur eigindi/fitjur. Fitjur eða eigindi sem tilheyra venslum kallast *meðlimir* (members), og getur hver meðlimur haft *hlutverk* (role) í venslunum.",
                "edit_relation_h": "Breytingar á venslum",
                "edit_relation": "Neðst í fitjuritlinum geturðu flett út hlutanum \"Öll vensl\" til að sjá hvort valin fitja sé meðlimur í einhverjum venslum. Þú getur svo smellt á venslin til að velja þau og breyta þeim.",
                "edit_relation_add": "Til að bæta fitju við vensl, veldu þá fitjuna, smelltu síðan á {plus} plúshnappinn í \"Öll vensl\" hluta fitjuritilsins. Þú getur þá valið úr lista yfir nálæg vensl eða farið á valkostinn \"Ný vensl...\".",
                "edit_relation_delete": "Þú getur einnig smellt á {delete} **Eyða** hnappin til að fjarlægja völdu fitjuna úr venslunum. Ef þú fjarlægir alla meðlimi úr venslum, verður þeim venslum eytt sjálfvirkt.",
                "maintain_relation_h": "Viðhalda venslum",
                "maintain_relation": "Oftast nær mun iD viðhalda venslum um leið og þú sýslar með breytingar. Þú ættir að fara varlega þegar þú ert að skipta út fitjum sem gætu verið meðlimir í venslum. Til dæmis ef þú eyðir vegbút og teiknar nýjan veghluta í stað hans, ættirðu að bæta nýja veghlutanum í sömu vensl (vegir, beygjutakmarkanir, o.s.frv.) eins og upprunalegi vegurinn hafði.",
                "relation_types_h": "Tegundir vensla",
                "multipolygon_h": "Fjölhyrningar (Flákar)",
                "multipolygon": "Venslin *fjölhyrningur* er hópur af einni eða fleiri *ytri* fitjum og einni eða fleiri *innri* fitjum. Ytri fitjurnar skilgreina útjaðra fjölhyrningsins og innri fitjurnar skilgreina undirsvæði eða holur sem skornar eru út úr innri fleti fjölhyrningsins.",
                "multipolygon_create": "Til að búa til fjölhyrning, til dæmis byggingu með inngarði, teiknaðu þá útjaðarinn sem svæði og svo innri jaðrana sem línu eða annarskonar svæði. Síðan skaltu nota `{shift}`+{leftclick} vinstri-smell til að velja báðar fitjurnar, {rightclick} hægri-smella til að birta breytingavalmyndina, og velja síðan {merge} **Sameina** skipunina.",
                "multipolygon_merge": "Sameining nokkurra lína eða svæða mun útbúa ný fjölhyrningsvensl með öll valin svæði sem meðlimi. iD mun velja innri og ytri hlutverkin sjálfvirkt, byggt á því hvaða fitjur eru innan í öðrum fitjum.",
                "turn_restriction_h": "Takmarkanir á beygjum",
                "turn_restriction": "Venslin *takmörkun á beygjum* er hópur nokkurra vegbúta á vegamótum. Takmarkanir á beygjum samanstanda af *frá* (from) vegi, *gegnum* (via) hnút eða vegi, og *til* (to) vegar.",
                "turn_restriction_field": "Til að breyta beygjutakmörkunum, veldu þá tengihnút þar sem tveir eða fleiri vegir mætast. Fitjuritillinn mun birta sérstakt \"Takmarkanir á beygjum\" gagnasvið sem sýnir líkan af gatnamótunum.",
                "turn_restriction_editing": "Í gagnasviðinu \"Takmarkanir á beygjum\", smelltu til að velja \"frá\" (from) veg, og skoðaðu hvort beygjur séu leyfðar eða takmarkaðar við einhverja af \"til\" (to) vegina. Þú getur smellt á beygjutáknin til að víxla þeim á milli leyft og takmarkað. iD mun útbúa venslin sjálfvirkt og stilla hlutverkin 'frá', 'gegnum', og 'til' eftir því sem þú hefur valið.",
                "route_h": "Leiðir",
                "route": "Venslin *leið* er hópur einnar eða fleiri fitja sem saman mynda leiðakerfi, svo sem eins og strætisvagnaleið, gönguleið eða þjóðveg.",
                "route_add": "Til að bæta fitju við leiðavensl, veldu þá fitjuna og skrunaðu niður í hlutann \"Öll vensl\" í fitjuritlinum, smelltu síðan á {plus} plúshnappinn til að bæta þessari fitju við einhver nærliggjandi vensl eða í ný vensl.",
                "boundary_h": "Svæðamörk",
                "boundary": "Venslin *svæðamörk* er hópur einnar eða fleiri línufitja sem saman mynda stjórnsýslutengd mörk svæða.",
                "boundary_add": "Til að bæta fitju við svæðamarkavensl, veldu þá fitjuna og skrunaðu niður í hlutann \"Öll vensl\" í fitjuritlinum, smelltu síðan á {plus} plúshnappinn til að bæta þessari fitju við einhver nærliggjandi vensl eða í ný vensl."
            },
            "notes": {
                "title": "Minnispunktar",
                "intro": "*Minnispunktar* eru notaðir til að láta aðra notendur vita af eigindum sem krefjast viðgerða eða athygli. Minnispunktur tengist tiltekinni staðsetningu á kortinu. Til að skoða fyrirliggjandi minnispunkta eða til að bæta við nýjum, smelltu þá á {data} **Kortagögn** spjaldið til að virkja minnispunktalagið í OpenStreetMap.",
                "add_note_h": "Bæta við minnispunktum",
                "add_note": "Til að bæta við nýjum minnispunkti, smelltu á {note} **Minnispunktur** hnappinn á verkfærastikunni fyrir ofan kortið, eða ýttu á flýtilykilinn `4`. Þá breytist músarbendillinn í krossmið. Til að staðsetja nýja minnispunktinn á kortinu, settu þá músarbendilinn þar sem minnispunkturinn ætti að vera, síðan skaltu {leftclick} vinstri-smella eða ýta á `Bilslá`.",
                "move_note": "Einungis er hægt að færa nýja minnispunkta. Til að færa minnispunkt, staðsettu þá músarbendilinn yfir minnispunktinum, ýttu og haltu niðri {leftclick} vinstri músarhnappnum á meðan minnispunkturinn er dreginn yfir á nýju staðsetninguna.",
                "update_note_h": "Lokun, enduropnun og gerð athugasemda",
                "update_note": "Hægt er að uppfæra fyrirliggjandi minnispunkt með því að loka honum, enduropna hann, eða með því að bæta athugasemd við hann. Lokun minnispunkts þýðir að vandamál hefur verið leyst. Enduropnun minnispunkts þýðir að upphaflegt vandamál hefur ekki verið leyst.",
                "save_note_h": "Vista minnispunkta",
                "save_note": "Þú verður að vista allar athugasemdir við minnispunkt hverja fyrir sig, með því að smella á hnappana fyrir neðan athugasemdirnar. Breytingar á minnispunktum eru **ekki** innifaldar í breytingasettum sem þú sendir inn á OpenStreetMap."
            },
            "imagery": {
                "title": "Bakgrunnsmyndir",
                "intro": "Bakgrunnsmyndefnið sem birtist fyrir aftan kortagögnin er mikilvæg tilföng í kortagerð. Þetta geta verið loftmyndir teknar af gervitunglum, flugvélum eða drónum, nú eða söguleg landakort eða önnur tiltæk gögn.",
                "sources_h": "Uppruni myndefnis",
                "choosing": "Til að sjá hvaða myndabankar eru tiltækir til að nota við vinnsluna, smelltu á hnappinn {layers} **Bakgrunnsstillingar** við hlið kortsins.",
                "sources": "Sjálfgefið er [Bing Maps](https://www.bing.com/maps/) gervihnattalag valið sem bakgrunnsmynd. Það fer eftir því hvar þú ert að vinna hvort aðrir myndabankar séu tiltækir. Sumir þeirra gætu verið með nýrri myndir eða í betri upplausn, þannig að það getur borgað sig að athuga hvaða myndalag sé best til að nota sem viðmiðun í kortagerðinni.",
                "offsets_h": "Laga hliðrun mynda",
                "offset": "Myndefni er einstaka sinnum örlítið hliðrað miðað við nákvæm kortagögnin. Ef þú sérð að margar byggingar og vegir liggja til hliðar við það sem sést á bakgrunnsmyndunum, þá gæti verið að myndirnar séu ekki rétt stilltar og þá ættir þú alls ekki að færa til fitjurnar svo þær passi við bakgrunninn. Í staðinn geturðu lagað bakgrunninn þannig að hann passi sem best við fyrirliggjandi gögn með því að fara í \"Laga hliðrun mynda\" neðst í bakgrunnsstillingaspjaldinu.",
                "offset_change": "Smelltu á litlu þríhyrningana til að laga hliðrun mynda í litlum þrepum, eða haltu niðri {leftclick} vinstri músarhnappnum og dragðu til innan í gráa ferhyrningnum til að renna myndinni á réttan stað."
            },
            "streetlevel": {
                "title": "Ljósmyndir í götuhæð",
                "intro": "Ljósmyndir teknar í götuhæð nýtast vel við að setja inn upplýsingar um umferðarmerki, fyrirtæki og önnur fyrirbæri sem ekki er gott að átta sig á af gervihnattamyndum og loftmyndum. iD ritillinn styður ljósmyndir í götuhæð frá [Bing Streetside](https://www.microsoft.com/en-us/maps/streetside), [Mapillary](https://www.mapillary.com) og [OpenStreetCam](https://www.openstreetcam.org).",
                "using_h": "Nota ljósmyndir í götuhæð",
                "using": "Til að nota ljósmyndir í götuhæð við kortagerð, smelltu á spjaldið {data} **Kortagögn** við hlið kortsins til að virkja tiltæk myndalög eða gera þau óvirk.",
                "photos": "Þegar það er virkt, sýnir myndalag línu meðfram myndarununni. Við hærri aðdráttarstig merkir hringur staðsetningu hverrar myndar, og við enn hærri aðdráttarstig birtist keila sem sýnir stefnuna sem myndavélinni var beint í þegar myndin var tekin.",
                "viewer": "Þegar þú smellir á staðsetningu einhverrar myndar, birtist myndaskoðari í neðri hluta kortsins. Myndaskoðarinn er með stýringar til að hægt sé að fara áfram og afturábak í myndarununni. Hann sýnir einnig notandanafn þess sem tók myndina, tökudagsetningu, og einnig tengil sem hægt er að fylgja til að skoða myndina á upprunalegu vefsvæði."
            },
            "gps": {
                "title": "GPS-ferlar",
                "intro": "Söfnun GPS-ferla er mikilvægur þáttur í þeim gögnum sem notuð eru í OpenStreetMap. Þessi ritill styður notkun á *.gpx*, *.geojson* og *.kml* files af tölvunni þinni. Þú getur safnað GPS-ferlum með snjallsíma, íþróttaúri eða öðrum GPS-tækjum.",
                "survey": "Til að skoða upplýsingar um hvernig framkvæma eigi GPS-mælingar, lestu [Kortagerð með snjallsíma, GPS eða pappír](http://learnosm.org/en/mobile-mapping/).",
                "using_h": "Nota GPS-ferla",
                "using": "Til að nota GPS-feril til kortagerðar, dragðu og slepptu gagnaskrána yfir í kortaritilinn. Ef hún er metin gild, verður ferillinn teiknaður á kortið með ljósfjólublárri línu. Smelltu á {data} **Kortagögn** spjaldið við hlið kortsins til að virkja, gera óvirkt eða renna inn að GPS-gögnunum þínum.",
                "tracing": "GPS-ferillinn er ekki sendur til OpenStreetMap - besta leiðin til að nota hann er við teikningu á kortið, nota hann til stuðnungs við fitjur eða eigindi sem þú setur inn.",
                "upload": "Þú getur líka [sent GPS-gögnin þín inn á OpenStreetMap](https://www.openstreetmap.org/trace/create) svo að aðrir notendur geti stuðst við þau."
            },
            "qa": {
                "title": "Gæðastýring",
                "intro": "Verkfæri *Gæðastjórnunar* (Q/A) geta fundið gölluð merki, ótengda vegi og önnur vandamál í OpenStreetMap, sem kortagerðarfólk getur þá lagað. Til að skoða fyrirliggjandi Q/A vandamál, smelltu á spjaldið {data} **Kortagögn** til að virkja tiltekið Q/A-lag.",
                "tools_h": "Verkfæri",
                "tools": "Eftirfarandi verkfæri eru studd um þessar mundir: [KeepRight](https://www.keepright.at/) og [ImproveOSM](https://improveosm.org/en/). Stefnt er að því að iD styðji [Osmose](https://osmose.openstreetmap.fr/) og fleiri Q/A-verkfæri í framtíðinni.",
                "issues_h": "Meðhöndlun vandamála"
            },
            "field": {
                "restrictions": {
                    "title": "Hjálp fyrir takmarkanir á beygjum",
                    "about": {
                        "title": "Um",
                        "about": "Þessi reitur gerir þér kleift að yfirfara og breyta takmörkunum á beygjum. Hann birtir líkan af völdum gatnamótum ásamt nálægum tengdum vegum.",
                        "from_via_to": "Takmörkun á beygju inniheldur alltaf: eina **FRÁ leið**, eina **TIL leið**, og annað hvort einn **Í GEGNUM hnút** eða eina eða fleiri **Í GEGNUM leiðir**.",
                        "maxdist": "Sleðinn \"{distField}\" stýrir hve langt eigi að leita að tengdum vegum í viðbót.",
                        "maxvia": "Sleðinn \"{viaField}\" stýrir hve margar gegnumstreymisleiðir eigi að hafa með í leitinni. (Ábending: einfalt er betra)"
                    },
                    "inspecting": {
                        "title": "Yfirferð",
                        "about": "Láttu bendilinn svífa yfir einhverjum **FRÁ** bút til að skoða hvort hann sé með nokkrar takmarkanir á beygjum. Allir mögulegir **TIL** úttakspunktar verða teiknaðir með litaðri skyggingu til að sýna hvort takmörkun sé fyrir hendi.",
                        "from_shadow": "{fromShadow} **FRÁ bútur**",
                        "allow_shadow": "{allowShadow} **TIL leyft**",
                        "restrict_shadow": "{restrictShadow} **TIL takmarkað**",
                        "only_shadow": "{onlyShadow} **TIL einungis**",
                        "restricted": "\"Takmarkað\" þýðir að þar er takmörkun á beygjum, til dæmis \"Ekki vinstri beygja\".",
                        "only": "\"Einungis\" þýðir að farartæki á þessari leið getur einungis valið þessa leið, til dæmis \"Einungis beint áfram\"."
                    },
                    "modifying": {
                        "title": "Breytingar",
                        "about": "Til að breyta takmörkunum á beygjum, smelltu þá fyrst á einhvern upphafs-**FRÁ** bút til að velja hann. Valdi búturinn mun sýnast slá í púls, og allir mögulegir **TIL** úttakspunktar munu birtast sem beygjutákn.",
                        "indicators": "Síðan geturðu smellt á beygjutákn til að víxla því á milli \"Leyft\", \"Takmarkað\" og \"Einungis\".",
                        "allow_turn": "{allowTurn} **TIL leyft**",
                        "restrict_turn": "{restrictTurn} **TIL takmarkað**",
                        "only_turn": "{onlyTurn} **TIL einungis**"
                    },
                    "tips": {
                        "title": "Ábendingar",
                        "simple": "**Kjóstu einfaldar takmarkanir fram yfir flóknar.**",
                        "simple_example": "Sem dæmi, forðastu að útbúa gegnumstreymisleið ef hægt er að komast af með einfaldari takmörkun á beygju með 'í gegnum'-hnúti.",
                        "indirect": "**Sumar takmarkanir eru birtar með textanum \"(óbeint)\" og eru teiknaðar ljósari.**",
                        "indirect_example": "Slíkar takmarkanir eru til staðar vegna annarra takmarkana í grenndinni. Til dæmis mun \"Einungis beint áfram\" takmörkun útbúa óbeint aðrar \"Ekki beygja\" takmarkanir fyrir allar aðrar leiðir í gegnum gatnamótin.",
                        "indirect_noedit": "Þú getur ekki breytt óbeinum takmörkunum. Í staðinn þarftu að breyta öðrum nálægum takmörkunum."
                    }
                }
            }
        },
        "issues": {
            "warnings": {
                "list_title": "Aðvaranir ({count})"
            },
            "fix": {
                "connect_endpoints": {
                    "title": "Tengdu endana"
                }
            }
        },
        "intro": {
            "done": "lokið",
            "ok": "Í lagi",
            "graph": {
                "block_number": "<value for addr:block_number>",
                "city": "Þrísprænubær",
                "county": "<value for addr:county>",
                "district": "<value for addr:district>",
                "hamlet": "<value for addr:hamlet>",
                "neighbourhood": "<value for addr:neighbourhood>",
                "postcode": "493",
                "province": "<value for addr:province>",
                "quarter": "<value for addr:quarter>",
                "state": "<value for addr:state>",
                "subdistrict": "<value for addr:subdistrict>",
                "suburb": "<value for addr:suburb>",
                "countrycode": "is",
                "name": {
                    "1st-avenue": "1sta breiðgata",
                    "2nd-avenue": "2ur breiðgata",
                    "4th-avenue": "4ða breiðgata",
                    "5th-avenue": "5ta breiðgata",
                    "6th-avenue": "6ta breiðgata",
                    "6th-street": "Sjöttastræti",
                    "7th-avenue": "7da breiðgata",
                    "8th-avenue": "8da breiðgata",
                    "9th-avenue": "9da breiðgata",
                    "10th-avenue": "10da breiðgata",
                    "11th-avenue": "11ta breiðgata",
                    "12th-avenue": "12ta breiðgata",
                    "access-point-employment": "Ráðningastofan Ráðvillt",
                    "adams-street": "Adamsstræti",
                    "andrews-elementary-school": "Grunnskóli Aragötu",
                    "andrews-street": "Aragata",
                    "armitage-street": "Armæðustræti",
                    "barrows-school": "Bjarnþórsskóli",
                    "battle-street": "Rósturstræti",
                    "bennett-street": "Binnastræti",
                    "bowman-park": "Bangsagarður",
                    "collins-drive": "Karlabraut",
                    "conrail-railroad": "Flugvallarhraðlestin",
                    "conservation-park": "Grasagarðurinn",
                    "constantine-street": "Þingeyrastræti",
                    "cushman-street": "Kochstræti",
                    "dollar-tree": "Krónutréð",
                    "douglas-avenue": "Ingólfsbreiðgata",
                    "east-street": "Austurstræti",
                    "elm-street": "Álmstræti",
                    "flower-street": "Fjólustræti",
                    "foster-street": "Friðriksstræti",
                    "french-street": "Frakkastræti",
                    "garden-street": "Garðastræti",
                    "gem-pawnbroker": "GEM veðlán",
                    "golden-finch-framing": "GF-innrömmun",
                    "grant-avenue": "Guðrúnarbreiðgata",
                    "hoffman-pond": "Hoffmannstjörn",
                    "hoffman-street": "Hoffmannsstræti",
                    "hook-avenue": "Króks-breiðgata",
                    "jefferson-street": "Jóns-Sigurðsonarstræti",
                    "kelsey-street": "Þorkelsstræti",
                    "lafayette-park": "Borghildargarður",
                    "las-coffee-cafe": "Bragakaffihúsið",
                    "lincoln-avenue": "Leifsheppnabreiðgata",
                    "lowrys-books": "Líndal bókaverslun",
                    "lynns-garage": "Bílaverkstæði Lísu",
                    "main-street-barbell": "Aðalstrætisbarinn",
                    "main-street-cafe": "Aðalstrætiskaffi",
                    "main-street-fitness": "Líkamsræktin Aðalstræti",
                    "main-street": "Aðalstræti",
                    "maple-street": "Hlynstræti",
                    "marina-park": "Skipagerði",
                    "market-street": "Markaðsstræti",
                    "memory-isle-park": "Minningareyjugarður",
                    "memory-isle": "Minningareyja",
                    "michigan-avenue": "Sprænusýslubreiðgata",
                    "middle-street": "Miðjustræti",
                    "millard-street": "Flókastræti",
                    "moore-street": "Gissurarstræti",
                    "morris-avenue": "Hjörleifsbreiðgata",
                    "mural-mall": "Njólinn verslunarmiðstöð",
                    "paisanos-bar-and-grill": "Paísanó - Bar og Grill",
                    "paisley-emporium": "Papatorg",
                    "paparazzi-tattoo": "Húðflúrstofan Paparazzi",
                    "pealer-street": "Pálmastræti",
                    "pine-street": "Furustræti",
                    "pizza-hut": "Kofapizza",
                    "portage-avenue": "Tvísprænubreiðgata",
                    "portage-river": "Tvísprænuá",
                    "preferred-insurance-services": "Fótur og fát - tryggingaþjónusta",
                    "railroad-drive": "Lestarbraut",
                    "river-city-appliance": "Búsáhaldaverslun Sprænubæjar",
                    "river-drive": "Sprænubraut",
                    "river-road": "Sprænugata",
                    "river-street": "Sprænustræti",
                    "riverside-cemetery": "Kirkjugarður á árbakka",
                    "riverwalk-trail": "Árbakkastígur",
                    "riviera-theatre": "Árbakkaleikhúsið",
                    "rocky-river": "Grjótá",
                    "saint-joseph-river": "Suðurá",
                    "scidmore-park-petting-zoo": "Dýraklapp í Sælugarði",
                    "scidmore-park": "Sælugarður",
                    "scouter-park": "Syðrigarður",
                    "sherwin-williams": "Skjöldur-Vífill",
                    "south-street": "Suðurgata",
                    "southern-michigan-bank": "Suður-sprænusýslubankinn",
                    "spring-street": "Lindargata",
                    "sturgeon-river-road": "Styrjufljótsgata",
                    "three-rivers-city-hall": "Bæjarskrifstofur Þrísprænubæjar",
                    "three-rivers-elementary-school": "Grunnskóli Þrísprænubæjar",
                    "three-rivers-fire-department": "Slökkvistöð Þrísprænubæjar",
                    "three-rivers-high-school": "Framhaldsskóli Þrísprænubæjar",
                    "three-rivers-middle-school": "Gagnfræðaskóli Þrísprænubæjar",
                    "three-rivers-municipal-airport": "Innanlandsflugvöllur Þrísprænubæjar",
                    "three-rivers-post-office": "Pósthús Þrísprænubæjar",
                    "three-rivers-public-library": "Almenningsbókasafn Þrísprænubæjar",
                    "three-rivers": "Þrísprænubær",
                    "unique-jewelry": "Einstakir skartgripir",
                    "walnut-street": "Hnotustræti",
                    "washington-street": "Njálsgata",
                    "water-street": "Brunnstræti",
                    "west-street": "Vesturgata",
                    "wheeler-street": "Vilborgarstræti",
                    "william-towing": "Dráttarbílar Villa",
                    "willow-drive": "Víðibraut",
                    "wood-street": "Drumbastræti",
                    "world-fare": "Heimsmarkaðurinn"
                }
            },
            "welcome": {
                "title": "Velkomin",
                "welcome": "Velkomin! Þessi skref-fyrir-skref leiðarvísir mun kenna þér grunnatriði við breytingar í OpenStreetMap.",
                "practice": "Gögnin í þessum leiðarvísi eru til æfinga, og verða breytingar sem þú gerir á meðan á þessu stendur ekki vistaðar.",
                "words": "Í þessum skref-fyrir-skref leiðarvísi munum við kynna ýmis ný orð og hugtök. Þegar nýtt orð kemur fyrir, notum við *skáletrun*.",
                "mouse": "Þú getur notað hvaða inntakstæki sem er til breytinga á kortinu, en í þessum leiðarvísi göngum við út frá því að þú notir mús með hægri og vinstri músarhnöppum. **Ef þú vilt tengja mús við tölvuna, ættirðu að gera það núna og smella síðan á 'Í lagi'.**",
                "leftclick": "Þegar þessi leiðarvísir biður þig um að smella eða tvísmella, er meint að það eigi að nota vinstri músarhnappinn. Á snertiplatta (trackpad) gæti það verið einfaldur-smellur eða  eins-fingur bank. **Vinstri-smelltu {num} sinnum.**",
                "rightclick": "Stundum biðjum við þig um að hægri-smella. Á snertiplatta (trackpad) gæti það verið að halda niðri Ctrl (Control) hnappnum + smellur eða tveggja-fingra bank. **Hægri-smelltu {num} sinnum.**",
                "chapters": "Þetta gengur vel! Þú getur notað hnappana hér fyrir neðan til að sleppa köflum eða byrjað aftur á kafla ef þú týnir þræðinum. Hefjumst nú handa! **Smelltu á '{next}' til að halda áfram.**"
            },
            "navigation": {
                "title": "Leiðsögn",
                "drag": "Aðal-kortaglugginn sýnir kortagögn OpenStreetMap ofan á bakgrunni.{br}Þú getur dregið til kortið með því að ýta á og halda niðri vinstri músarhnappnum og færa síðan til músarbendilinn. Þú getur líka notað örvalyklana á lyklaborðinu þínu. **Dragðu kortið til!**",
                "zoom": "Þú getur rennt inn eða út á kortinu með því að skruna með músarhjólinu eða snertiplatta, eða með því að smella á {plus} / {minus} hnappana við hlið kortsins. **Renndu inn að kortinu!**",
                "features": "Við notum orðin *fitjur* og *eigindi* til að lýsa atriðum sem birtast á kortinu, svo sem vegum, byggingum eða áhugaverðum stöðum. Hvað sem er í raunheimi er hægt að tákna með fitjum/eigindum í OpenStreetMap.",
                "points_lines_areas": " Fitjur á korti eru birtar með því að nota *punkta*, *línur*, eða *svæði*.",
                "nodes_ways": "Í OpenStreetMap eru punktar stundum kallaðir *hnútar*, eins eru línur og svæði stundum kölluð *leiðir*.",
                "click_townhall": "Hægt er að velja hvaða atriði sem er á kortinu með því að smella á það. ** Smelltu á punktinn til að velja hann.**",
                "selected_townhall": "Fínt! Punkturinn er núna valinn. Valdar fitjur eru teiknaðar með púlsandi ljóma.",
                "editor_townhall": "Þegar fitja eða eigindi eru valin birtist **fitjuritillinn** við hlið kortsins.",
                "preset_townhall": "Efsti hluti fitjuritilsins birtir gerð fitjunnar. Þessi punktur er {preset}.",
                "fields_townhall": "Miðhlutinn inniheldur *gagnasvið* sem sýna eigindi fitjunnar, svo sem eins og heiti hennar og heimilisfang/staðsetningu.",
                "close_townhall": "**Lokaðu fitjuritlinum með því að ýta á 'Escape'-lykilinn eða á {button} hnappinn í efra horninu.**",
                "search_street": "Þú getur líka leitað að fitjum í þessari sýn eða út um víða veröld. **Leitaðu að '{name}'.**",
                "choose_street": "**Veldu {name} af listanum til að velja það.**",
                "selected_street": "Frábært! {name} er núna valið.",
                "editor_street": "Gagnasvið sem sýnd eru fyrir götu eru önnur en þau sem birtast fyrir ráðhús.{br}Fyrir þessa völdu götu birtir fitjuritillinn gagnasvið á borð við '{field1}' og '{field2}'. **Lokaðu fitjuritlinum með því að ýta á 'Escape'-lykilinn eða á {button} hnappinn.**",
                "play": "Prófaðu að hreyfa til kortið og að smella á önnur atriði til að sjá hvaða hlutum sé hægt að bæta inn í OpenStreetMap. **Þegar þú ert tilbúin(n) að halda áfram í næsta kafla, smelltu á '{next}'.**"
            },
            "points": {
                "title": "Punktar",
                "add_point": "Punktar geta táknað hluti eins og verslanir, veitingahús og minnismerki.{br}Þeir merkja ákveðinn stað og lýsa því hvað er þar. **Smelltu á {button} 'Punktur'-hnappinn til að bæta við nýjum punkti.** ",
                "place_point": "Til að setja nýjan punkt á kortið, staðsettu þá músarbendilinn þar sem punkturinn á að vera, síðan skaltu vinstri-smella eða ýta á bilslána. **Færðu músarbendilinn yfir þessa byggingu, síðan skaltu vinstri-smella eða ýta á bilslána.**",
                "search_cafe": "Það eru margvíslegir hlutir sem punktar geta staðið fyrir. Punkturinn sem þú varst að bæta við er kaffihús. **Leitaðu að '{preset}'**",
                "choose_cafe": "**Veldu {preset} af listanum.**",
                "feature_editor": "Punkturinn er nú merktur sem kaffihús. Með því að nota fitjuritilinn getum við bætt við fleiri upplýsingum um kaffihúsið.",
                "add_name": "Í OpenStreetMap eru öll gagnasviðin valkvæð, og það er í góðu lagi að skilja gagnasvið eftir autt ef þú ert ekki viss.{br}Látum eins og þú þekkir þetta kaffihús vel og sért með nafn þess á hreinu. **Bættu við nafni á þetta kaffihús.**",
                "add_close": "Fitjuritillinn man sjálfkrafa allar breytingarnar þínar. **Þegar þú hefur lokið við að setja nafnið, ýttu á 'Escape', 'Enter', eða smelltu á {button} hnappinn til að loka fitjuritlinum.**",
                "reselect": "Punktar geta þegar verið til, en verið settir af misgáningi eða innihaldið rangar upplýsingar. Það er hægt að breyta punktum sem eru þegar til staðar. **Smelltu til að velja kaffihúsið sem þú varst að búa til.**",
                "update": "Setjum núna inn einhverjar fleiri upplýsingar um þetta kaffihús. Þú getur breytt nafni þess, sett inn hverskonar mat þar er að fá, eða nætt við heimilisfangi. **Breyttu upplýsingum um kaffihúsið.**",
                "update_close": "**Þegar þú hefur lokið við að breyta upplýsingunum, ýttu á 'Escape', 'Enter', eða smelltu á {button} hnappinn til að loka fitjuritlinum.**",
                "rightclick": "Þú getur hægri-smellt á allar fitjur til að sjá *breytingavalmyndina*, sem sýnir lista yfir mögulegar breytingaraðgerðir. **Hægri-smelltu til að velja punktinn sem þú útbjóst og birta breytingavalmyndina.**",
                "delete": "Það er í góðu lagi að eyða fitjum sem ekki eru til í raunheimum.{br}Eyðing fitju úr OpenStreetMap fjarlægir hana af kortinu sem allir nota, þannig að þú ættir að ganga tryggilega úr skugga um að hún sé raunverulega horfin áður en þú eyðir henni. **Smelltu á {button} hnappinn til að eyða punktinum.**",
                "undo": "Þú getur alltaf afturkallað allar breytingar, allt þar til þú vistar þær inn í OpenStreetMap. **Smelltu á {button} hnappinn til að afturkalla eyðinguna og fá punktinn til baka.**",
                "play": "Núna þegar þú veist hvernig á að búa til punkta og breyta þeim, skaltu prófa að bæta við nokkrum punktum til viðbótar til að æfa þig. **Þegar þú ert tilbúin(n) að halda áfram í næsta kafla, smelltu á '{next}'.**"
            },
            "areas": {
                "title": "Svæði",
                "add_playground": "*Svæði* eru notuð til að sýna jaðra á fitjum eins og vötnum, byggingum og íbúðahverfum.{br}Þau er einnig hægt að nota við nákvæmari kortlagningu margra fyrirbæra sem annars væri hægt að tákna með punktum. **Smelltu á {button} 'Svæði'-hnappinn til að bæta við nýju svæði.**",
                "start_playground": "Setjum þennan leikvöll inn á kortið með því að teikna svæði. Svæði eru dregin með því að setja niður *hnúta* sem tákna ytri mörk svæðisins. **Smelltu með músinni eða ýttu á bilslána til að setja byrjunarhnút í eitt horn leiksvæðisins.**",
                "continue_playground": "Haltu áfram að teikna svæðið með því að setja fleiri punkta meðfram jaðri leikvallarins. Það er í lagi að tengja svæðið við göngustígana sem fyrir eru.{br}Ábending: Þú getur haldið niðri `{alt}` lyklinum til að hindra fitjur í því að tengjast við aðrar fitjur. **Haltu áfram að teikna svæði fyrir leikvöllinn.**",
                "finish_playground": "Kláraðu svæðið með því að ýta á 'Enter' eða smella í lokin á upphafs- eða endahnútinn. **Ljúktu við að teikna svæði fyrir leikvöllinn.**",
                "search_playground": "**Leitaðu að '{preset}'.**",
                "choose_playground": "**Veldu {preset} af listanum.**",
                "add_field": "Leikvöllurinn er ekki með neitt opinbert heiti, þannig að við setjum ekki neitt í nafnreitinn.{br}Í staðinn ættum við að setja svolitlar viðbótarupplýsingar í gagnasviðið 'Lýsing'. **Opnaðu listann 'Bæta við gagnasviðum'.**",
                "choose_field": "**Veldu {field} af listanum.**",
                "retry_add_field": "Þú valdir ekki {field} gagnasviðið. Prófaðu aftur.",
                "describe_playground": "**Bættu inn lýsingu og smelltu síðan á {button} hnappinn til að loka fitjuritlinum.**",
                "play": "Vel gert! Prófaðu að teikna nokkur önnur svæði til að sjá hverkyns svæðum sé hægt að bæta inn í OpenStreetMap. **Þegar þú ert tilbúin(n) að halda áfram í næsta kafla, smelltu á '{next}'.**"
            },
            "lines": {
                "title": "Línur",
                "add_line": "*Línur* eru notaðar til að tákna fyrirbæri eins og vegi, lestarteina og árfarvegi. **Smelltu á {button} 'Lína'-hnappinn til að bæta nýrri línu við.**",
                "start_line": "Hér vantar götu. Skellum henni inn!{br}Í OpenStreetMap á að teikna línur eftir miðjum veginum. Þú getur dregið til kortið og breytt aðdrætti á meðan þú teikna ef þess þarf. **Byrjaðu nýja línu með því að smella á efri enda götunnar sem vantar.**",
                "intersect": "Smelltu með músinni eða ýttu á bilslána til að bæta fleiri hnútum við línuna.{br}Vegir, og margar aðrar línur, eru hluti af stærra neti. Það er mikilvægt að þessar línur tengist rétt saman svo að leiðsagnarforrit virki rétt. **Smelltu á {name} til að búa til vegamót sem tengja línurnar saman.**",
                "retry_intersect": "Vegurinn þarf að eiga vegamót við {name}. Prófaðu aftur!",
                "continue_line": "Haltu áfram að teikna línuna fyrir nýja veginn. Mundu að þú getur dregið til kortið og breytt aðdrætti á meðan þú teikna ef þess þarf.{br}Þegar þú hefur lokið teikningunni, smelltu aftur á síðasta hnútinn. **Kláraðu að teikna götuna.**",
                "choose_category_road": "**Veldu {category} af listanum.**",
                "choose_preset_residential": "Það eru til ýmsar tegundir vega, sú algengasta er húsagata. **Veldu tegundina {preset}**",
                "retry_preset_residential": "Þú valdir ekki {preset} gagnasviðið. **Smelltu hér til að velja aftur.**",
                "name_road": "**Gefðu götunni nafn, ýttu síðan á 'Escape', 'Enter', eða smelltu á {button} hnappinn til að loka fitjuritlinum.**",
                "did_name_road": "Lítur vel út! Næst ætlum við að skoða hvernig hægt sé að uppfæra lögun á línu.",
                "update_line": "Stundum þarf að breyta lögun fyrirliggjandi línu. Hér er gata sem ekki lítur út fyrir að vera alveg rétt.",
                "add_node": "Við getum bætt nokkrum hnútum við þessa línu til að bæta útlit hennar. Ein leið til að gera það er að tvísmella á línuna þar sem þú vilt bæta hnútnum við. **Tvísmelltu á línuna til að búa til nýjan hnút.**",
                "start_drag_endpoint": "Þegar lína er valin, geturðu dregið til hvaða hnút hennar sem er með því að smella og halda niðri vinstri músarhnappnum á meðan þú dregur hnútinn til. **Dragðu til endapunktinn á þann stað þar sem vegamótin ættu að vera.**",
                "finish_drag_endpoint": "Þessi staður lítur vel út. **Slepptu vinstri músarhnappnum til að ljúka drættinum.**",
                "start_drag_midpoint": "Litlir þríhyrningar eru teiknaðir nálægt miðju milli hnúta. Önnur leið til að búa til nýjan hnút er að draga miðpunkt á nýjan stað. **Dragðu til miðpunktsþríhyrning til að búa til nýjan hnút í beygjunni á veginum.**",
                "continue_drag_midpoint": "Þetta lítur mikið betur út! Haltu áfram með að laga þessa línu með því að tvísmella eða draga til miðpunkta og færa til punkta þangað til beygjan á veginum samsvarar lögun götumyndarinnar. **Þegar þú ert orðin(n) ánægð(ur) með útlit vegarins, smelltu þá á 'Í lagi'**",
                "delete_lines": "Það er í góðu lagi að eyða línum fyrir vegi sem ekki eru til í raunheimum.{br}Hér er dæmi um veginn {street} sem bæjaryfirvöld höfðu áformað að gera, en framkvæmdu aldrei. Við getum bætt þennan hluta kortsins með því að eyða þessum aukalínum.",
                "rightclick_intersection": "Síðasta raunverulega gatan er {street1}, þannig að við munum *aðskilja* {street2} á þessum gatnamótum og eyða öllu fyrir ofan þau. **Hægri-smelltu á vegamótahnútinn.**",
                "split_intersection": "**Smelltu á {button} hnappinn til að skipta upp {street}.**",
                "retry_split": "Þú smelltir ekki á Aðskilja-hnappinn. Prófaðu aftur.",
                "did_split_multi": "Flott! {street1} er núna skipt upp í tvo hluta. Efri hlutann má fjarlægja. **Smelltu á efri hlutann af {street2} til að velja hann.**",
                "did_split_single": "**Smelltu á efri hluta {street2} til að velja hann.**",
                "multi_select": "{selected} er núna valið. Veljum líka {other1}. Þú getur haldið niðri Shift + smellt til að velja mörg atriði. **Shift-smelltu á {other2}.**",
                "multi_rightclick": "Gott! Báðar línurnar sem á að eyða eru núna valdar. **Hægri-smelltu á aðra hvora línuna til að birta breytingavalmyndina.**",
                "multi_delete": "**Smelltu á {button} hnappinn til að eyða þessum aukalínum.**",
                "retry_delete": "Þú smelltir ekki á Eyða-hnappinn. Prófaðu aftur.",
                "play": "Frábært! Notaðu það sem þú lærðir í þessum kafla til að breyta nokkrum línum til viðbótar til að æfa þig. **Þegar þú ert tilbúin(n) að halda áfram í næsta kafla, smelltu á '{next}'.**"
            },
            "buildings": {
                "title": "Byggingar",
                "add_building": "OpenStreetMap er heimsins stærsti gagnagrunnur yfir byggingar.{br}Þú getur hjálpað til við að gera þennan gagnagrunn ennþá betri með því að teikna inn byggingar sem ekki eru þegar á kortum. **Smelltu á {button} 'Svæði'-hnappinn til að bæta við nýju svæði.**",
                "start_building": "Setjum þetta hús inn á kortið með því að teikna útlínur þess.{br}Byggingar ætti að teikna við grunn sinn (fótafarið) eins nákvæmlega og hægt er. **Smelltu með músinni eða ýttu á bilslána til að setja byrjunarhnút í eitt horn byggingarinnar.**",
                "continue_building": "Haltu áfram að setja fleiri hnúta og teikna þannig útlínu byggingarinnar. Mundu að þú getur dregið til kortið og breytt aðdrætti á meðan þú teikna ef þess þarf.{br}Þegar þú hefur lokið teikningunni, ýttu á 'Enter' eða smelltu aftur á síðasta hnútinn. **Kláraðu að teikna bygginguna.**",
                "retry_building": "Það lítur út fyrir að þú hafir lent í vandræðum með að setja hnútana á horn byggingarinnar. Prófaðu aftur!",
                "choose_category_building": "**Veldu {category} af listanum.**",
                "choose_preset_house": "Það eru til ýmsar mismunandi tegundir bygginga, en þessi er greinilega er hús.{br}Ef þú ert ekki viss um tegundina, er allt í lagi að velja bara almenna gerðina 'Bygging'. **Veldu tegundina {preset}**",
                "close": "**Ýttu á 'Escape', 'Enter', eða smelltu á {button} hnappinn til að loka fitjuritlinum.**",
                "rightclick_building": "**Hægri-smelltu til að velja bygginguna sem þú varst að búa til og birta breytingavalmyndina.**",
                "square_building": "Húsið sem þú varst að bæta við mydi líta ennþá betur út með réttum hornum. **Smelltu á {button} hnappinn til að gera öll horn byggingarinnar hornrétt.**",
                "retry_square": "Þú smelltir ekki á Hornrétta-hnappinn. Prófaðu aftur.",
                "done_square": "Sástu hvernig öll horn byggingarinnar færðust til? Nú skulum við læra annað notadrjúgt bragð.",
                "add_tank": "Næst skulum við teikna þennan hringlaga geymslutank. **Smelltu á {button} 'Svæði'-hnappinn til að bæta við nýju svæði.**",
                "start_tank": "Ekki hafa áhyggjur, þú þarft ekkert að teikna fullkominn hring. Teiknaðu bara svæði sem snertir innri brúnir tanksins. **Smelltu með músinni eða ýttu á bilslána til að setja byrjunarhnút á jaðar tanksins.**",
                "continue_tank": "Haltu áfram að setja fleiri hnúta á útlínu tanksins. Hringurinn verður dreginn utan við hnútana sem þú teiknar.{br}Þegar þú hefur lokið teikningunni, ýttu á 'Enter' eða smelltu aftur á síðasta hnútinn. **Kláraðu að teikna tankinn.**",
                "search_tank": "**Leitaðu að {preset}.**",
                "choose_tank": "**Veldu {preset} af listanum.**",
                "rightclick_tank": "**Hægri-smelltu til að velja geymslutankinn sem þú varst að búa til og birta breytingavalmyndina.**",
                "circle_tank": "**Smelltu á {button} hnappinn til að gera tankinn að hring.**",
                "retry_circle": "Þú smelltir ekki á Hringlaga-hnappinn. Prófaðu aftur.",
                "play": "Vel gert! Prófaðu að teikna nokkrar byggingar til viðbótar og prófa einhverjar aðrar skipanir á breytingavalmyndinni. **Þegar þú ert tilbúin(n) að halda áfram í næsta kafla, smelltu á '{next}'.**"
            },
            "startediting": {
                "title": "Byrja að breyta",
                "help": "Núna ertu tilbúin(n) til að fara að breyta OpenStreetMap!{br}Þú getur farið í gegnum þennan leiðarvísi aftur hvenær sem er eða skoðað fleiri hjálparskjöl með því að smella á {button} Hjálp-hnappinn eða ýtt á '{key}' lykilinn.",
                "shortcuts": "Þú getur skoðað lista yfir skipanir ásamt flýtileiðum þeirra með því að ýta á '{key}' lykilinn.",
                "save": "Ekki gleyma að vista reglulega breytingar sem þú gerir.",
                "start": "Kortameistaratíð þín er hafin!"
            }
        },
        "shortcuts": {
            "title": "Flýtilyklar",
            "tooltip": "Birta glugga með flýtileiðum á lyklaborði.",
            "toggle": {
                "key": "?"
            },
            "key": {
                "alt": "Alt",
                "backspace": "Backspace",
                "cmd": "Cmd",
                "ctrl": "Ctrl",
                "delete": "Eyða",
                "del": "Del",
                "end": "End",
                "enter": "Enter",
                "esc": "Esc",
                "home": "Home",
                "option": "Option",
                "pause": "Pause",
                "pgdn": "PgDn",
                "pgup": "PgUp",
                "return": "Enter",
                "shift": "Shift",
                "space": "Bil"
            },
            "gesture": {
                "drag": "draga"
            },
            "or": "-eða-",
            "browsing": {
                "title": "Flakk",
                "navigation": {
                    "title": "Rötun",
                    "pan": "Hliðra korti",
                    "pan_more": "Hliðra korti um eina skjástærð",
                    "zoom": "Renna að / Renna frá",
                    "zoom_more": "Renna langt að / Renna langt frá"
                },
                "help": {
                    "title": "Hjálp",
                    "help": "Birta hjálp/leiðbeiningar",
                    "keyboard": "Birta flýtilykla"
                },
                "display_options": {
                    "title": "Valkostir birtingar",
                    "background_switch": "Skipta aftur í síðasta bakgrunn",
                    "fullscreen": "Fara í skjáfylliham",
                    "sidebar": "Víxla hliðarspjaldi",
                    "wireframe": "Víxla útlínuham af/á",
                    "minimap": "Víxla yfirlitskorti af/á"
                },
                "selecting": {
                    "title": "Velja fitjur",
                    "select_one": "Velja staka fitju",
                    "select_multi": "Velja margar fitjur",
                    "lasso": "Draga valsvæði í kringum fitjur",
                    "search": "Finna fitjur sem samsvara leitartexta"
                },
                "with_selected": {
                    "edit_menu": "Víxla breytingavalmynd af/á"
                },
                "vertex_selected": {
                    "title": "Með valinn hnút",
                    "previous": "Hoppa í fyrri hnút",
                    "next": "Hoppa í næsta hnút",
                    "first": "Hoppa í fyrsta hnút",
                    "last": "Hoppa í síðasta hnút",
                    "change_parent": "Skipta í yfirleið (parent)"
                }
            },
            "editing": {
                "title": "Breytingar",
                "drawing": {
                    "title": "Teikning",
                    "add_point": "'Bæta við punkti' hamur",
                    "add_line": "'Bæta við línu' hamur",
                    "add_area": "'Bæta við svæði' hamur",
                    "add_note": "'Bæta við minnispunkti' hamur",
                    "place_point": "Setja punkt eða minnispunkt",
                    "disable_snap": "Halda niðri til að koma í veg fyrir grip í punkta",
                    "stop_line": "Ljúka við að teikna línu eða svæði"
                },
                "operations": {
                    "title": "Aðgerðir",
                    "continue_line": "Halda áfram með línu við valinn hnút",
                    "merge": "Sameina (setja saman) valdar fitjur",
                    "disconnect": "Aftengja fitjur við valinn hnút",
                    "split": "Aðskilja línu í tvennt við valinn hnút",
                    "move": "Færa valdar fitjur",
                    "rotate": "Snúa völdum fitjum",
                    "circularize": "Gera lokaða línu eða svæði hringlaga",
                    "reflect_long": "Spegla fitjum um langása sína",
                    "reflect_short": "Spegla fitjum um styttri ása sína",
                    "delete": "Eyða völdum fitjum"
                },
                "commands": {
                    "title": "Skipanir",
                    "copy": "Afrita valdar fitjur",
                    "paste": "Líma valdar fitjur",
                    "undo": "Afturkalla síðustu aðgerð",
                    "redo": "Endurtaka síðustu aðgerð",
                    "save": "Vista breytingar"
                }
            },
            "tools": {
                "title": "Verkfæri",
                "info": {
                    "title": "Upplýsingar",
                    "all": "Víxla öllum upplýsingaspjöldum af/á",
                    "background": "Víxla bakgrunnsspjaldi af/á",
                    "history": "Víxla aðgerðaferilspjaldi af/á",
                    "location": "Víxla staðsetningarspjaldi af/á",
                    "measurement": "Víxla mælingaspjaldi af/á"
                }
            }
        },
        "units": {
            "feet": "{quantity} fet",
            "miles": "{quantity} míl",
            "square_feet": "{quantity} ferfet",
            "square_miles": "{quantity} fermílur",
            "acres": "{quantity} ekr",
            "meters": "{quantity} m",
            "kilometers": "{quantity} km",
            "square_meters": "{quantity} m²",
            "square_kilometers": "{quantity} km²",
            "hectares": "{quantity} ha",
            "area_pair": "{area1} ({area2})",
            "arcdegrees": "{quantity}°",
            "arcminutes": "{quantity}′",
            "arcseconds": "{quantity}″",
            "north": "N",
            "south": "S",
            "east": "A",
            "west": "V",
            "coordinate": "{coordinate}{direction}",
            "coordinate_pair": "{latitude}, {longitude}"
        },
        "wikidata": {
            "identifier": "Auðkenni",
            "label": "Merking",
            "description": "Lýsing"
        },
        "presets": {
            "categories": {
                "category-barrier": {
                    "name": "Hindrunarfitjur"
                },
                "category-building": {
                    "name": "Byggingafitjur"
                },
                "category-landuse": {
                    "name": "Fitjur fyrir landnotkun"
                },
                "category-restriction": {
                    "name": "Takmörkunareigindi"
                },
                "category-road_major": {
                    "name": "Aðalvegir"
                },
                "category-road_minor": {
                    "name": "Minni vegir"
                },
                "category-road_service": {
                    "name": "Þjónustuvegir"
                },
                "category-route": {
                    "name": "Leiðafitjur"
                },
                "category-utility": {
                    "name": "Eigindi aðstöðu"
                }
            },
            "fields": {
                "access": {
                    "label": "Leyfður aðgangur",
                    "options": {
                        "designated": {
                            "description": "Aðgangur heimill samkvæmt skiltum eða sértækum staðbundnum reglum",
                            "title": "Ætlað fyrir"
                        },
                        "destination": {
                            "description": "Aðgangur leyfður aðeins ef í fararleið",
                            "title": "Áfangastaður"
                        },
                        "dismount": {
                            "description": "Aðgangur leyfður en knapi þarf að fara af baki",
                            "title": "Af baki"
                        },
                        "no": {
                            "description": "Aðgangur óheimill almenningi",
                            "title": "Aðgangur bannaður"
                        },
                        "permissive": {
                            "description": "Aðgangur heimill þar til eigandi dregur leyfi til baka",
                            "title": "Með leyfi"
                        },
                        "permit": {
                            "description": "Aðgangur heimill eingöngu með gildu leyfi eða samþykki",
                            "title": "Leyfa"
                        },
                        "private": {
                            "description": "Aðgangur heimill eingöngu með samþykki landeiganda",
                            "title": "Einka"
                        },
                        "yes": {
                            "description": "Aðgangur leyfður með lögum; leiðarréttur",
                            "title": "Leyft"
                        }
                    },
                    "placeholder": "Ekki tilgreint",
                    "types": {
                        "access": "Allt",
                        "bicycle": "Hjól",
                        "foot": "Fótgangandi",
                        "horse": "Hestar",
                        "motor_vehicle": "Vélknúin ökutæki"
                    }
                },
                "access_simple": {
                    "label": "Leyfður aðgangur"
                },
                "address": {
                    "label": "Heimilisfang",
                    "placeholders": {
                        "block_number": "Númer blokkar",
                        "block_number!jp": "Nr. blokkar",
                        "city": "Sveitarfélag",
                        "city!jp": "Borg/Bær/Sveitarfélag",
                        "city!vn": "Borg/Sveitarfélag",
                        "conscriptionnumber": "123",
                        "country": "Land",
                        "county": "Sýsla",
                        "county!jp": "Umdæmi",
                        "district": "Umdæmi",
                        "district!vn": "Hverfi/Bæjarfélag/Umdæmi",
                        "floor": "Hæð",
                        "hamlet": "Þéttbýliskjarni",
                        "housename": "Nafn byggingar",
                        "housenumber": "123",
                        "housenumber!jp": "Bygging Nr./Lóð Nr.",
                        "neighbourhood": "Grannsvæði",
                        "neighbourhood!jp": "Chōme/Aza/Koaza",
                        "place": "Staður",
                        "postcode": "Póstnúmer",
                        "province": "Hérað",
                        "province!jp": "Lögregluumdæmi",
                        "quarter": "Hverfi",
                        "quarter!jp": "Ōaza/Machi",
                        "state": "Ríki",
                        "street": "Gata",
                        "subdistrict": "Undirsvæði",
                        "subdistrict!vn": "Hverfishluti/Hreppur/Byggðakjarni",
                        "suburb": "Úthverfi",
                        "suburb!jp": "Hverfishluti",
                        "unit": "Eining"
                    }
                },
                "admin_level": {
                    "label": "Stjórnsýslustig"
                },
                "aerialway": {
                    "label": "Tegund"
                },
                "aerialway/access": {
                    "label": "Aðgangur",
                    "options": {
                        "both": "Bæði",
                        "entry": "Aðkoma",
                        "exit": "Útgangur"
                    }
                },
                "aerialway/bubble": {
                    "label": "Veðurhlíf"
                },
                "aerialway/capacity": {
                    "label": "Afköst (á klukkustund)",
                    "placeholder": "500, 2500, 5000..."
                },
                "aerialway/duration": {
                    "label": "Tímalengd (mínútur)",
                    "placeholder": "1, 2, 3..."
                },
                "aerialway/heating": {
                    "label": "Upphitað"
                },
                "aerialway/occupancy": {
                    "label": "Farþegar pr. einingu",
                    "placeholder": "2, 4, 8..."
                },
                "aerialway/summer/access": {
                    "label": "Aðgangur (sumar)",
                    "options": {
                        "both": "Bæði",
                        "entry": "Aðkoma",
                        "exit": "Útgangur"
                    }
                },
                "aeroway": {
                    "label": "Tegund"
                },
                "agrarian": {
                    "label": "Afurðir"
                },
                "air_conditioning": {
                    "label": "Loftkæling"
                },
                "amenity": {
                    "label": "Tegund"
                },
                "animal_boarding": {
                    "label": "Fyrir dýr"
                },
                "animal_breeding": {
                    "label": "Fyrir dýr"
                },
                "animal_shelter": {
                    "label": "Fyrir dýr"
                },
                "area/highway": {
                    "label": "Tegund"
                },
                "artist": {
                    "label": "Listamaður"
                },
                "artwork_type": {
                    "label": "Tegund"
                },
                "atm": {
                    "label": "Hraðbanki"
                },
                "backrest": {
                    "label": "Með baki"
                },
                "bar": {
                    "label": "Bar"
                },
                "barrier": {
                    "label": "Tegund"
                },
                "basin": {
                    "label": "Tegund"
                },
                "bath/open_air": {
                    "label": "Utandyra"
                },
                "bath/sand_bath": {
                    "label": "Sandbað"
                },
                "bath/type": {
                    "label": "Sérgrein",
                    "options": {
                        "foot_bath": "Fótabað",
                        "hot_spring": "Heit uppspretta",
                        "onsen": "Japanskt Onsen"
                    }
                },
                "bench": {
                    "label": "Bekkur"
                },
                "bicycle_parking": {
                    "label": "Tegund"
                },
                "bin": {
                    "label": "Ruslatunna"
                },
                "blood_components": {
                    "label": "Blóðþættir",
                    "options": {
                        "plasma": "plasma",
                        "platelets": "blóðflögur",
                        "stemcells": "stofnfrumusýni",
                        "whole": "heilblóð"
                    }
                },
                "board_type": {
                    "label": "Tegund"
                },
                "booth": {
                    "label": "Gjaldhlið"
                },
                "boules": {
                    "label": "Tegund"
                },
                "boundary": {
                    "label": "Tegund"
                },
                "brand": {
                    "label": "Vörumerki"
                },
                "brewery": {
                    "label": "Bjór úr krana"
                },
                "bridge": {
                    "label": "Tegund",
                    "placeholder": "Sjálfgefið"
                },
                "bridge/support": {
                    "label": "Tegund"
                },
                "building": {
                    "label": "Bygging"
                },
                "building_area": {
                    "label": "Bygging"
                },
                "bunker_type": {
                    "label": "Tegund"
                },
                "cables": {
                    "label": "Kaplar",
                    "placeholder": "1, 2, 3..."
                },
                "camera/direction": {
                    "label": "Stefna (gráður réttsælis)",
                    "placeholder": "45, 90, 180, 270"
                },
                "camera/mount": {
                    "label": "Myndavélarfesting"
                },
                "camera/type": {
                    "label": "Tegund myndavélar",
                    "options": {
                        "dome": "Hálfkúla",
                        "fixed": "Föst",
                        "panning": "Hliðrun"
                    }
                },
                "capacity": {
                    "label": "Notendafjöldi/Rýmd",
                    "placeholder": "50, 100, 200..."
                },
                "castle_type": {
                    "label": "Tegund"
                },
                "clothes": {
                    "label": "Föt"
                },
                "club": {
                    "label": "Tegund"
                },
                "collection_times": {
                    "label": "Losunartímar"
                },
                "colour": {
                    "label": "Litur"
                },
                "comment": {
                    "label": "Athugasemd við breytingasett",
                    "placeholder": "Stutt lýsing á breytingum þínum (nauðsynlegt)"
                },
                "communication_multi": {
                    "label": "Tegundir samskipta"
                },
                "construction": {
                    "label": "Tegund"
                },
                "consulate": {
                    "label": "Tegund"
                },
                "contact/webcam": {
                    "label": "URL-slóð vefmyndavélar",
                    "placeholder": "http://dæmi.is/"
                },
                "content": {
                    "label": "Innihald"
                },
                "conveying": {
                    "label": "Stefna hreyfingar",
                    "options": {
                        "backward": "Afturábak",
                        "forward": "Áfram",
                        "reversible": "Getur snúist við"
                    }
                },
                "country": {
                    "label": "Land"
                },
                "couplings": {
                    "placeholder": "1, 2, 3..."
                },
                "covered": {
                    "label": "Yfirbyggt"
                },
                "craft": {
                    "label": "Tegund"
                },
                "crane/type": {
                    "label": "Tegund krana",
                    "options": {
                        "floor-mounted_crane": "Jarðfestur krani",
                        "portal_crane": "Hegri",
                        "travel_lift": "Skipalyfta/Teinakrani"
                    }
                },
                "crop": {
                    "label": "Uppskera"
                },
                "crossing": {
                    "label": "Tegund"
                },
                "cuisine": {
                    "label": "Matarhefð"
                },
                "currency_multi": {
                    "label": "Tegund gjaldmiðils"
                },
                "cutting": {
                    "label": "Tegund",
                    "placeholder": "Sjálfgefið"
                },
                "cycle_network": {
                    "label": "Leiðakerfi"
                },
                "cycleway": {
                    "label": "Hjólabrautir",
                    "options": {
                        "lane": {
                            "description": "Hjólabraut sem aðskilin er frá bílaumferð með málaðri línu",
                            "title": "Stöðluð hjólabraut"
                        },
                        "none": {
                            "description": "Engin hjólabraut",
                            "title": "Ekkert"
                        },
                        "opposite": {
                            "description": "Hjólabraut sem stefnir í báðar áttir á einstefnugötu",
                            "title": "Hjólabraut gagnstætt umferð"
                        },
                        "opposite_lane": {
                            "description": "Hjólabraut sem stefnir í gagnstæða átt við umferð",
                            "title": "Gagnstæð hjólabraut"
                        },
                        "share_busway": {
                            "description": "Hjólabraut sem deilt er með strætisvagnaleið",
                            "title": "Hjólabraut sem deilt er með strætisvögnum"
                        },
                        "shared_lane": {
                            "description": "Hjólabraut sem ekki er aðskilin frá bílaumferð",
                            "title": "Samnýtt hjólabraut"
                        },
                        "track": {
                            "description": "Hjólabraut sem aðskilin er frá annarri umferð með eiginlegri hindrun",
                            "title": "Hjólaslóð"
                        }
                    },
                    "placeholder": "ekkert",
                    "types": {
                        "cycleway:left": "Vinstra megin",
                        "cycleway:right": "Hægra megin"
                    }
                },
                "dance/style": {
                    "label": "Dansstílar"
                },
                "date": {
                    "label": "Dagsetning"
                },
                "delivery": {
                    "label": "Heimsending"
                },
                "denomination": {
                    "label": "Trúardeild"
                },
                "denotation": {
                    "label": "Hlutverk"
                },
                "departures_board": {
                    "options": {
                        "timetable": "Tímatafla",
                        "yes": "Já"
                    }
                },
                "description": {
                    "label": "Lýsing"
                },
                "design": {
                    "label": "Hönnun"
                },
                "devices": {
                    "label": "Tæki",
                    "placeholder": "1, 2, 3..."
                },
                "diplomatic": {
                    "label": "Tegund"
                },
                "direction": {
                    "label": "Stefna (gráður réttsælis)",
                    "placeholder": "45, 90, 180, 270"
                },
                "direction_cardinal": {
                    "label": "Stefna",
                    "options": {
                        "E": "Austur",
                        "ENE": "Aust-norðaustur",
                        "ESE": "Aust-suðaustur",
                        "N": "Norður",
                        "NE": "Norðaustur",
                        "NNE": "Norð-norðaustur",
                        "NNW": "Norð-norðvestur",
                        "NW": "Norðvestur",
                        "S": "Suður",
                        "SE": "Suðaustur",
                        "SSE": "Suð-suðaustur",
                        "SSW": "Suð-suðvestur",
                        "SW": "Suðvestur",
                        "W": "Vestur",
                        "WNW": "Vest-norðvestur",
                        "WSW": "Vest-suðvestur"
                    }
                },
                "direction_clock": {
                    "label": "Stefna",
                    "options": {
                        "anticlockwise": "Rangsælis",
                        "clockwise": "Réttsælis"
                    }
                },
                "direction_vertex": {
                    "options": {
                        "backward": "Afturábak",
                        "both": "Bæði / Allt",
                        "forward": "Áfram"
                    }
                },
                "dispensing": {
                    "label": "Dreifing eftir lyfseðli"
                },
                "display": {
                    "label": "Birting"
                },
                "distance": {
                    "label": "Fjarlægð"
                },
                "dock": {
                    "label": "Tegund"
                },
                "dog": {
                    "label": "Hundar",
                    "options": {
                        "no": "Ekki leyft",
                        "yes": "Leyft"
                    }
                },
                "door": {
                    "label": "Hurð"
                },
                "door_type": {
                    "label": "Tegund"
                },
                "drive_through": {
                    "label": "Afgreiðslulúga"
                },
                "duration": {
                    "label": "Tímalengd",
                    "placeholder": "00:00"
                },
                "electrified": {
                    "label": "Rafvæðing",
                    "options": {
                        "contact_line": "Rafmagnaður snertistrengur",
                        "no": "Nei",
                        "rail": "Rafmagnaðir teinar",
                        "yes": "Já (óskilgreint)"
                    },
                    "placeholder": "Snertistrengur, rafteinar..."
                },
                "elevation": {
                    "label": "Hæð"
                },
                "email": {
                    "label": "Tölvupóstur",
                    "placeholder": "dæmi@dæmi.is"
                },
                "embankment": {
                    "label": "Tegund",
                    "placeholder": "Sjálfgefið"
                },
                "embassy": {
                    "label": "Tegund"
                },
                "emergency": {
                    "label": "Neyðarþjónusta"
                },
                "emergency_combo": {
                    "label": "Tegund"
                },
                "enforcement": {
                    "label": "Tegund"
                },
                "entrance": {
                    "label": "Tegund"
                },
                "except": {
                    "label": "Undantekningar"
                },
                "fax": {
                    "label": "Myndsími",
                    "placeholder": "+354 123 4567"
                },
                "fee": {
                    "label": "Gjald"
                },
                "fence_type": {
                    "label": "Tegund"
                },
                "fire_hydrant/pressure": {
                    "label": "Þrýstingur (bör)"
                },
                "fire_hydrant/type": {
                    "options": {
                        "pillar": "Stöpull/Ofanjarðar",
                        "underground": "Neðanjarðar",
                        "wall": "Veggur"
                    }
                },
                "fireplace": {
                    "label": "Eldstæði"
                },
                "fitness_station": {
                    "label": "Gerð tækja"
                },
                "fixme": {
                    "label": "Lagaðu mig"
                },
                "flag/type": {
                    "label": "Tegund fána"
                },
                "ford": {
                    "label": "Tegund",
                    "placeholder": "Sjálfgefið"
                },
                "frequency": {
                    "label": "Vinnutíðni"
                },
                "from": {
                    "label": "Frá"
                },
                "fuel": {
                    "label": "Eldsneyti"
                },
                "fuel_multi": {
                    "label": "Gerð eldsneytis"
                },
                "gauge": {
                    "label": "Mælir"
                },
                "gender": {
                    "label": "Kyn",
                    "options": {
                        "female": "Kona",
                        "male": "Karl",
                        "unisex": "Kyn skiptir ekki máli"
                    },
                    "placeholder": "Óþekkt"
                },
                "generator/method": {
                    "label": "Aðferð"
                },
                "generator/output/electricity": {
                    "label": "Aflúttak",
                    "placeholder": "50 MW, 100 MW, 200 MW..."
                },
                "generator/source": {
                    "label": "Uppruni"
                },
                "generator/type": {
                    "label": "Tegund"
                },
                "government": {
                    "label": "Tegund"
                },
                "grape_variety": {
                    "label": "Tegundir af þrúgum"
                },
                "guest_house": {
                    "label": "Tegund"
                },
                "handicap": {
                    "label": "Forgjöf",
                    "placeholder": "1-18"
                },
                "handrail": {
                    "label": "Handrið"
                },
                "hashtags": {
                    "placeholder": "#dæmi"
                },
                "healthcare": {
                    "label": "Tegund"
                },
                "healthcare/speciality": {
                    "label": "Sérgreinar"
                },
                "height": {
                    "label": "Hæð (metrar)"
                },
                "highway": {
                    "label": "Tegund"
                },
                "historic": {
                    "label": "Tegund"
                },
                "historic/civilization": {
                    "label": "Söguleg menning"
                },
                "historic/wreck/date_sunk": {
                    "label": "Dagsetning þegar sökk"
                },
                "historic/wreck/visible_at_high_tide": {
                    "label": "Sýnilegt á flóði"
                },
                "historic/wreck/visible_at_low_tide": {
                    "label": "Sýnilegt á fjöru"
                },
                "hoops": {
                    "label": "Körfur",
                    "placeholder": "1, 2, 4..."
                },
                "horse_dressage": {
                    "options": {
                        "equestrian": "Já",
                        "undefined": "Nei"
                    }
                },
                "horse_riding": {
                    "label": "Hestaferðir",
                    "options": {
                        "horse_riding": "Já",
                        "undefined": "Nei"
                    }
                },
                "horse_scale": {
                    "label": "Erfiðleikastig reiðmennsku",
                    "options": {
                        "common": "Auðvelt: Engin vandamál eða erfiðleikar. (sjálfgefið)"
                    },
                    "placeholder": "Erfitt, hættulegt..."
                },
                "horse_stables": {
                    "label": "Reiðhús",
                    "options": {
                        "stables": "Já",
                        "undefined": "Nei"
                    }
                },
                "incline": {
                    "label": "Halli"
                },
                "incline_steps": {
                    "label": "Halli",
                    "options": {
                        "down": "Niður",
                        "up": "Upp"
                    }
                },
                "indoor": {
                    "label": "Innanhúss"
                },
                "indoor_type": {
                    "label": "Tegund"
                },
                "industrial": {
                    "label": "Tegund"
                },
                "information": {
                    "label": "Tegund"
                },
                "inscription": {
                    "label": "Áletrun"
                },
                "intermittent": {
                    "label": "Tímabundið rennsli"
                },
                "internet_access": {
                    "label": "Internetaðgangur",
                    "options": {
                        "no": "Nei",
                        "terminal": "Útstöð",
                        "wired": "Leiðslur",
                        "wlan": "Þráðlaust",
                        "yes": "Já"
                    }
                },
                "internet_access/fee": {
                    "label": "Gjald fyrir internetaðgang"
                },
                "junction_line": {
                    "options": {
                        "roundabout": "Hringtorg"
                    }
                },
                "kerb": {
                    "label": "Kantsteinn"
                },
                "kerb/height": {
                    "label": "Hæð"
                },
                "label": {
                    "label": "Merking"
                },
                "lamp_type": {
                    "label": "Tegund"
                },
                "landuse": {
                    "label": "Tegund"
                },
                "lanes": {
                    "label": "Akreinar",
                    "placeholder": "1, 2, 3..."
                },
                "language_multi": {
                    "label": "Tungumál"
                },
                "layer": {
                    "label": "Lag",
                    "placeholder": "0"
                },
                "leaf_cycle": {
                    "label": "Laufgunartími",
                    "options": {
                        "deciduous": "Sumargrænt",
                        "evergreen": "Sígrænt",
                        "mixed": "Blandað",
                        "semi_deciduous": "Hálf-sumargrænt",
                        "semi_evergreen": "Hálf-sígrænt"
                    }
                },
                "leaf_cycle_singular": {
                    "label": "Laufgunartími",
                    "options": {
                        "deciduous": "Sumargrænt",
                        "evergreen": "Sígrænt",
                        "semi_deciduous": "Hálf-sumargrænt",
                        "semi_evergreen": "Hálf-sígrænt"
                    }
                },
                "leaf_type": {
                    "label": "Lauftegund",
                    "options": {
                        "broadleaved": "Breiðlaufungur",
                        "leafless": "Lauflaust",
                        "mixed": "Blandað",
                        "needleleaved": "Laufnálar"
                    }
                },
                "leaf_type_singular": {
                    "label": "Lauftegund",
                    "options": {
                        "broadleaved": "Breiðlaufungur",
                        "leafless": "Lauflaust",
                        "needleleaved": "Laufnálar"
                    }
                },
                "leisure": {
                    "label": "Tegund"
                },
                "length": {
                    "label": "Lengd (metrar)"
                },
                "level": {
                    "label": "Hæð"
                },
                "liaison": {
                    "label": "Tegund"
                },
                "lit": {
                    "label": "Upplýst"
                },
                "location": {
                    "label": "Staðsetning"
                },
                "location_pool": {
                    "label": "Staðsetning",
                    "options": {
                        "indoor": "Innanhúss",
                        "outdoor": "Utanhúss",
                        "roof": "Þak"
                    }
                },
                "man_made": {
                    "label": "Tegund"
                },
                "manhole": {
                    "label": "Tegund"
                },
                "manufacturer": {
                    "label": "Framleiðandi"
                },
                "map_size": {
                    "label": "Þekja"
                },
                "map_type": {
                    "label": "Tegund"
                },
                "material": {
                    "label": "Efni"
                },
                "maxheight": {
                    "label": "Hámarkshæð",
                    "placeholder": "4, 4.5, 5, 14'0\", 14'6\", 15'0\""
                },
                "maxspeed": {
                    "label": "Hraðatakmörkun",
                    "placeholder": "40, 50, 60..."
                },
                "maxspeed/advisory": {
                    "label": "Ráðlögð hraðatakmörkun",
                    "placeholder": "40, 50, 60..."
                },
                "maxstay": {
                    "label": "Hámarksdvöl"
                },
                "maxweight": {
                    "label": "Hámarksþyngd"
                },
                "maxweight_bridge": {
                    "label": "Hámarksþyngd"
                },
                "memorial": {
                    "label": "Tegund"
                },
                "minspeed": {
                    "label": "Lágmarkshraði",
                    "placeholder": "20, 30, 40..."
                },
                "monitoring_multi": {
                    "label": "Vöktun"
                },
                "mtb/scale": {
                    "label": "Erfiðleikastig fjallahjólreiða",
                    "options": {
                        "0": "0: Þétt möl/þjappað undirlag, engar hindranir, auðveldar beygjur",
                        "1": "1: Nokkuð laust undirlag, litlar hindranir, auðveldar beygjur",
                        "2": "2: Mjög laust undirlag, stórar hindranir, auðveldar beygjur",
                        "3": "3: Sleipt undirlag, stórar hindranir, þröngar beygjur",
                        "4": "4: Laust undirlag eða stórgrýti, hættulegar þröngar beygjur",
                        "5": "5: Hámarkserfiðleikar, stórgrýtisurð, skriður",
                        "6": "6: Ekki hjólandi nema fyrir allra færasta fjallahjólreiðafólk"
                    },
                    "placeholder": "0, 1, 2, 3..."
                },
                "mtb/scale/imba": {
                    "label": "IMBA erfiðleikastig leiðar",
                    "options": {
                        "0": "Auðveldast (hvítur hringur)",
                        "1": "Auðvelt (grænn hringur)",
                        "2": "Miðlungs (blár ferningur)",
                        "3": "Erfitt (svartur tígull)",
                        "4": "Einstaklega erfitt (tvöfaldur svartur tígull)"
                    },
                    "placeholder": "Auðvelt, miðlungs, erfitt..."
                },
                "mtb/scale/uphill": {
                    "label": "Erfiðleikastig fjallahjólreiða upp í mót",
                    "options": {
                        "0": "0: Meðalhalli <10%, möl/þjappað undirlag, engar hindranir",
                        "1": "1: Meðalhalli <15%, möl/þjappað undirlag, nokkrar litlar hindranir",
                        "2": "2: Meðalhalli <20%, stöðugt undirlag, hnefastórir steinar/rætur",
                        "3": "3: Meðalhalli <25%, breytilegt undirlag, hnefastórir steinar/greinar",
                        "4": "4: Meðalhalli <30%, lélegt undirlag, stórir steinar/greinar",
                        "5": "5: Mjög bratt, venjulega þarf að ýta hjólinu eða bera það"
                    },
                    "placeholder": "0, 1, 2, 3..."
                },
                "name": {
                    "label": "Nafn",
                    "placeholder": "Almennt heiti (ef eitthvað)"
                },
                "natural": {
                    "label": "Náttúrulegt"
                },
                "network": {
                    "label": "Leiðakerfi"
                },
                "network_bicycle": {
                    "options": {
                        "icn": "Alþjóðlegt",
                        "lcn": "Staðarkerfi",
                        "ncn": "Landskerfi",
                        "rcn": "Héraðskerfi"
                    },
                    "placeholder": "Staðarkerfi, Héraðskerfi, Landskerfi, Alþjóðlegt"
                },
                "network_foot": {
                    "options": {
                        "iwn": "Alþjóðlegt",
                        "lwn": "Staðarkerfi",
                        "nwn": "Landskerfi",
                        "rwn": "Héraðskerfi"
                    },
                    "placeholder": "Staðarkerfi, Héraðskerfi, Landskerfi, Alþjóðlegt"
                },
                "network_horse": {
                    "options": {
                        "ihn": "Alþjóðlegt",
                        "lhn": "Staðarkerfi",
                        "nhn": "Landskerfi",
                        "rhn": "Héraðskerfi"
                    },
                    "placeholder": "Staðarkerfi, Héraðskerfi, Landskerfi, Alþjóðlegt"
                },
                "network_road": {
                    "label": "Leiðakerfi"
                },
                "note": {
                    "label": "Athugasemd"
                },
                "office": {
                    "label": "Tegund"
                },
                "oneway": {
                    "label": "Einstefna",
                    "options": {
                        "alternating": "Til skiptis",
                        "no": "Nei",
                        "reversible": "Getur snúist við",
                        "undefined": "Ætlað að sé 'Nei'",
                        "yes": "Já"
                    }
                },
                "oneway/bicycle": {
                    "label": "Einstefna (Reiðjhól)"
                },
                "oneway_yes": {
                    "label": "Einstefna",
                    "options": {
                        "alternating": "Til skiptis",
                        "no": "Nei",
                        "reversible": "Getur snúist við",
                        "undefined": "Ætlað að sé 'Já'",
                        "yes": "Já"
                    }
                },
                "opening_hours": {
                    "label": "Opnunartímar",
                    "placeholder": "Óþekkt"
                },
                "operator": {
                    "label": "Rekstraraðili"
                },
                "outdoor_seating": {
                    "label": "Sæti utandyra"
                },
                "par": {
                    "label": "Par",
                    "placeholder": "3, 4, 5..."
                },
                "park_ride": {
                    "label": "Bílastæði fyrir almenningssamgöngur"
                },
                "parking": {
                    "label": "Tegund",
                    "options": {
                        "carports": "Bílskýli",
                        "garage_boxes": "Bílskúrar",
                        "lane": "Við hlið vegar",
                        "multi-storey": "Margra hæða",
                        "sheds": "Skúrar",
                        "surface": "Yfirborð",
                        "underground": "Neðanjarðar"
                    }
                },
                "payment_multi": {
                    "label": "Greiðslumátar"
                },
                "phases": {
                    "label": "Fasar",
                    "placeholder": "1, 2, 3..."
                },
                "phone": {
                    "label": "Sími",
                    "placeholder": "+31 42 123 4567"
                },
                "piste/difficulty": {
                    "label": "Erfiðleikastig",
                    "options": {
                        "advanced": "Erfitt",
                        "easy": "Auðvelt",
                        "expert": "Einstaklega erfitt",
                        "extreme": "Ofurerfitt",
                        "freeride": "Frjáls leið",
                        "intermediate": "Miðlungs",
                        "novice": "Byrjendur"
                    },
                    "placeholder": "Auðvelt, Miðlungs, Erfitt..."
                },
                "piste/difficulty_downhill": {
                    "label": "Erfiðleikastig",
                    "options": {
                        "advanced": "Erfitt (svartur tígull)",
                        "easy": "Auðvelt (grænn hringur)",
                        "expert": "Einstaklega erfitt (tvöfaldur svartur tígull)",
                        "extreme": "Ofurerfitt (krafist klifurbúnaðar)",
                        "freeride": "Frjáls leið (utanbrauta)",
                        "intermediate": "Miðlungs (blár ferningur)",
                        "novice": "Byrjendur (kennsla)"
                    },
                    "placeholder": "Auðvelt, Miðlungs, Erfitt..."
                },
                "piste/difficulty_nordic": {
                    "label": "Erfiðleikastig",
                    "options": {
                        "advanced": "Erfitt - Mjóir, brettir eða ísaðir hlutar, þröngar beygjur",
                        "easy": "Auðvelt - Mjúkar brekkur, stuttir brattari hlutar",
                        "expert": "Ofurerfitt - Hættulegt landslag í kring",
                        "intermediate": "Miðlungs - Brattari að hluta",
                        "novice": "Byrjendur - Flatt, án erfiðis"
                    },
                    "placeholder": "Auðvelt, Miðlungs, Erfitt..."
                },
                "piste/difficulty_skitour": {
                    "label": "Erfiðleikastig",
                    "options": {
                        "advanced": "Erfitt - S: 40-45° halli",
                        "easy": "Auðvelt - WS: 30-35° halli",
                        "expert": "Einstaklega erfitt - SS: 45–50° halli",
                        "extreme": "Ofurerfitt - EX: >55° incline",
                        "freeride": "Frjáls leið - AS: 50–55° halli",
                        "intermediate": "Miðlungs - ZS: 35-40° halli",
                        "novice": "Byrjendur - L: <30° halli"
                    },
                    "placeholder": "Auðvelt, Miðlungs, Erfitt..."
                },
                "piste/grooming": {
                    "label": "Snjóþjöppun",
                    "options": {
                        "backcountry": "Ferðaleið",
                        "classic": "Klassískt spor",
                        "classic+skating": "Klassískt spor og skautun",
                        "mogul": "Hólabraut",
                        "scooter": "Vélsleðar/troðarar",
                        "skating": "Skautun"
                    }
                },
                "piste/grooming_downhill": {
                    "label": "Snjótroðsla",
                    "options": {
                        "backcountry": "Ferðaleið - ekki troðið",
                        "classic": "Klassískt spor",
                        "mogul": "Hólabraut"
                    }
                },
                "piste/grooming_hike": {
                    "label": "Snjótroðsla",
                    "options": {
                        "backcountry": "Ferðaleið - snjóþrúgur",
                        "classic": "Klassískt spor - vetrarferðaleið"
                    }
                },
                "piste/grooming_nordic": {
                    "label": "Snjótroðsla",
                    "options": {
                        "backcountry": "Ferðaleið - ekki troðið",
                        "classic": "Klassískt spor",
                        "classic+skating": "Klassískt spor og skautun",
                        "scooter": "Vélsleðar/troðarar",
                        "skating": "Skautun"
                    }
                },
                "piste/type": {
                    "label": "Tegund",
                    "options": {
                        "connection": "Tenging",
                        "downhill": "Brun",
                        "hike": "Ganga",
                        "ice_skate": "Skautar",
                        "nordic": "Gönguskíði",
                        "playground": "Leikvöllur",
                        "skitour": "Skíðaferð",
                        "sled": "Sleði",
                        "sleigh": "Sleði",
                        "snow_park": "Snjógarður"
                    }
                },
                "place": {
                    "label": "Tegund"
                },
                "plant": {
                    "label": "Orkuver"
                },
                "plant/output/electricity": {
                    "label": "Aflúttak",
                    "placeholder": "500 MW, 1000 MW, 2000 MW..."
                },
                "playground": {
                    "label": "Tegund"
                },
                "population": {
                    "label": "Íbúafjöldi"
                },
                "power": {
                    "label": "Tegund"
                },
                "power_supply": {
                    "label": "Rafmagnstengill"
                },
                "produce": {
                    "label": "Afurð"
                },
                "product": {
                    "label": "Framleiðsla"
                },
                "railway": {
                    "label": "Tegund"
                },
                "railway/position": {
                    "label": "Staðsetning vegalengdarsteins",
                    "placeholder": "Vegalengd með einum aukastaf (123.4)"
                },
                "railway/signal/direction": {
                    "options": {
                        "backward": "Afturábak",
                        "both": "Bæði / Allt",
                        "forward": "Áfram"
                    }
                },
                "rating": {
                    "label": "Afl"
                },
                "recycling_accepts": {
                    "label": "Tekur við"
                },
                "recycling_type": {
                    "label": "Tegund",
                    "options": {
                        "centre": "Miðstöð",
                        "container": "Gámur"
                    },
                    "placeholder": "Gámur, miðstöð"
                },
                "ref": {
                    "label": "Tílvísunarkóði"
                },
                "ref/isil": {
                    "label": "ISIL-kóði"
                },
                "ref_aeroway_gate": {
                    "label": "Hliðnúmer"
                },
                "ref_golf_hole": {
                    "label": "Númer holu",
                    "placeholder": "1-18"
                },
                "ref_highway_junction": {
                    "label": "Númer tengingar"
                },
                "ref_platform": {
                    "label": "Númer palls"
                },
                "ref_road_number": {
                    "label": "Vegnúmer"
                },
                "ref_room_number": {
                    "label": "Herbergisnúmmer"
                },
                "ref_route": {
                    "label": "Leiðarnúmer"
                },
                "ref_runway": {
                    "label": "Númer flugbrautar",
                    "placeholder": "t.d. 01L/19R"
                },
                "ref_stop_position": {
                    "label": "Númer biðstöðvar"
                },
                "ref_taxiway": {
                    "label": "Heiti akbrautar",
                    "placeholder": "t.d. A5"
                },
                "relation": {
                    "label": "Tegund"
                },
                "religion": {
                    "label": "Trúarbrögð"
                },
                "restriction": {
                    "label": "Tegund"
                },
                "restrictions": {
                    "label": "Takmarkanir á beygjum"
                },
                "roof/colour": {
                    "label": "Litur á þaki"
                },
                "room": {
                    "label": "Tegund"
                },
                "rooms": {
                    "label": "Herbergi"
                },
                "route": {
                    "label": "Tegund"
                },
                "route_master": {
                    "label": "Tegund"
                },
                "sac_scale": {
                    "label": "Erfiðleikastig göngu",
                    "options": {
                        "alpine_hiking": "T4: Fjallganga",
                        "demanding_alpine_hiking": "T5: Krefjandi fjallganga",
                        "demanding_mountain_hiking": "T3: Krefjandi fjallagönguferð",
                        "difficult_alpine_hiking": "T6: Erfið fjallganga",
                        "hiking": "T1: Ganga",
                        "mountain_hiking": "T2: Fjallagönguferð"
                    },
                    "placeholder": "Fjallagönguferð, Fjallganga..."
                },
                "salt": {
                    "label": "Salt"
                },
                "sanitary_dump_station": {
                    "label": "Losun salerna"
                },
                "screen": {
                    "placeholder": "1, 4, 8…"
                },
                "scuba_diving": {
                    "label": "Þjónustur"
                },
                "seamark/beacon_isolated_danger/shape": {
                    "label": "Lögun"
                },
                "seamark/beacon_lateral/category": {
                    "label": "Flokkur",
                    "options": {
                        "danger_left": "Hætta til vinstri",
                        "danger_right": "Hætta til hægri",
                        "port": "Höfn",
                        "starboard": "Stjórnborð",
                        "waterway_left": "Siglingaleið til vinstri",
                        "waterway_right": "Siglingaleið til hægri"
                    }
                },
                "seamark/beacon_lateral/colour": {
                    "label": "Litur",
                    "options": {
                        "green": "Grænt",
                        "grey": "Grátt",
                        "red": "Rautt"
                    }
                },
                "seamark/beacon_lateral/shape": {
                    "label": "Lögun"
                },
                "seamark/beacon_lateral/system": {
                    "label": "Kerfi",
                    "options": {
                        "cevni": "CEVNI",
                        "iala-a": "IALA A",
                        "iala-b": "IALA B",
                        "other": "Annað"
                    }
                },
                "seamark/buoy_lateral/category": {
                    "label": "Flokkur",
                    "options": {
                        "danger_left": "Hætta til vinstri",
                        "danger_right": "Hætta til hægri",
                        "port": "Höfn",
                        "starboard": "Stjórnborð",
                        "waterway_left": "Siglingaleið til vinstri",
                        "waterway_right": "Siglingaleið til hægri"
                    }
                },
                "seamark/buoy_lateral/colour": {
                    "label": "Litur",
                    "options": {
                        "green": "Grænt",
                        "green;red;green": "Grænt-Rautt-Grænt",
                        "green;white;green;white": "Grænt-Hvítt-Grænt-Hvítt",
                        "red": "Rautt",
                        "red;green;red": "Rautt-Grænt-Rautt",
                        "red;white;red;white": "Rautt-Hvítt-Rautt-Hvítt",
                        "white": "Hvítt",
                        "yellow": "Gult"
                    }
                },
                "seamark/buoy_lateral/shape": {
                    "label": "Lögun"
                },
                "seamark/buoy_lateral/system": {
                    "label": "Kerfi",
                    "options": {
                        "cevni": "CEVNI",
                        "iala-a": "IALA A",
                        "iala-b": "IALA B",
                        "other": "Other"
                    }
                },
                "seamark/mooring/category": {
                    "label": "Category"
                },
                "seamark/type": {
                    "label": "Sjómerki"
                },
                "seamark/wreck/category": {
                    "label": "Flokkur"
                },
                "seasonal": {
                    "label": "Árstíðabundið"
                },
                "seats": {
                    "label": "Sæti",
                    "placeholder": "2, 4, 6..."
                },
                "second_hand": {
                    "label": "Selur notað",
                    "options": {
                        "no": "Nei",
                        "only": "Einungis",
                        "yes": "Já"
                    },
                    "placeholder": "Já, Nei, Einungis"
                },
                "service": {
                    "label": "Tegund"
                },
                "service/bicycle": {
                    "label": "Þjónustur"
                },
                "service/vehicle": {
                    "label": "Þjónustur"
                },
                "service_rail": {
                    "label": "Tegund þjónustu",
                    "options": {
                        "crossover": "Sporaskipting",
                        "siding": "Hliðarspor",
                        "spur": "Sporaendi (spur)",
                        "yard": "Viðhaldsspor (yard)"
                    }
                },
                "service_times": {
                    "label": "Þjónustutímar"
                },
                "shelter": {
                    "label": "Skýli"
                },
                "shelter_type": {
                    "label": "Tegund"
                },
                "shop": {
                    "label": "Tegund"
                },
                "siren/purpose": {
                    "label": "Tilgangur"
                },
                "siren/type": {
                    "label": "Tegund",
                    "options": {
                        "electronic": "Rafrænt",
                        "other": "Annað",
                        "pneumatic": "Loftknúið"
                    }
                },
                "site": {
                    "label": "Tegund"
                },
                "smoking": {
                    "label": "Reykingar",
                    "options": {
                        "dedicated": "Tileinkað reykingafólki (t.d. vindlaklúbbur)",
                        "isolated": "Á reykingasvæðum, einangruðum frá öðru",
                        "no": "Engar reykingar neinsstaðar",
                        "outside": "Leyft utandyra",
                        "separated": "Á reykingasvæðum, ekki sérstaklega einangruðum frá öðru",
                        "yes": "Leyft allsstaðar"
                    },
                    "placeholder": "Nei, Aðskilið, Já..."
                },
                "smoothness": {
                    "label": "Hrjúfleiki",
                    "options": {
                        "bad": "Sterkleg dekk: fjallahjól, bílar, dráttarvagnar",
                        "excellent": "Mjóar rúllur: línuskautar, hjólabretti",
                        "good": "Mjó dekk: götukeppnisreiðhjól",
                        "horrible": "Utanvega: Öflug torfæruaksturstæki",
                        "impassable": "Ófært / Engin farartæki á hjólum",
                        "intermediate": "Venjuleg dekk: bæjarreiðhjól, hjólastólar, skutlur",
                        "very_bad": "Hátt undir kvið: léttir jeppar og torfæruaksturstæki",
                        "very_horrible": "Sérstaklega gert fyrir utanvegaakstur: dráttarvélar, fjórhjól"
                    },
                    "placeholder": "Mjóar rúllur, Venjuleg dekk, Utanvega..."
                },
                "social_facility": {
                    "label": "Tegund"
                },
                "social_facility_for": {
                    "label": "Þjónustað fólk"
                },
                "source": {
                    "label": "Heimildir"
                },
                "sport": {
                    "label": "Íþróttir"
                },
                "sport_ice": {
                    "label": "Íþróttir"
                },
                "sport_racing_motor": {
                    "label": "Íþróttir"
                },
                "sport_racing_nonmotor": {
                    "label": "Íþróttir"
                },
                "stars": {
                    "label": "Stjörnur"
                },
                "start_date": {
                    "label": "Upphafsdagur"
                },
                "step_count": {
                    "label": "Fjöldi þrepa"
                },
                "stop": {
                    "label": "Tegund stöðvunar",
                    "options": {
                        "all": "Allar leiðir",
                        "minor": "Minni vegur"
                    }
                },
                "street_cabinet": {
                    "label": "Tegund"
                },
                "structure": {
                    "label": "Mannvirki",
                    "options": {
                        "bridge": "Brú",
                        "cutting": "Rás",
                        "embankment": "Stallur",
                        "ford": "Vað",
                        "tunnel": "Göng"
                    },
                    "placeholder": "Óþekkt"
                },
                "structure_waterway": {
                    "label": "Mannvirki",
                    "options": {
                        "tunnel": "Göng"
                    },
                    "placeholder": "Óþekkt"
                },
                "studio": {
                    "label": "Tegund"
                },
                "substance": {
                    "label": "Efni"
                },
                "substation": {
                    "label": "Tegund"
                },
                "supervised": {
                    "label": "Undir eftirliti"
                },
                "support": {
                    "label": "Undirstaða"
                },
                "surface": {
                    "label": "Yfirborð"
                },
                "surveillance": {
                    "label": "Gerð eftirlits"
                },
                "surveillance/type": {
                    "label": "Tegund eftirlits",
                    "options": {
                        "ALPR": "Sjálfvirkur númeralestur",
                        "camera": "Myndavél",
                        "guard": "Vörður"
                    }
                },
                "surveillance/zone": {
                    "label": "Svæði undir eftirliti"
                },
                "swimming_pool": {
                    "label": "Tegund"
                },
                "switch": {
                    "label": "Tegund",
                    "options": {
                        "circuit_breaker": "Aflrofi",
                        "disconnector": "Skilrofi",
                        "earthing": "Jarðsamband",
                        "mechanical": "Vélrænt"
                    }
                },
                "tactile_paving": {
                    "label": "Snertimerking yfirborðs"
                },
                "takeaway": {
                    "label": "Taka með",
                    "options": {
                        "no": "Nei",
                        "only": "Einungis taka með",
                        "yes": "Já"
                    },
                    "placeholder": "Já, Nei, Einungis taka með"
                },
                "to": {
                    "label": "Til"
                },
                "toilets/disposal": {
                    "label": "Losun",
                    "options": {
                        "bucket": "Fata",
                        "chemical": "Kemískt",
                        "flush": "Vatnssalerni"
                    }
                },
                "toll": {
                    "label": "Gjald"
                },
                "tomb": {
                    "label": "Tegund"
                },
                "tourism": {
                    "label": "Tegund"
                },
                "tower/construction": {
                    "label": "Uppbygging",
                    "placeholder": "Stagaður, Grind, Lokaður..."
                },
                "tower/type": {
                    "label": "Tegund"
                },
                "tracktype": {
                    "label": "Tegund slóðar",
                    "options": {
                        "grade1": "Þétt: slitlag eða vel þjappað yfirborð úr hörðum efnum",
                        "grade2": "Nokkuð þétt: möl/grjót með einhverju af mýkra íblöndunarefni",
                        "grade3": "Jöfn blanda af mjúkum og hörðum efnum",
                        "grade4": "Nokkuð mjúkt: jarðvegur/sandur/gras með einhverju af harðara íblöndunarefni",
                        "grade5": "Mjúkt: jarðvegur/sandur/gras"
                    },
                    "placeholder": "Þétt, Nokkuð þétt, Mjúkt..."
                },
                "trade": {
                    "label": "Tegund"
                },
                "traffic_calming": {
                    "label": "Tegund"
                },
                "traffic_sign": {
                    "label": "Umferðarljós"
                },
                "traffic_sign/direction": {
                    "options": {
                        "backward": "Afturábak",
                        "both": "Bæði / Allt",
                        "forward": "Áfram"
                    }
                },
                "traffic_signals": {
                    "label": "Tegund"
                },
                "traffic_signals/direction": {
                    "options": {
                        "backward": "Afturábak",
                        "both": "Bæði / Allt",
                        "forward": "Áfram"
                    }
                },
                "trail_visibility": {
                    "label": "Sýnileiki slóðar",
                    "options": {
                        "bad": "Lélegur: engar merkingar, slóð stundum ill- eða ósýnileg",
                        "excellent": "Frábær: óumdeilanlegur stígur og merkingar allstaðar",
                        "good": "Góður: merkingar sýnilegar, þarf einstaka sinnum að leita",
                        "horrible": "Nánast enginn: oft án slóðar, krefst nokkurrar kunnáttu í rötun",
                        "intermediate": "Miðlungs: nokkuð um merkingar, slóð oftast sýnileg",
                        "no": "Enginn: krefst góðrar ratvísi og kunnáttu"
                    },
                    "placeholder": "Frábær, Góður, Lélegur..."
                },
                "transformer": {
                    "label": "Tegund",
                    "options": {
                        "auto": "Sjálfvirkur spennir",
                        "converter": "Straumbreytir",
                        "distribution": "Dreifispennir",
                        "generator": "Rafall",
                        "phase_angle_regulator": "Fasahornsstýring",
                        "yes": "Óþekkt"
                    }
                },
                "trees": {
                    "label": "Tré"
                },
                "tunnel": {
                    "label": "Tegund",
                    "placeholder": "Sjálfgefið"
                },
                "usage_rail": {
                    "label": "Tegund notkunar",
                    "options": {
                        "branch": "Grein",
                        "industrial": "Iðnaður",
                        "main": "Aðal",
                        "military": "Hernaður",
                        "test": "Prófanir",
                        "tourism": "Ferðaþjónusta"
                    }
                },
                "vending": {
                    "label": "Vörutegundir"
                },
                "visibility": {
                    "label": "Sýnileiki",
                    "options": {
                        "area": "Yfir 20m (65fet)",
                        "house": "Allt að 5m (16fet)",
                        "street": "5 til 20m (16 til 65fet)"
                    }
                },
                "volcano/status": {
                    "label": "Staða eldstöðvar",
                    "options": {
                        "active": "Virkt",
                        "dormant": "Í dvala",
                        "extinct": "Útdautt"
                    }
                },
                "volcano/type": {
                    "label": "Gerð eldstöðvar",
                    "options": {
                        "scoria": "Gjallgígur",
                        "shield": "Dyngja",
                        "stratovolcano": "Eldkeila"
                    }
                },
                "voltage": {
                    "label": "Spenna"
                },
                "voltage/primary": {
                    "label": "Aðalspenna"
                },
                "voltage/secondary": {
                    "label": "Eftirspenna"
                },
                "voltage/tertiary": {
                    "label": "Aukaspenna"
                },
                "voltage_electrified": {
                    "label": "Spenna"
                },
                "wall": {
                    "label": "Tegund"
                },
                "water": {
                    "label": "Tegund"
                },
                "water_point": {
                    "label": "Vatnsból"
                },
                "waterway": {
                    "label": "Tegund"
                },
                "website": {
                    "label": "Vefsvæði"
                },
                "wetland": {
                    "label": "Tegund"
                },
                "wheelchair": {
                    "label": "Hjólastólaaðgangur"
                },
                "wholesale": {
                    "label": "Heildsala"
                },
                "width": {
                    "label": "Breidd (metrar)"
                },
                "wikipedia": {
                    "label": "Wikipedia"
                },
                "windings": {
                    "label": "Vindingar",
                    "placeholder": "1, 2, 3..."
                },
                "windings/configuration": {
                    "label": "Uppsetning vindinga",
                    "options": {
                        "delta": "Delta",
                        "leblanc": "Leblanc",
                        "open": "Opið",
                        "open-delta": "Opið Delta",
                        "scott": "Scott",
                        "star": "Stjörnu",
                        "zigzag": "Sikk-sakk"
                    }
                }
            },
            "presets": {
                "address": {
                    "name": "Heimilisfang"
                },
                "advertising/billboard": {
                    "name": "Auglýsingaspjald"
                },
                "aerialway": {
                    "name": "Víralyfta"
                },
                "aerialway/cable_car": {
                    "name": "Kláfur"
                },
                "aerialway/chair_lift": {
                    "name": "Stólalyfta"
                },
                "aerialway/drag_lift": {
                    "name": "Toglyfta"
                },
                "aerialway/gondola": {
                    "name": "Eggjalyfta"
                },
                "aerialway/goods": {
                    "name": "Vöruvíralyfta"
                },
                "aerialway/magic_carpet": {
                    "name": "Töfrateppi"
                },
                "aerialway/mixed_lift": {
                    "name": "Blönduð gerð víralyftu"
                },
                "aerialway/platter": {
                    "name": "Diskalyfta"
                },
                "aerialway/pylon": {
                    "name": "Lyftumastur"
                },
                "aerialway/rope_tow": {
                    "name": "Kaðallyfta"
                },
                "aeroway": {
                    "name": "Loftlína"
                },
                "aeroway/aerodrome": {
                    "name": "Flugvöllur"
                },
                "aeroway/apron": {
                    "name": "Flughlað"
                },
                "aeroway/gate": {
                    "name": "Flugvallarhlið"
                },
                "aeroway/hangar": {
                    "name": "Flugskýli"
                },
                "aeroway/helipad": {
                    "name": "Þyrlupallur",
                    "terms": "lendingarpallur"
                },
                "aeroway/runway": {
                    "name": "Flugbraut"
                },
                "aeroway/taxiway": {
                    "name": "Akbraut flugvéla",
                    "terms": "flugrein,færslubraut"
                },
                "aeroway/terminal": {
                    "name": "Flugstöð"
                },
                "allotments/plot": {
                    "name": "Samfélagsgarðskikar"
                },
                "amenity": {
                    "name": "Þjónusta"
                },
                "amenity/animal_boarding": {
                    "name": "Dýrahótel"
                },
                "amenity/animal_breeding": {
                    "name": "Dýraræktun"
                },
                "amenity/animal_shelter": {
                    "name": "Dýraathvarf"
                },
                "amenity/arts_centre": {
                    "name": "Listamiðstöð"
                },
                "amenity/atm": {
                    "name": "Hraðbanki"
                },
                "amenity/bank": {
                    "name": "Banki",
                    "terms": "fjármálastofnun"
                },
                "amenity/bar": {
                    "name": "Knæpa"
                },
                "amenity/bar/lgbtq": {
                    "name": "LGBTQ+ Bar"
                },
                "amenity/bbq": {
                    "name": "Grill"
                },
                "amenity/bench": {
                    "name": "Bekkur"
                },
                "amenity/bicycle_parking": {
                    "name": "Hjólastæði"
                },
                "amenity/bicycle_rental": {
                    "name": "Hjólaleiga"
                },
                "amenity/bicycle_repair_station": {
                    "name": "Hjólaviðgerðastandur"
                },
                "amenity/biergarten": {
                    "name": "Bjórgarður"
                },
                "amenity/boat_rental": {
                    "name": "Bátaleiga"
                },
                "amenity/bureau_de_change": {
                    "name": "Gjaldmiðlaskipti"
                },
                "amenity/bus_station": {
                    "name": "Strætisvagnastöð / Umferðarmiðstöð"
                },
                "amenity/cafe": {
                    "name": "Kaffihús",
                    "terms": "tehús"
                },
                "amenity/car_rental": {
                    "name": "Bílaleiga"
                },
                "amenity/car_wash": {
                    "name": "Bílaþvottur"
                },
                "amenity/casino": {
                    "name": "Spilavíti"
                },
                "amenity/charging_station": {
                    "name": "Hleðslustöð"
                },
                "amenity/childcare": {
                    "name": "Barnagæsla/dagvistun"
                },
                "amenity/cinema": {
                    "name": "Kvikmyndahús",
                    "terms": "bíó"
                },
                "amenity/clinic": {
                    "name": "Læknastofa"
                },
                "amenity/clinic/abortion": {
                    "name": "Fóstureyðingastofa"
                },
                "amenity/clinic/fertility": {
                    "name": "Frjósemisklínik"
                },
                "amenity/clock": {
                    "name": "Klukka"
                },
                "amenity/college": {
                    "name": "Framhaldskólalóð"
                },
                "amenity/community_centre": {
                    "name": "Samfélagsmiðstöð"
                },
                "amenity/compressed_air": {
                    "name": "Loftdæla"
                },
                "amenity/courthouse": {
                    "name": "Dómhús"
                },
                "amenity/coworking_space": {
                    "name": "Sameiginlegt vinnurými"
                },
                "amenity/crematorium": {
                    "name": "Líkbrennsla"
                },
                "amenity/dentist": {
                    "name": "Tannlæknir"
                },
                "amenity/dive_centre": {
                    "name": "Köfunarmiðstöð"
                },
                "amenity/doctors": {
                    "name": "Læknir"
                },
                "amenity/dojo": {
                    "name": "Dojo / Bardagaíþróttir"
                },
                "amenity/drinking_water": {
                    "name": "Drykkjarvatn"
                },
                "amenity/driving_school": {
                    "name": "Ökuskóli"
                },
                "amenity/embassy": {
                    "name": "Sendiráð"
                },
                "amenity/fast_food": {
                    "name": "Skyndibiti"
                },
                "amenity/fast_food/burger": {
                    "name": "Skyndibiti, hamborgarar"
                },
                "amenity/fast_food/chicken": {
                    "name": "Skyndibiti, kjúklingar"
                },
                "amenity/fast_food/fish_and_chips": {
                    "name": "Skyndibiti, fiskur og franskar"
                },
                "amenity/fast_food/kebab": {
                    "name": "Skyndibiti, kebab"
                },
                "amenity/fast_food/pizza": {
                    "name": "Skyndibiti, flatbökur"
                },
                "amenity/fast_food/sandwich": {
                    "name": "Skyndibiti, samlokur"
                },
                "amenity/ferry_terminal": {
                    "name": "Ferjustöð / Umferðarmiðstöð"
                },
                "amenity/fire_station": {
                    "name": "Slökkvistöð"
                },
                "amenity/food_court": {
                    "name": "Matarmarkaður"
                },
                "amenity/fountain": {
                    "name": "Gosbrunnur"
                },
                "amenity/fuel": {
                    "name": "Bensínstöð"
                },
                "amenity/grave_yard": {
                    "name": "Grafreitur"
                },
                "amenity/grit_bin": {
                    "name": "Sandkista"
                },
                "amenity/hospital": {
                    "name": "Spítalalóð"
                },
                "amenity/hunting_stand": {
                    "name": "Skotvöllur"
                },
                "amenity/ice_cream": {
                    "name": "Ísbúð"
                },
                "amenity/internet_cafe": {
                    "name": "Netkaffihús"
                },
                "amenity/language_school": {
                    "name": "Tungumálaskóli"
                },
                "amenity/library": {
                    "name": "Bókasafn"
                },
                "amenity/love_hotel": {
                    "name": "Ástarhótel"
                },
                "amenity/marketplace": {
                    "name": "Markaður"
                },
                "amenity/monastery": {
                    "name": "Klausturlóð"
                },
                "amenity/motorcycle_parking": {
                    "name": "Mótorhjólastæði"
                },
                "amenity/music_school": {
                    "name": "Tónlistarskóli"
                },
                "amenity/nightclub": {
                    "name": "Næturklúbbur"
                },
                "amenity/nursing_home": {
                    "name": "Hjúkrunarheimili"
                },
                "amenity/parking": {
                    "name": "Bílastæðasvæði"
                },
                "amenity/parking/multi-storey": {
                    "name": "Bílastæðahús á mörgum hæðum"
                },
                "amenity/parking_space": {
                    "name": "Bílastæðarými"
                },
                "amenity/place_of_worship": {
                    "name": "Tilbeiðsluhús",
                    "terms": "musteri, kirkja, kapella, bænahús"
                },
                "amenity/place_of_worship/buddhist": {
                    "name": "Búddistamusteri"
                },
                "amenity/place_of_worship/hindu": {
                    "name": "Hindú-musteri"
                },
                "amenity/place_of_worship/jewish": {
                    "name": "Bænahús gyðinga"
                },
                "amenity/place_of_worship/shinto": {
                    "name": "Shinto-skrín"
                },
                "amenity/place_of_worship/sikh": {
                    "name": "Sikh-musteri"
                },
                "amenity/place_of_worship/taoist": {
                    "name": "Taóistamusteri"
                },
                "amenity/planetarium": {
                    "name": "Stjörnuver"
                },
                "amenity/police": {
                    "name": "Lögregla",
                    "terms": "löggan"
                },
                "amenity/post_office": {
                    "name": "Pósthús"
                },
                "amenity/prison": {
                    "name": "Fangelsislóð"
                },
                "amenity/pub": {
                    "name": "Krá"
                },
                "amenity/pub/lgbtq": {
                    "name": "LGBTQ+ Pöbb"
                },
                "amenity/public_bath": {
                    "name": "Almenningsböð"
                },
                "amenity/public_bookcase": {
                    "name": "Almenningsbókakassi"
                },
                "amenity/ranger_station": {
                    "name": "Landvarðastöð"
                },
                "amenity/recycling": {
                    "name": "Endurvinnsla"
                },
                "amenity/recycling_centre": {
                    "name": "Endurvinnslumiðstöð"
                },
                "amenity/recycling_container": {
                    "name": "Endurvinnslugámur"
                },
                "amenity/register_office": {
                    "name": "Skráningarskrifstofa"
                },
                "amenity/restaurant": {
                    "name": "Veitingahús"
                },
                "amenity/restaurant/american": {
                    "name": "Amerískt veitingahús"
                },
                "amenity/restaurant/asian": {
                    "name": "Asískt veitingahús"
                },
                "amenity/restaurant/chinese": {
                    "name": "Kínverskt veitingahús"
                },
                "amenity/restaurant/french": {
                    "name": "Franskt veitingahús"
                },
                "amenity/restaurant/german": {
                    "name": "Þýskt veitingahús"
                },
                "amenity/restaurant/greek": {
                    "name": "Grískt veitingahús"
                },
                "amenity/restaurant/indian": {
                    "name": "Indverskt veitingahús"
                },
                "amenity/restaurant/italian": {
                    "name": "Ítalskt veitingahús"
                },
                "amenity/restaurant/japanese": {
                    "name": "Japanskt veitingahús"
                },
                "amenity/restaurant/mexican": {
                    "name": "Mexíkóskt veitingahús"
                },
                "amenity/restaurant/noodle": {
                    "name": "Núðluveitingahús"
                },
                "amenity/restaurant/pizza": {
                    "name": "Flatbökuveitingahús"
                },
                "amenity/restaurant/seafood": {
                    "name": "Sjávarréttaveitingahús"
                },
                "amenity/restaurant/steakhouse": {
                    "name": "Steikhús"
                },
                "amenity/restaurant/sushi": {
                    "name": "Sushi-veitingahús"
                },
                "amenity/restaurant/thai": {
                    "name": "Tælenskt veitingahús"
                },
                "amenity/restaurant/turkish": {
                    "name": "Tyrkneskt veitingahús"
                },
                "amenity/restaurant/vietnamese": {
                    "name": "Víetnamskt veitingahús"
                },
                "amenity/sanitary_dump_station": {
                    "name": "Salernishreinsun fyrir bíla"
                },
                "amenity/school": {
                    "name": "Skólalóð"
                },
                "amenity/scrapyard": {
                    "name": "Brotajárnshaugur"
                },
                "amenity/shelter": {
                    "name": "Skýli"
                },
                "amenity/shelter/picnic_shelter": {
                    "name": "Áningarskýli"
                },
                "amenity/shower": {
                    "name": "Steypibað"
                },
                "amenity/smoking_area": {
                    "name": "Reykingasvæði"
                },
                "amenity/social_facility": {
                    "name": "Félagsþjónusta"
                },
                "amenity/social_facility/food_bank": {
                    "name": "Mataraðstoð"
                },
                "amenity/social_facility/group_home": {
                    "name": "Sambýli eldri borgara"
                },
                "amenity/social_facility/homeless_shelter": {
                    "name": "Athvarf heimilislausra"
                },
                "amenity/social_facility/nursing_home": {
                    "name": "Hjúkrunarheimili"
                },
                "amenity/studio": {
                    "name": "Upptökustúdíó"
                },
                "amenity/swimming_pool": {
                    "name": "Sundlaug"
                },
                "amenity/taxi": {
                    "name": "Leigubílastæði"
                },
                "amenity/telephone": {
                    "name": "Sími"
                },
                "amenity/theatre": {
                    "name": "Leikhús"
                },
                "amenity/toilets": {
                    "name": "Salerni"
                },
                "amenity/townhall": {
                    "name": "Ráðhús"
                },
                "amenity/university": {
                    "name": "Háskólalóð"
                },
                "amenity/vehicle_inspection": {
                    "name": "Skoðun farartækja"
                },
                "amenity/vending_machine": {
                    "name": "Sjálfsali"
                },
                "amenity/vending_machine/cigarettes": {
                    "name": "Sígarettusjálfsali"
                },
                "amenity/vending_machine/coffee": {
                    "name": "Kaffisjálfsali"
                },
                "amenity/vending_machine/condoms": {
                    "name": "Smokkasjálfsali"
                },
                "amenity/vending_machine/drinks": {
                    "name": "Drykkjasjálfsali"
                },
                "amenity/vending_machine/electronics": {
                    "name": "Rafeindatækjasjálfsali"
                },
                "amenity/vending_machine/elongated_coin": {
                    "name": "Sjálfsali fyrir flatta/stimplaða mynt"
                },
                "amenity/vending_machine/feminine_hygiene": {
                    "name": "Sjálfsali með dömusnyrtivörum"
                },
                "amenity/vending_machine/food": {
                    "name": "Matarsjálfsali"
                },
                "amenity/vending_machine/fuel": {
                    "name": "Eldsneytisdæla"
                },
                "amenity/vending_machine/ice_cream": {
                    "name": "Íssjálfsali"
                },
                "amenity/vending_machine/newspapers": {
                    "name": "Dagblaðasjálfsali"
                },
                "amenity/vending_machine/parking_tickets": {
                    "name": "Bílastæðamiðasjálfsali"
                },
                "amenity/vending_machine/public_transport_tickets": {
                    "name": "Miðasjálfsali í almenningssamgöngur"
                },
                "amenity/vending_machine/stamps": {
                    "name": "Póstsjálfsali"
                },
                "amenity/vending_machine/sweets": {
                    "name": "Snakksjálfsali"
                },
                "amenity/veterinary": {
                    "name": "Dýralæknir"
                },
                "amenity/waste/dog_excrement": {
                    "name": "Fata undir hundaskít"
                },
                "amenity/waste_basket": {
                    "name": "Ruslafata"
                },
                "amenity/waste_disposal": {
                    "name": "Ruslagámur"
                },
                "amenity/waste_transfer_station": {
                    "name": "Sorpflokkunarstöð"
                },
                "amenity/water_point": {
                    "name": "Drykkjarvatn fyrir bíla"
                },
                "amenity/watering_place": {
                    "name": "Brynning fyrir dýr"
                },
                "area": {
                    "name": "Svæði"
                },
                "attraction/amusement_ride": {
                    "name": "Skemmtitæki"
                },
                "attraction/big_wheel": {
                    "name": "Parísarhjól"
                },
                "attraction/bungee_jumping": {
                    "name": "Teygjustökk"
                },
                "attraction/carousel": {
                    "name": "Hringekja"
                },
                "attraction/dark_ride": {
                    "name": "Draugahús"
                },
                "attraction/maze": {
                    "name": "Völundarhús"
                },
                "attraction/roller_coaster": {
                    "name": "Rússíbani"
                },
                "attraction/train": {
                    "name": "Ferðamannalest"
                },
                "attraction/water_slide": {
                    "name": "Vatnsrennibraut"
                },
                "barrier": {
                    "name": "Hindrun"
                },
                "barrier/block": {
                    "name": "Tálmi"
                },
                "barrier/bollard": {
                    "name": "Pollar / tálmar"
                },
                "barrier/border_control": {
                    "name": "Landamæraeftirlit"
                },
                "barrier/cattle_grid": {
                    "name": "Vegrist"
                },
                "barrier/city_wall": {
                    "name": "Borgarmúrar"
                },
                "barrier/cycle_barrier": {
                    "name": "Hjólahindrun"
                },
                "barrier/ditch": {
                    "name": "Skurður"
                },
                "barrier/entrance": {
                    "name": "Inngangur"
                },
                "barrier/fence": {
                    "name": "Girðing"
                },
                "barrier/gate": {
                    "name": "Hlið"
                },
                "barrier/hedge": {
                    "name": "Limgerði"
                },
                "barrier/kerb": {
                    "name": "Kantsteinn"
                },
                "barrier/kerb/lowered": {
                    "name": "Lágur kantur"
                },
                "barrier/kissing_gate": {
                    "name": "Sjálflokandi hlið"
                },
                "barrier/lift_gate": {
                    "name": "Lyftuhlið"
                },
                "barrier/retaining_wall": {
                    "name": "Hallaveggur"
                },
                "barrier/stile": {
                    "name": "Príla"
                },
                "barrier/toll_booth": {
                    "name": "Gjaldhlið"
                },
                "barrier/wall": {
                    "name": "Veggur"
                },
                "boundary/administrative": {
                    "name": "Stjórnsýslumörk"
                },
                "bridge/support": {
                    "name": "Undirstaða brúar"
                },
                "bridge/support/pier": {
                    "name": "Brúarstólpi"
                },
                "building": {
                    "name": "Bygging"
                },
                "building/barn": {
                    "name": "Hlaða"
                },
                "building/boathouse": {
                    "name": "Bátaskýli"
                },
                "building/bungalow": {
                    "name": "Sumarbústaður"
                },
                "building/bunker": {
                    "name": "Byrgi"
                },
                "building/cabin": {
                    "name": "Kofi",
                    "terms": "Sumarbústaður, kofi"
                },
                "building/carport": {
                    "name": "Bílskýli"
                },
                "building/cathedral": {
                    "name": "Dómkirkjubygging"
                },
                "building/chapel": {
                    "name": "Kapellubygging"
                },
                "building/church": {
                    "name": "Kirkjubygging"
                },
                "building/civic": {
                    "name": "Borgaraleg bygging"
                },
                "building/college": {
                    "name": "Framhaldskólabygging"
                },
                "building/commercial": {
                    "name": "Atvinnuhúsnæði"
                },
                "building/construction": {
                    "name": "Á byggingarstigi"
                },
                "building/detached": {
                    "name": "Aðskilin bygging"
                },
                "building/dormitory": {
                    "name": "Heimavist"
                },
                "building/entrance": {
                    "name": "Inngangur/Útgangur"
                },
                "building/farm": {
                    "name": "Íbúðarhús á býli"
                },
                "building/farm_auxiliary": {
                    "name": "Landbúnaðarbygging"
                },
                "building/garage": {
                    "name": "Bílskúr"
                },
                "building/garages": {
                    "name": "Bílskúrar"
                },
                "building/greenhouse": {
                    "name": "Gróðurhús"
                },
                "building/hospital": {
                    "name": "Sjúkrahúsbygging"
                },
                "building/hotel": {
                    "name": "Hótelbygging"
                },
                "building/house": {
                    "name": "Einbýlishús"
                },
                "building/hut": {
                    "name": "Fjallakofi"
                },
                "building/industrial": {
                    "name": "Iðnaðarhúsnæði"
                },
                "building/mosque": {
                    "name": "Moskubygging"
                },
                "building/public": {
                    "name": "Opinber bygging"
                },
                "building/residential": {
                    "name": "Íbúðarhúsnæði"
                },
                "building/retail": {
                    "name": "Verslunarhúsnæði"
                },
                "building/roof": {
                    "name": "Þak"
                },
                "building/ruins": {
                    "name": "Byggingarústir"
                },
                "building/school": {
                    "name": "Skólabygging"
                },
                "building/semidetached_house": {
                    "name": "Hálf-aðskilin bygging"
                },
                "building/service": {
                    "name": "Þjónustubygging"
                },
                "building/shed": {
                    "name": "Skúr",
                    "terms": "garðskáli"
                },
                "building/stable": {
                    "name": "Hesthús"
                },
                "building/stadium": {
                    "name": "Íþróttaleikvangur"
                },
                "building/static_caravan": {
                    "name": "Staðfast hjólhýsi"
                },
                "building/temple": {
                    "name": "Musterisbygging"
                },
                "building/terrace": {
                    "name": "Raðhús"
                },
                "building/transportation": {
                    "name": "Samgöngubygging"
                },
                "building/university": {
                    "name": "Háskólabygging"
                },
                "building/warehouse": {
                    "name": "Vöruhús"
                },
                "building_point": {
                    "name": "Bygging"
                },
                "club": {
                    "name": "Klúbbur"
                },
                "club/sport": {
                    "name": "Íþróttafélag"
                },
                "craft": {
                    "name": "Handverk"
                },
                "craft/basket_maker": {
                    "name": "Körfugerð"
                },
                "craft/beekeeper": {
                    "name": "Býflugnahirðir"
                },
                "craft/blacksmith": {
                    "name": "Járnsmiður"
                },
                "craft/boatbuilder": {
                    "name": "Bátasmiður"
                },
                "craft/bookbinder": {
                    "name": "Bókbindari"
                },
                "craft/brewery": {
                    "name": "Bruggari"
                },
                "craft/carpenter": {
                    "name": "Trésmiður"
                },
                "craft/carpet_layer": {
                    "name": "Teppalagning"
                },
                "craft/caterer": {
                    "name": "Veisluþjónusta"
                },
                "craft/chimney_sweeper": {
                    "name": "Sótari"
                },
                "craft/clockmaker": {
                    "name": "Klukkusmiður"
                },
                "craft/confectionery": {
                    "name": "Sælgætisgerð"
                },
                "craft/distillery": {
                    "name": "Eimingarhús"
                },
                "craft/dressmaker": {
                    "name": "Kjólasaumari"
                },
                "craft/electrician": {
                    "name": "Rafvirki"
                },
                "craft/electronics_repair": {
                    "name": "Rafeindatækjaverkstæði"
                },
                "craft/gardener": {
                    "name": "Garðyrkjumaður"
                },
                "craft/glaziery": {
                    "name": "Glerskurður"
                },
                "craft/handicraft": {
                    "name": "Handverk"
                },
                "craft/hvac": {
                    "name": "Loftræsting, upphitun og loftkæling"
                },
                "craft/insulator": {
                    "name": "Einangrun"
                },
                "craft/key_cutter": {
                    "name": "Lyklaþjónusta"
                },
                "craft/locksmith": {
                    "name": "Lyklasmiður"
                },
                "craft/metal_construction": {
                    "name": "Málmsmíði (byggingar)"
                },
                "craft/painter": {
                    "name": "Málari"
                },
                "craft/photographer": {
                    "name": "Ljósmyndari"
                },
                "craft/photographic_laboratory": {
                    "name": "Ljósmyndavinnustofa"
                },
                "craft/plasterer": {
                    "name": "Gifslagningar"
                },
                "craft/plumber": {
                    "name": "Pípari"
                },
                "craft/rigger": {
                    "name": "Stagari (rigger)"
                },
                "craft/roofer": {
                    "name": "Þaksmíði"
                },
                "craft/saddler": {
                    "name": "Söðlasmiður"
                },
                "craft/sailmaker": {
                    "name": "Seglagerð"
                },
                "craft/sawmill": {
                    "name": "Sögunarmylla"
                },
                "craft/scaffolder": {
                    "name": "Vinnupallasmíði"
                },
                "craft/sculptor": {
                    "name": "Myndhöggvari"
                },
                "craft/shoemaker": {
                    "name": "Skósmiður"
                },
                "craft/stonemason": {
                    "name": "Steinsmiður"
                },
                "craft/tailor": {
                    "name": "Skraddari"
                },
                "craft/tiler": {
                    "name": "Flísaleggjari"
                },
                "craft/tinsmith": {
                    "name": "Tinsmiður"
                },
                "craft/upholsterer": {
                    "name": "Bólstrari"
                },
                "craft/watchmaker": {
                    "name": "Úrsmiður"
                },
                "craft/window_construction": {
                    "name": "Gluggasmíði"
                },
                "craft/winery": {
                    "name": "Víngerð"
                },
                "embankment": {
                    "name": "Stallur"
                },
                "emergency/ambulance_station": {
                    "name": "Sjúkrabílastöð"
                },
                "emergency/defibrillator": {
                    "name": "Hjartastuðtæki"
                },
                "emergency/designated": {
                    "name": "Ætlað sem neyðaraðgangur"
                },
                "emergency/destination": {
                    "name": "Neyðaraðgangur ef í fararleið"
                },
                "emergency/fire_extinguisher": {
                    "name": "Slökkvitæki"
                },
                "emergency/fire_hydrant": {
                    "name": "Brunahani"
                },
                "emergency/first_aid_kit": {
                    "name": "Skyndihjálparkassi"
                },
                "emergency/life_ring": {
                    "name": "Bjarghringur"
                },
                "emergency/no": {
                    "name": "Ekki neyðaraðgangur"
                },
                "emergency/official": {
                    "name": "Opinber neyðaraðgangur"
                },
                "emergency/phone": {
                    "name": "Neyðarsími"
                },
                "emergency/private": {
                    "name": "Einka neyðaraðgangur"
                },
                "emergency/siren": {
                    "name": "Sírena"
                },
                "emergency/water_tank": {
                    "name": "Neyðarvatnstankur"
                },
                "emergency/yes": {
                    "name": "Neyðaraðgangur: Já"
                },
                "ford": {
                    "name": "Vað"
                },
                "golf/bunker": {
                    "name": "Glompa"
                },
                "golf/fairway": {
                    "name": "Braut"
                },
                "golf/green": {
                    "name": "Púttflöt"
                },
                "golf/hole": {
                    "name": "Golfhola"
                },
                "golf/rough": {
                    "name": "Kargi"
                },
                "golf/tee": {
                    "name": "Teigur"
                },
                "healthcare": {
                    "name": "Heilsugæsluaðstaða"
                },
                "healthcare/alternative": {
                    "name": "Óhefðbundnar lækningar"
                },
                "healthcare/alternative/chiropractic": {
                    "name": "Hnykkjalæknir"
                },
                "healthcare/audiologist": {
                    "name": "Heyrnartækjafræðingur"
                },
                "healthcare/birthing_center": {
                    "name": "Fæðingarheimili"
                },
                "healthcare/blood_donation": {
                    "name": "Blóðbanki"
                },
                "healthcare/hospice": {
                    "name": "Líknarsel"
                },
                "healthcare/midwife": {
                    "name": "Ljósmóðir"
                },
                "healthcare/occupational_therapist": {
                    "name": "Iðjuþjálfi"
                },
                "healthcare/optometrist": {
                    "name": "Sjóntækjafræðingur"
                },
                "healthcare/physiotherapist": {
                    "name": "Sjúkraþjálfari"
                },
                "healthcare/podiatrist": {
                    "name": "Fótaaðgerðafræðingur"
                },
                "healthcare/psychotherapist": {
                    "name": "Sálmeðferðarfræðingur"
                },
                "healthcare/rehabilitation": {
                    "name": "Endurhæfingaraðstaða"
                },
                "healthcare/speech_therapist": {
                    "name": "Talmeinafræðingur"
                },
                "highway/bridleway": {
                    "name": "Reiðleið"
                },
                "highway/bus_guideway": {
                    "name": "Strætóleiðsagnarbraut"
                },
                "highway/bus_stop": {
                    "name": "Strætó stoppistöð"
                },
                "highway/corridor": {
                    "name": "Gangur innanhúss"
                },
                "highway/crossing/marked": {
                    "name": "Merkt gangbraut"
                },
                "highway/crossing/marked-raised": {
                    "name": "Merkt gangbraut (upphækkuð)"
                },
                "highway/crossing/unmarked": {
                    "name": "Ómerkt gangbraut"
                },
                "highway/crossing/unmarked-raised": {
                    "name": "Ómerkt gangbraut (upphækkuð)"
                },
                "highway/crossing/zebra": {
                    "name": "Merkt gangbraut"
                },
                "highway/crossing/zebra-raised": {
                    "name": "Merkt gangbraut (upphækkuð)"
                },
                "highway/cycleway": {
                    "name": "Hjólastígur"
                },
                "highway/elevator": {
                    "name": "Lyfta"
                },
                "highway/footway": {
                    "name": "Göngustígur"
                },
                "highway/footway/marked": {
                    "name": "Merkt gangbraut"
                },
                "highway/footway/marked-raised": {
                    "name": "Merkt gangbraut (upphækkuð)"
                },
                "highway/footway/sidewalk": {
                    "name": "Gangstétt"
                },
                "highway/footway/unmarked": {
                    "name": "Ómerkt gangbraut"
                },
                "highway/footway/unmarked-raised": {
                    "name": "Ómerkt gangbraut (upphækkuð)"
                },
                "highway/footway/zebra": {
                    "name": "Merkt gangbraut"
                },
                "highway/footway/zebra-raised": {
                    "name": "Merkt gangbraut (upphækkuð)"
                },
                "highway/give_way": {
                    "name": "Biðskyldumerki"
                },
                "highway/living_street": {
                    "name": "Vistgata"
                },
                "highway/milestone": {
                    "name": "Vegalengdarmerki"
                },
                "highway/mini_roundabout": {
                    "name": "Lítið hringtorg"
                },
                "highway/motorway": {
                    "name": "Hraðbraut"
                },
                "highway/motorway_junction": {
                    "name": "Hraðbrautartenging / Útafakstur"
                },
                "highway/motorway_link": {
                    "name": "Hraðbrautarrein"
                },
                "highway/passing_place": {
                    "name": "Framúrakstur"
                },
                "highway/path": {
                    "name": "Stígur"
                },
                "highway/pedestrian_area": {
                    "name": "Svæði fyrir fótgangandi"
                },
                "highway/pedestrian_line": {
                    "name": "Göngugata"
                },
                "highway/primary": {
                    "name": "Stofnbraut"
                },
                "highway/primary_link": {
                    "name": "Stofnrein"
                },
                "highway/residential": {
                    "name": "Íbúðagata"
                },
                "highway/rest_area": {
                    "name": "Hvíldarsvæði"
                },
                "highway/road": {
                    "name": "Óþekktur vegur"
                },
                "highway/secondary": {
                    "name": "Tengibraut"
                },
                "highway/secondary_link": {
                    "name": "Tengibrautarrein"
                },
                "highway/service": {
                    "name": "Þjónustugata"
                },
                "highway/service/alley": {
                    "name": "Sund"
                },
                "highway/service/drive-through": {
                    "name": "Afgreiðslulúga"
                },
                "highway/service/driveway": {
                    "name": "Innkeyrsla",
                    "terms": "Heimreið"
                },
                "highway/service/emergency_access": {
                    "name": "Neyðaraðgangur"
                },
                "highway/service/parking_aisle": {
                    "name": "Bílastæðagangur"
                },
                "highway/services": {
                    "name": "Þjónustusvæði"
                },
                "highway/speed_camera": {
                    "name": "Hraðamyndavél"
                },
                "highway/steps": {
                    "name": "Tröppur"
                },
                "highway/steps/conveying": {
                    "name": "Rúllustigi"
                },
                "highway/stop": {
                    "name": "Stöðvunarskyldumerki"
                },
                "highway/street_lamp": {
                    "name": "Ljósastaur"
                },
                "highway/tertiary": {
                    "name": "Safnbraut"
                },
                "highway/tertiary_link": {
                    "name": "Safnbrautarrein"
                },
                "highway/track": {
                    "name": "Vegslóði án viðhalds"
                },
                "highway/traffic_mirror": {
                    "name": "Umferðarspegill"
                },
                "highway/traffic_signals": {
                    "name": "Umferðarljós"
                },
                "highway/trunk": {
                    "name": "Umferðaræð"
                },
                "highway/trunk_link": {
                    "name": "Umferðaræðarrein"
                },
                "highway/turning_circle": {
                    "name": "Beygjuhringur"
                },
                "highway/turning_loop": {
                    "name": "Viðsnúningstorg (eyja)"
                },
                "highway/unclassified": {
                    "name": "Minni/Óflokkaður vegur"
                },
                "historic": {
                    "name": "Sögulegur staður"
                },
                "historic/archaeological_site": {
                    "name": "Fornleifar"
                },
                "historic/boundary_stone": {
                    "name": "Landamerkjasteinn"
                },
                "historic/castle": {
                    "name": "Kastali"
                },
                "historic/memorial": {
                    "name": "Minnismerki"
                },
                "historic/monument": {
                    "name": "Minnisvarði"
                },
                "historic/ruins": {
                    "name": "Rústir"
                },
                "historic/tomb": {
                    "name": "Gröf"
                },
                "historic/wayside_cross": {
                    "name": "Tilbeiðslukross"
                },
                "historic/wayside_shrine": {
                    "name": "Tilbeiðsluskrín"
                },
                "historic/wreck": {
                    "name": "Skipsflak"
                },
                "indoor/room": {
                    "name": "Herbergi"
                },
                "internet_access/wlan": {
                    "name": "Wi-Fi aðgangspunktur"
                },
                "junction": {
                    "name": "Tenging"
                },
                "landuse/allotments": {
                    "name": "Samfélagsgarður"
                },
                "landuse/aquaculture": {
                    "name": "Vatnseldi"
                },
                "landuse/basin": {
                    "name": "Lægð"
                },
                "landuse/brownfield": {
                    "name": "Byggingarsvæði"
                },
                "landuse/cemetery": {
                    "name": "Kirkjugarður"
                },
                "landuse/churchyard": {
                    "name": "Kirkjulóð"
                },
                "landuse/commercial": {
                    "name": "Atvinnusvæði"
                },
                "landuse/farm": {
                    "name": "Akurlendi"
                },
                "landuse/farmland": {
                    "name": "Akurlendi"
                },
                "landuse/farmyard": {
                    "name": "Bóndabýli"
                },
                "landuse/garages": {
                    "name": "Landnotkun fyrir verkstæði"
                },
                "landuse/grass": {
                    "name": "Gras"
                },
                "landuse/greenfield": {
                    "name": "Nýbyggingarsvæði"
                },
                "landuse/greenhouse_horticulture": {
                    "name": "Blómagróðurhús"
                },
                "landuse/harbour": {
                    "name": "Höfn"
                },
                "landuse/industrial": {
                    "name": "Iðnaðarsvæði"
                },
                "landuse/industrial/scrap_yard": {
                    "name": "Brotajárnshaugur"
                },
                "landuse/industrial/slaughterhouse": {
                    "name": "Sláturhús"
                },
                "landuse/landfill": {
                    "name": "Landfylling"
                },
                "landuse/meadow": {
                    "name": "Engi"
                },
                "landuse/military": {
                    "name": "Hersvæði"
                },
                "landuse/military/airfield": {
                    "name": "Herflugvöllur"
                },
                "landuse/military/barracks": {
                    "name": "Herbúðir"
                },
                "landuse/military/danger_area": {
                    "name": "Hættusvæði"
                },
                "landuse/military/naval_base": {
                    "name": "Flotastöð"
                },
                "landuse/military/obstacle_course": {
                    "name": "Hindrunarhlaupabraut"
                },
                "landuse/military/range": {
                    "name": "Hersvæði"
                },
                "landuse/military/training_area": {
                    "name": "Æfingasvæði"
                },
                "landuse/orchard": {
                    "name": "Aldingarður"
                },
                "landuse/plant_nursery": {
                    "name": "Uppeldi plantna"
                },
                "landuse/pond": {
                    "name": "Tjörn"
                },
                "landuse/quarry": {
                    "name": "Náma"
                },
                "landuse/railway": {
                    "name": "Járnbrautargangur"
                },
                "landuse/recreation_ground": {
                    "name": "Leikvöllur"
                },
                "landuse/religious": {
                    "name": "Svæði fyrir trúarathafnir"
                },
                "landuse/reservoir": {
                    "name": "Lón"
                },
                "landuse/residential": {
                    "name": "Íbúðahverfi"
                },
                "landuse/retail": {
                    "name": "Svæði fyrir verslun og þjónustu"
                },
                "landuse/vineyard": {
                    "name": "Vínekra"
                },
                "leisure/adult_gaming_centre": {
                    "name": "Fjárhættuspilasalur"
                },
                "leisure/amusement_arcade": {
                    "name": "Spilasalur"
                },
                "leisure/bandstand": {
                    "name": "Hljómsveitapallur"
                },
                "leisure/beach_resort": {
                    "name": "Strandbær"
                },
                "leisure/bird_hide": {
                    "name": "Fuglaskoðunarskýli"
                },
                "leisure/bowling_alley": {
                    "name": "Keiluhöll"
                },
                "leisure/common": {
                    "name": "Almenningur"
                },
                "leisure/dance": {
                    "name": "Danssalur"
                },
                "leisure/dancing_school": {
                    "name": "Dansskóli"
                },
                "leisure/dog_park": {
                    "name": "Hundagarður"
                },
                "leisure/fishing": {
                    "name": "Veiðistaður"
                },
                "leisure/fitness_centre": {
                    "name": "Líkamsræktarmiðstöð"
                },
                "leisure/fitness_centre/yoga": {
                    "name": "Jógastúdíó"
                },
                "leisure/fitness_station": {
                    "name": "Líkamsþjálfunarstöð utandyra"
                },
                "leisure/fitness_station/balance_beam": {
                    "name": "Jafnvægisslá"
                },
                "leisure/fitness_station/box": {
                    "name": "Æfingakassi"
                },
                "leisure/fitness_station/horizontal_bar": {
                    "name": "Þverslá"
                },
                "leisure/fitness_station/horizontal_ladder": {
                    "name": "Hangstigi"
                },
                "leisure/fitness_station/hyperextension": {
                    "name": "Ofurteygingastöð"
                },
                "leisure/fitness_station/parallel_bars": {
                    "name": "Samhliðaslár"
                },
                "leisure/fitness_station/push-up": {
                    "name": "Armbeygjustöð"
                },
                "leisure/fitness_station/rings": {
                    "name": "Æfingahringir"
                },
                "leisure/fitness_station/sign": {
                    "name": "Merki með æfingaleiðbeiningum"
                },
                "leisure/fitness_station/sit-up": {
                    "name": "Uppsetustöð"
                },
                "leisure/fitness_station/stairs": {
                    "name": "Æfingastigar"
                },
                "leisure/garden": {
                    "name": "Garður"
                },
                "leisure/golf_course": {
                    "name": "Golfvöllur"
                },
                "leisure/hackerspace": {
                    "name": "Hakkaraathvarf"
                },
                "leisure/horse_riding": {
                    "name": "Aðstaða fyrir reiðmennsku"
                },
                "leisure/ice_rink": {
                    "name": "Skautasvell"
                },
                "leisure/marina": {
                    "name": "Bátahöfn"
                },
                "leisure/miniature_golf": {
                    "name": "Mínígolf"
                },
                "leisure/nature_reserve": {
                    "name": "Friðland"
                },
                "leisure/outdoor_seating": {
                    "name": "Svæði fyrir sæti utandyra"
                },
                "leisure/park": {
                    "name": "Garður"
                },
                "leisure/picnic_table": {
                    "name": "Nestisborð"
                },
                "leisure/picnic_table/chess": {
                    "name": "Skákborð"
                },
                "leisure/pitch": {
                    "name": "Íþróttavöllur"
                },
                "leisure/pitch/american_football": {
                    "name": "Fótboltavöllur (amerískur)"
                },
                "leisure/pitch/badminton": {
                    "name": "Badmintonvöllur"
                },
                "leisure/pitch/baseball": {
                    "name": "Hafnaboltavöllur"
                },
                "leisure/pitch/basketball": {
                    "name": "Körfuboltavöllur"
                },
                "leisure/pitch/beachvolleyball": {
                    "name": "Strandblakvöllur"
                },
                "leisure/pitch/boules": {
                    "name": "Kúluspilsvöllur (boules/bocce)"
                },
                "leisure/pitch/bowls": {
                    "name": "Kúluspilsflöt"
                },
                "leisure/pitch/cricket": {
                    "name": "Krikketvöllur"
                },
                "leisure/pitch/equestrian": {
                    "name": "Reiðsvæði"
                },
                "leisure/pitch/rugby_league": {
                    "name": "Rúgbývöllur (league)"
                },
                "leisure/pitch/rugby_union": {
                    "name": "Rúgbývöllur (union)"
                },
                "leisure/pitch/skateboard": {
                    "name": "Skautagarður"
                },
                "leisure/pitch/soccer": {
                    "name": "Knattspyrnuvöllur"
                },
                "leisure/pitch/softball": {
                    "name": "Mjúkboltavöllur"
                },
                "leisure/pitch/table_tennis": {
                    "name": "Borðtennisborð"
                },
                "leisure/pitch/tennis": {
                    "name": "Tennisvöllur"
                },
                "leisure/pitch/volleyball": {
                    "name": "Blakvöllur"
                },
                "leisure/playground": {
                    "name": "Leikvöllur"
                },
                "leisure/resort": {
                    "name": "Afþreyingarþorp"
                },
                "leisure/sauna": {
                    "name": "Gufubað"
                },
                "leisure/slipway": {
                    "name": "Dráttarbraut"
                },
                "leisure/sports_centre": {
                    "name": "Íþróttamiðstöð"
                },
                "leisure/sports_centre/swimming": {
                    "name": "Sundlaugaraðstaða"
                },
                "leisure/stadium": {
                    "name": "Leikvangur"
                },
                "leisure/swimming_pool": {
                    "name": "Sundlaug"
                },
                "leisure/track": {
                    "name": "Keppnisbraut (ekki mótorsport)"
                },
                "leisure/track/running": {
                    "name": "Hlaupabraut"
                },
                "leisure/water_park": {
                    "name": "Vatnagarður"
                },
                "line": {
                    "name": "Lína"
                },
                "man_made/adit": {
                    "name": "Námuinngangur"
                },
                "man_made/antenna": {
                    "name": "Loftnet"
                },
                "man_made/breakwater": {
                    "name": "Sjóvarnargarður"
                },
                "man_made/chimney": {
                    "name": "Skorsteinn"
                },
                "man_made/crane": {
                    "name": "Krani"
                },
                "man_made/cutline": {
                    "name": "Cut line"
                },
                "man_made/embankment": {
                    "name": "Stallur"
                },
                "man_made/flagpole": {
                    "name": "Fánastöng"
                },
                "man_made/gasometer": {
                    "name": "Gasmælir"
                },
                "man_made/groyne": {
                    "name": "Öldubrjótur"
                },
                "man_made/lighthouse": {
                    "name": "Viti"
                },
                "man_made/mast": {
                    "name": "Mastur"
                },
                "man_made/mast/communication": {
                    "name": "Samkiptamastur"
                },
                "man_made/mast/communication/mobile_phone": {
                    "name": "Farsíma mastur"
                },
                "man_made/mast/communication/radio": {
                    "name": "Útvarpsmastur"
                },
                "man_made/mast/communication/television": {
                    "name": "Sjónvarpsmastur"
                },
                "man_made/monitoring_station": {
                    "name": "Vöktunarstöð"
                },
                "man_made/observatory": {
                    "name": "Skoðunarstöð"
                },
                "man_made/petroleum_well": {
                    "name": "Olíulind"
                },
                "man_made/pier": {
                    "name": "Bryggja"
                },
                "man_made/pier/floating": {
                    "name": "Flotbryggja"
                },
                "man_made/pipeline": {
                    "name": "Röraleiðsla"
                },
                "man_made/pumping_station": {
                    "name": "Dælustöð"
                },
                "man_made/silo": {
                    "name": "Síló"
                },
                "man_made/storage_tank": {
                    "name": "Geymslutankur"
                },
                "man_made/surveillance": {
                    "name": "Eftirlit"
                },
                "man_made/surveillance/camera": {
                    "name": "Eftirlitsmyndavél"
                },
                "man_made/survey_point": {
                    "name": "Útsýnisstaður"
                },
                "man_made/tower": {
                    "name": "Turn"
                },
                "man_made/tower/bell_tower": {
                    "name": "Klukkuturn"
                },
                "man_made/tower/communication": {
                    "name": "Samkiptaturn"
                },
                "man_made/wastewater_plant": {
                    "name": "Skólphreinsistöð"
                },
                "man_made/water_tower": {
                    "name": "Vatnsturn"
                },
                "man_made/water_well": {
                    "name": "Brunnur"
                },
                "man_made/water_works": {
                    "name": "Vatnsveita"
                },
                "man_made/watermill": {
                    "name": "Vatnsmylla"
                },
                "man_made/windmill": {
                    "name": "Vindmylla"
                },
                "man_made/works": {
                    "name": "Verksmiðja"
                },
                "natural/bare_rock": {
                    "name": "Berar klappir"
                },
                "natural/bay": {
                    "name": "Flói"
                },
                "natural/beach": {
                    "name": "Strönd"
                },
                "natural/cave_entrance": {
                    "name": "Inngangur í helli",
                    "terms": "hellir,skúti,skýli"
                },
                "natural/cliff": {
                    "name": "Klettur"
                },
                "natural/coastline": {
                    "name": "Strandlengja"
                },
                "natural/fell": {
                    "name": "Fell"
                },
                "natural/glacier": {
                    "name": "Jökull"
                },
                "natural/grassland": {
                    "name": "Graslendi"
                },
                "natural/heath": {
                    "name": "Mói"
                },
                "natural/mud": {
                    "name": "Leðja"
                },
                "natural/peak": {
                    "name": "Tindur"
                },
                "natural/reef": {
                    "name": "Rif"
                },
                "natural/ridge": {
                    "name": "Hryggur"
                },
                "natural/saddle": {
                    "name": "Röðull"
                },
                "natural/sand": {
                    "name": "Sandur"
                },
                "natural/scree": {
                    "name": "Skriða"
                },
                "natural/scrub": {
                    "name": "Kjarr"
                },
                "natural/spring": {
                    "name": "Uppspretta"
                },
                "natural/tree": {
                    "name": "Tré"
                },
                "natural/tree_row": {
                    "name": "Trjáröð"
                },
                "natural/volcano": {
                    "name": "Eldstöð"
                },
                "natural/water": {
                    "name": "Vatn"
                },
                "natural/water/lake": {
                    "name": "Stöðuvatn"
                },
                "natural/water/pond": {
                    "name": "Tjörn"
                },
                "natural/water/reservoir": {
                    "name": "Lón"
                },
                "natural/wetland": {
                    "name": "Votlendi"
                },
                "noexit/yes": {
                    "name": "Enginn útgangur"
                },
                "office": {
                    "name": "Skrifstofa"
                },
                "office/accountant": {
                    "name": "Bókhaldsskrifstofa"
                },
                "office/administrative": {
                    "name": "Stjórnsýsluskrifstofa"
                },
                "office/adoption_agency": {
                    "name": "Ættleiðingaskrifstofa"
                },
                "office/advertising_agency": {
                    "name": "Auglýsingastofa"
                },
                "office/architect": {
                    "name": "Arkitektastofa"
                },
                "office/association": {
                    "name": "Skrifstofa frjálsra félagasamtaka"
                },
                "office/charity": {
                    "name": "Skrifstofa góðgerðasamtaka"
                },
                "office/company": {
                    "name": "Skrifstofa fyrirtækis"
                },
                "office/coworking": {
                    "name": "Sameiginlegt vinnurými"
                },
                "office/educational_institution": {
                    "name": "Menntastofnun"
                },
                "office/employment_agency": {
                    "name": "Atvinnumiðlun"
                },
                "office/energy_supplier": {
                    "name": "Orkusöluskrifstofa"
                },
                "office/estate_agent": {
                    "name": "Fasteignasöluskrifstofa"
                },
                "office/financial": {
                    "name": "Fjármálafyrirtæki"
                },
                "office/forestry": {
                    "name": "Skrifstofa skógarvarða"
                },
                "office/foundation": {
                    "name": "Skrifstofa sjálfseignarstofnunar"
                },
                "office/government": {
                    "name": "Opinber stofnun"
                },
                "office/government/register_office": {
                    "name": "Skráningarskrifstofa"
                },
                "office/government/tax": {
                    "name": "Skattstofa"
                },
                "office/guide": {
                    "name": "Skrifstofa leiðsögumanna"
                },
                "office/insurance": {
                    "name": "Tryggingaskrifstofa"
                },
                "office/it": {
                    "name": "Upplýsingatækniskrifstofa"
                },
                "office/lawyer": {
                    "name": "Lögmannaskrifstofa"
                },
                "office/lawyer/notary": {
                    "name": "Skrifstofa lögbókanda"
                },
                "office/moving_company": {
                    "name": "Skrifstofa flutningafyrirtækis"
                },
                "office/newspaper": {
                    "name": "Skrifstofur fréttablaðs"
                },
                "office/ngo": {
                    "name": "Skrifstofa frjálsra félagasamtaka"
                },
                "office/notary": {
                    "name": "Skrifstofa lögbókanda"
                },
                "office/physician": {
                    "name": "Læknir"
                },
                "office/private_investigator": {
                    "name": "Einkaspæjaraskrifstofa"
                },
                "office/quango": {
                    "name": "Félagasamtök í samstarfi við hið opinbera (quango)"
                },
                "office/research": {
                    "name": "Rannsóknarstofa"
                },
                "office/surveyor": {
                    "name": "Landmælingaskrifstofa"
                },
                "office/tax_advisor": {
                    "name": "Skattaráðgjafarskrifstofa"
                },
                "office/telecommunication": {
                    "name": "Samskiptaskrifstofa"
                },
                "office/therapist": {
                    "name": "Meðferðarstofa"
                },
                "office/travel_agent": {
                    "name": "Ferðaskrifstofa"
                },
                "office/water_utility": {
                    "name": "Skrifstofa vatnsveitu"
                },
                "piste/skitour": {
                    "name": "Ferðaskíðaleið"
                },
                "place": {
                    "name": "Staður"
                },
                "place/city": {
                    "name": "Borg"
                },
                "place/city_block": {
                    "name": "Byggingareitur"
                },
                "place/farm": {
                    "name": "Býli"
                },
                "place/hamlet": {
                    "name": "Þéttbýliskjarni"
                },
                "place/island": {
                    "name": "Eyja"
                },
                "place/islet": {
                    "name": "Hólmi"
                },
                "place/isolated_dwelling": {
                    "name": "Einöngruð búseta"
                },
                "place/locality": {
                    "name": "Staðfesti"
                },
                "place/neighbourhood": {
                    "name": "Hverfi"
                },
                "place/plot": {
                    "name": "Skiki"
                },
                "place/quarter": {
                    "name": "Úthverfishluti / Hverfi"
                },
                "place/square": {
                    "name": "Torg"
                },
                "place/suburb": {
                    "name": "Jaðarbyggð / Úthverfi"
                },
                "place/town": {
                    "name": "Bær"
                },
                "place/village": {
                    "name": "Þorp"
                },
                "playground/balance_beam": {
                    "name": "Jafnvægisslá"
                },
                "playground/basket_spinner": {
                    "name": "Körfuhringróla"
                },
                "playground/basket_swing": {
                    "name": "Körfuróla"
                },
                "playground/climbing_frame": {
                    "name": "Klifurgrind"
                },
                "playground/cushion": {
                    "name": "Hoppkoddi"
                },
                "playground/horizontal_bar": {
                    "name": "Leikþverslá"
                },
                "playground/rocker": {
                    "name": "Rugguhestur"
                },
                "playground/roundabout": {
                    "name": "Leikhringekja"
                },
                "playground/sandpit": {
                    "name": "Sandkassi"
                },
                "playground/seesaw": {
                    "name": "Vegasalt"
                },
                "playground/slide": {
                    "name": "Rennibraut"
                },
                "playground/structure": {
                    "name": "Leikjagrind"
                },
                "playground/swing": {
                    "name": "Róla"
                },
                "playground/zipwire": {
                    "name": "Aparóla"
                },
                "point": {
                    "name": "Punktur"
                },
                "power/cable/underground": {
                    "name": "Jarðstrengur"
                },
                "power/generator": {
                    "name": "Aflstöð"
                },
                "power/generator/method/photovoltaic": {
                    "name": "Sólarpanell"
                },
                "power/generator/source/nuclear": {
                    "name": "Kjarnaofn"
                },
                "power/generator/source/wind": {
                    "name": "Vindtúrbína"
                },
                "power/line": {
                    "name": "Raflína"
                },
                "power/minor_line": {
                    "name": "Minni raflína"
                },
                "power/plant": {
                    "name": "Orkuverslóð"
                },
                "power/pole": {
                    "name": "Rafmagnsstaur"
                },
                "power/substation": {
                    "name": "Undirstöð"
                },
                "power/switch": {
                    "name": "Spennivirki"
                },
                "power/tower": {
                    "name": "Háspennuturn"
                },
                "power/transformer": {
                    "name": "Straumbreytir"
                },
                "public_transport/platform/bus_point": {
                    "name": "Strætó stoppistöð"
                },
                "public_transport/station": {
                    "name": "Umferðarmiðstöð",
                    "terms": "almenningssamgöngur,strætó,rúta,samgöngur,skiptistöð"
                },
                "public_transport/station_aerialway": {
                    "name": "Lyftustöð"
                },
                "public_transport/station_bus": {
                    "name": "Strætisvagnastöð / Umferðarmiðstöð"
                },
                "public_transport/station_ferry": {
                    "name": "Ferjustöð / Umferðarmiðstöð"
                },
                "public_transport/station_light_rail": {
                    "name": "Léttlestarstöð"
                },
                "public_transport/station_monorail": {
                    "name": "Einteinungsstöð"
                },
                "public_transport/station_subway": {
                    "name": "Neðanjarðarlestarstöð"
                },
                "public_transport/station_train": {
                    "name": "Lestarstöð"
                },
                "public_transport/station_train_halt": {
                    "name": "Lestarstöð (stöðvun / beiðni)"
                },
                "public_transport/station_tram": {
                    "name": "Sporvagnastöð"
                },
                "public_transport/station_trolleybus": {
                    "name": "Strætisvagnastöð / Umferðarmiðstöð"
                },
                "public_transport/stop_area": {
                    "name": "Biðstöðvarsvæði"
                },
                "public_transport/stop_position": {
                    "name": "Staðsetning stöðvunar almenningssamgangna"
                },
                "public_transport/stop_position_aerialway": {
                    "name": "Staðsetning stöðvunar víralyftu"
                },
                "public_transport/stop_position_bus": {
                    "name": "Staðsetning stöðvunar strætisvagna"
                },
                "public_transport/stop_position_ferry": {
                    "name": "Staðsetning stöðvunar ferju"
                },
                "public_transport/stop_position_light_rail": {
                    "name": "Staðsetning stöðvunar léttlestar"
                },
                "public_transport/stop_position_monorail": {
                    "name": "Staðsetning stöðvunar einteinungs"
                },
                "public_transport/stop_position_subway": {
                    "name": "Staðsetning stöðvunar neðanjarðarlestar"
                },
                "public_transport/stop_position_train": {
                    "name": "Staðsetning stöðvunar járnbrautarlestar"
                },
                "public_transport/stop_position_tram": {
                    "name": "Staðsetning stöðvunar sporvagna"
                },
                "public_transport/stop_position_trolleybus": {
                    "name": "Staðsetning stöðvunar rafknúinna strætisvagna"
                },
                "railway/abandoned": {
                    "name": "Yfirgefnir lestarteinar"
                },
                "railway/buffer_stop": {
                    "name": "Járnbrautarstuðpúði"
                },
                "railway/crossing": {
                    "name": "Þverun járnbrautar (stígur)"
                },
                "railway/derail": {
                    "name": "Járnbrautarsporsþvinga",
                    "terms": "til að setja út af spori"
                },
                "railway/disused": {
                    "name": "Ónotaðir lestarteinar"
                },
                "railway/funicular": {
                    "name": "Toglest"
                },
                "railway/halt": {
                    "name": "Lestarstöð (stöðvun / beiðni)"
                },
                "railway/level_crossing": {
                    "name": "Þverun járnbrautar (vegur)"
                },
                "railway/light_rail": {
                    "name": "Léttlest"
                },
                "railway/milestone": {
                    "name": "Vegalengdarmerki járnbrautar"
                },
                "railway/miniature": {
                    "name": "Smájárnbraut"
                },
                "railway/monorail": {
                    "name": "Einteinungur"
                },
                "railway/narrow_gauge": {
                    "name": "Mjótt lestarspor"
                },
                "railway/rail": {
                    "name": "Lestarteinar"
                },
                "railway/signal": {
                    "name": "Lestarmerki"
                },
                "railway/station": {
                    "name": "Lestarstöð"
                },
                "railway/subway": {
                    "name": "Neðanjarðarlest"
                },
                "railway/subway_entrance": {
                    "name": "Inngangur að neðanjarðarlest"
                },
                "railway/switch": {
                    "name": "Lestarteinaskiptir"
                },
                "railway/train_wash": {
                    "name": "Lestarvagnaþvottur"
                },
                "railway/tram": {
                    "name": "Sporvagn"
                },
                "railway/tram_stop": {
                    "name": "Staðsetning stöðvunar sporvagna"
                },
                "relation": {
                    "name": "Tengsl"
                },
                "route/ferry": {
                    "name": "Ferjuleið"
                },
                "seamark": {
                    "name": "Sjómerki"
                },
                "seamark/beacon_isolated_danger": {
                    "name": "Hættuviti"
                },
                "seamark/beacon_lateral": {
                    "name": "Stefnuviti"
                },
                "seamark/buoy_lateral": {
                    "name": "Leiðarbauja"
                },
                "seamark/buoy_lateral/green": {
                    "name": "Græn bauja"
                },
                "seamark/buoy_lateral/red": {
                    "name": "Rauð bauja"
                },
                "seamark/mooring": {
                    "name": "Skipalægi"
                },
                "shop": {
                    "name": "Verslun"
                },
                "shop/agrarian": {
                    "name": "Landbúnaðarvöruverslun"
                },
                "shop/alcohol": {
                    "name": "Vínbúð"
                },
                "shop/antiques": {
                    "name": "Antíkverslun"
                },
                "shop/appliance": {
                    "name": "Raftækjaverslun"
                },
                "shop/art": {
                    "name": "Listmunaverslun"
                },
                "shop/baby_goods": {
                    "name": "Barnavöruverslun"
                },
                "shop/bag": {
                    "name": "Töskubúð"
                },
                "shop/bakery": {
                    "name": "Bakarí"
                },
                "shop/bathroom_furnishing": {
                    "name": "Baðinnréttingaverslun"
                },
                "shop/beauty": {
                    "name": "Fegrunarstofa"
                },
                "shop/beauty/nails": {
                    "name": "Naglasnyrtingastofa"
                },
                "shop/beauty/tanning": {
                    "name": "Sólbaðsstofa"
                },
                "shop/bed": {
                    "name": "Rúm/Dýnuverslun"
                },
                "shop/beverages": {
                    "name": "Drykkjarbúð"
                },
                "shop/bicycle": {
                    "name": "Hjólabúð"
                },
                "shop/bookmaker": {
                    "name": "Veðmangari"
                },
                "shop/books": {
                    "name": "Bókabúð"
                },
                "shop/boutique": {
                    "name": "Búð"
                },
                "shop/butcher": {
                    "name": "Slátrari"
                },
                "shop/candles": {
                    "name": "Kertabúð"
                },
                "shop/car": {
                    "name": "Bílabúð"
                },
                "shop/car_parts": {
                    "name": "Bílavarahlutaverslun"
                },
                "shop/car_repair": {
                    "name": "Bílaverkstæði"
                },
                "shop/carpet": {
                    "name": "Gólfteppaverslun"
                },
                "shop/charity": {
                    "name": "Góðgerðaverslun"
                },
                "shop/cheese": {
                    "name": "Ostabúð"
                },
                "shop/chemist": {
                    "name": "Hreinlætisvöruverslun"
                },
                "shop/chocolate": {
                    "name": "Súkkulaðibúð"
                },
                "shop/clothes": {
                    "name": "Fataverslun"
                },
                "shop/coffee": {
                    "name": "Kaffibúð"
                },
                "shop/computer": {
                    "name": "Tölvuverslun"
                },
                "shop/confectionery": {
                    "name": "Nammibúð"
                },
                "shop/convenience": {
                    "name": "Kjörbúð"
                },
                "shop/copyshop": {
                    "name": "Ljósritunarstofa"
                },
                "shop/cosmetics": {
                    "name": "Snyrtivöruverslun"
                },
                "shop/curtain": {
                    "name": "Gluggatjaldaverslun"
                },
                "shop/dairy": {
                    "name": "Mjólkurbúð"
                },
                "shop/deli": {
                    "name": "Deli"
                },
                "shop/department_store": {
                    "name": "Stórverslun"
                },
                "shop/doityourself": {
                    "name": "Handlaginna verslun"
                },
                "shop/dry_cleaning": {
                    "name": "Þurrhreinsun"
                },
                "shop/e-cigarette": {
                    "name": "Rafrettubúð"
                },
                "shop/electronics": {
                    "name": "Rafeindatækjaverslun"
                },
                "shop/erotic": {
                    "name": "Hjálpartæki ástarlífsins"
                },
                "shop/fabric": {
                    "name": "Álnavöruverslun"
                },
                "shop/farm": {
                    "name": "Vörubás"
                },
                "shop/fashion": {
                    "name": "Tískuverslun"
                },
                "shop/fishmonger": {
                    "name": "Fisksali"
                },
                "shop/florist": {
                    "name": "Blómabúð"
                },
                "shop/frame": {
                    "name": "Innrömmun"
                },
                "shop/frozen_food": {
                    "name": "Frosin matvæli"
                },
                "shop/funeral_directors": {
                    "name": "Útfararheimili"
                },
                "shop/furnace": {
                    "name": "Arinvöruverslun"
                },
                "shop/furniture": {
                    "name": "Húsgagnaverslun"
                },
                "shop/garden_centre": {
                    "name": "Garðaverslun"
                },
                "shop/gas": {
                    "name": "Verslun með flöskugas"
                },
                "shop/gift": {
                    "name": "Gjafavörubúð"
                },
                "shop/greengrocer": {
                    "name": "Grænmetissali"
                },
                "shop/hairdresser": {
                    "name": "Hárstofa"
                },
                "shop/hardware": {
                    "name": "Byggingavöruverslun"
                },
                "shop/health_food": {
                    "name": "Verslun með heilsuvörur"
                },
                "shop/hearing_aids": {
                    "name": "Heyrnartækjaverslun"
                },
                "shop/herbalist": {
                    "name": "Grasalæknir"
                },
                "shop/hifi": {
                    "name": "Hljómverslun"
                },
                "shop/houseware": {
                    "name": "Búsáhaldaverslun"
                },
                "shop/hunting": {
                    "name": "Veiðibúð"
                },
                "shop/interior_decoration": {
                    "name": "Innanhúshönnunarverslun"
                },
                "shop/jewelry": {
                    "name": "Skartgripaverslun"
                },
                "shop/kiosk": {
                    "name": "Blaðastandur"
                },
                "shop/kitchen": {
                    "name": "Eldhúshönnunarverslun"
                },
                "shop/laundry": {
                    "name": "Þvottur"
                },
                "shop/leather": {
                    "name": "Leðurvöruverslun"
                },
                "shop/locksmith": {
                    "name": "Lásasmiður"
                },
                "shop/lottery": {
                    "name": "Lottósjoppa"
                },
                "shop/mall": {
                    "name": "Verslunarmiðstöð"
                },
                "shop/massage": {
                    "name": "Nuddstofa"
                },
                "shop/medical_supply": {
                    "name": "Lækningavöruverslun"
                },
                "shop/mobile_phone": {
                    "name": "Farsímaverslun"
                },
                "shop/money_lender": {
                    "name": "Peningaútlán"
                },
                "shop/motorcycle": {
                    "name": "Mótorhjólaverslun"
                },
                "shop/motorcycle_repair": {
                    "name": "Mótorhjólaviðgerðaverslun"
                },
                "shop/music": {
                    "name": "Tónlistarbúð"
                },
                "shop/musical_instrument": {
                    "name": "Hljóðfæraverslun"
                },
                "shop/newsagent": {
                    "name": "Dagblaða/tímaritasala"
                },
                "shop/nutrition_supplements": {
                    "name": "Verslun með fæðubótarefni"
                },
                "shop/optician": {
                    "name": "Gleraugnaverslun"
                },
                "shop/organic": {
                    "name": "Verslun með lífrænar vörur"
                },
                "shop/outdoor": {
                    "name": "Útivistarbúð"
                },
                "shop/paint": {
                    "name": "Málningarvöruverslun"
                },
                "shop/pastry": {
                    "name": "Kökubúð"
                },
                "shop/pawnbroker": {
                    "name": "Veðlánari"
                },
                "shop/perfumery": {
                    "name": "Ilmvatnsbúð"
                },
                "shop/pet": {
                    "name": "Dýrabúð"
                },
                "shop/pet_grooming": {
                    "name": "Dýrasnyrtiverslun"
                },
                "shop/photo": {
                    "name": "Ljósmyndavöruverslun"
                },
                "shop/pyrotechnics": {
                    "name": "Flugeldaverslun"
                },
                "shop/radiotechnics": {
                    "name": "Rafíhlutaverslun"
                },
                "shop/religion": {
                    "name": "Verslun með trúartengdar vörur"
                },
                "shop/scuba_diving": {
                    "name": "Verslun með köfunarvörur"
                },
                "shop/seafood": {
                    "name": "Fiskverslun",
                    "terms": "verslun með sjávarfang"
                },
                "shop/second_hand": {
                    "name": "Notað og nýtt"
                },
                "shop/sewing": {
                    "name": "Saumavöruverslun"
                },
                "shop/shoes": {
                    "name": "Skóbúð"
                },
                "shop/sports": {
                    "name": "Íþróttaverslun"
                },
                "shop/stationery": {
                    "name": "Skriffangaverslun"
                },
                "shop/storage_rental": {
                    "name": "Geymsluleiga"
                },
                "shop/supermarket": {
                    "name": "Stórmarkaður"
                },
                "shop/tailor": {
                    "name": "Skraddari"
                },
                "shop/tattoo": {
                    "name": "Húðflúrstofa"
                },
                "shop/tea": {
                    "name": "Teverslun"
                },
                "shop/ticket": {
                    "name": "Miðasala"
                },
                "shop/tiles": {
                    "name": "Flísaverslun"
                },
                "shop/tobacco": {
                    "name": "Tóbaksverslun"
                },
                "shop/toys": {
                    "name": "Dótabúð"
                },
                "shop/trade": {
                    "name": "Iðnaðarvörusala"
                },
                "shop/travel_agency": {
                    "name": "Ferðaskrifstofa"
                },
                "shop/tyres": {
                    "name": "Dekkjabúð"
                },
                "shop/vacant": {
                    "name": "Tóm verslun"
                },
                "shop/vacuum_cleaner": {
                    "name": "Verslun með ryksugur"
                },
                "shop/variety_store": {
                    "name": "Allrahandaverslun"
                },
                "shop/video": {
                    "name": "Myndbandaverslun"
                },
                "shop/video_games": {
                    "name": "Tölvuleikjaverslun"
                },
                "shop/watches": {
                    "name": "Úraverslun"
                },
                "shop/water_sports": {
                    "name": "Verslun með sund/vatnaíþróttavörur"
                },
                "shop/weapons": {
                    "name": "Vopnaverslun"
                },
                "shop/wholesale": {
                    "name": "Heildverslun"
                },
                "shop/window_blind": {
                    "name": "Verslun með rimlagluggatjöld"
                },
                "shop/wine": {
                    "name": "Vínbúð"
                },
                "tourism/alpine_hut": {
                    "name": "Fjallakofi"
                },
                "tourism/apartment": {
                    "name": "Gestaíbúð"
                },
                "tourism/aquarium": {
                    "name": "Sædýrasafn"
                },
                "tourism/artwork": {
                    "name": "Listaverk"
                },
                "tourism/artwork/mural": {
                    "name": "Veggmynd"
                },
                "tourism/artwork/sculpture": {
                    "name": "Höggmynd"
                },
                "tourism/artwork/statue": {
                    "name": "Stytta"
                },
                "tourism/attraction": {
                    "name": "Ferðamannagildra"
                },
                "tourism/camp_site": {
                    "name": "Tjaldsvæði"
                },
                "tourism/caravan_site": {
                    "name": "Hjólhýsagarður"
                },
                "tourism/chalet": {
                    "name": "Frístundahús"
                },
                "tourism/gallery": {
                    "name": "Listagallerí"
                },
                "tourism/guest_house": {
                    "name": "Gestahús"
                },
                "tourism/hostel": {
                    "name": "Farfuglaheimili"
                },
                "tourism/hotel": {
                    "name": "Hótel"
                },
                "tourism/information": {
                    "name": "Upplýsingar"
                },
                "tourism/information/board": {
                    "name": "Upplýsingatafla"
                },
                "tourism/information/guidepost": {
                    "name": "Upplýsingaskilti"
                },
                "tourism/information/map": {
                    "name": "Kort"
                },
                "tourism/information/office": {
                    "name": "Upplýsingaskrifstofa ferðamanna"
                },
                "tourism/motel": {
                    "name": "Mótel"
                },
                "tourism/museum": {
                    "name": "Safn"
                },
                "tourism/picnic_site": {
                    "name": "Áningarstaður"
                },
                "tourism/theme_park": {
                    "name": "Skemmtigarður"
                },
                "tourism/viewpoint": {
                    "name": "Útsýnisstaður"
                },
                "tourism/wilderness_hut": {
                    "name": "Óbyggðakofi"
                },
                "tourism/zoo": {
                    "name": "Dýragarður"
                },
                "traffic_calming": {
                    "name": "Hraðahindrun"
                },
                "traffic_calming/bump": {
                    "name": "Hraðahindrunarójafna"
                },
                "traffic_calming/chicane": {
                    "name": "Umferðarhliðrun"
                },
                "traffic_calming/choker": {
                    "name": "Umferðarþrenging"
                },
                "traffic_calming/cushion": {
                    "name": "Hraðahindrunarkoddi"
                },
                "traffic_calming/dip": {
                    "name": "Hraðahindrunardokk"
                },
                "traffic_calming/hump": {
                    "name": "Hraðahindrunaralda"
                },
                "traffic_calming/island": {
                    "name": "Umferðareyja"
                },
                "traffic_calming/rumble_strip": {
                    "name": "Hvinrendur"
                },
                "traffic_calming/table": {
                    "name": "Hraðahindrunarpallur"
                },
                "traffic_sign": {
                    "name": "Umferðarmerki"
                },
                "traffic_sign/city_limit": {
                    "name": "Þéttbýlis skilti"
                },
                "traffic_sign/city_limit_vertex": {
                    "name": "Þéttbýlis skilti"
                },
                "traffic_sign_vertex": {
                    "name": "Umferðarskilti"
                },
                "type/boundary": {
                    "name": "Svæðamörk"
                },
                "type/boundary/administrative": {
                    "name": "Stjórnsýslumörk"
                },
                "type/multipolygon": {
                    "name": "Fjölhyrningur"
                },
                "type/restriction": {
                    "name": "Takmörkun"
                },
                "type/restriction/no_left_turn": {
                    "name": "Engin vinstri beygja"
                },
                "type/restriction/no_right_turn": {
                    "name": "Engin hægri beygja"
                },
                "type/restriction/no_straight_on": {
                    "name": "Ekki beint áfram"
                },
                "type/restriction/no_u_turn": {
                    "name": "Engin U-beygja"
                },
                "type/restriction/only_left_turn": {
                    "name": "Aðeins vinstri beygja"
                },
                "type/restriction/only_right_turn": {
                    "name": "Aðeins hægri beygja"
                },
                "type/restriction/only_straight_on": {
                    "name": "Aðeins beint áfram"
                },
                "type/restriction/only_u_turn": {
                    "name": "Aðeins U-beygja"
                },
                "type/route": {
                    "name": "Leið"
                },
                "type/route/bicycle": {
                    "name": "Hjólaleið"
                },
                "type/route/bus": {
                    "name": "Strætóleið"
                },
                "type/route/detour": {
                    "name": "Hjáleið"
                },
                "type/route/ferry": {
                    "name": "Ferjuleið"
                },
                "type/route/foot": {
                    "name": "Leið fyrir fótgangandi"
                },
                "type/route/hiking": {
                    "name": "Gönguleið"
                },
                "type/route/horse": {
                    "name": "Reiðleið"
                },
                "type/route/light_rail": {
                    "name": "Léttlestarleið"
                },
                "type/route/pipeline": {
                    "name": "Röraleið"
                },
                "type/route/piste": {
                    "name": "Skíða/göngubraut"
                },
                "type/route/power": {
                    "name": "Orkuflutningsleið"
                },
                "type/route/road": {
                    "name": "Vegaleið"
                },
                "type/route/subway": {
                    "name": "Leið neðanjarðarlestar"
                },
                "type/route/train": {
                    "name": "Lestarleið"
                },
                "type/route/tram": {
                    "name": "Sporvagnaleið"
                },
                "type/route_master": {
                    "name": "Leiðastjóri"
                },
                "type/site": {
                    "name": "Stæði"
                },
                "type/waterway": {
                    "name": "Siglingaleið"
                },
                "waterway/boatyard": {
                    "name": "Bátalægi"
                },
                "waterway/canal": {
                    "name": "Síki"
                },
                "waterway/dam": {
                    "name": "Stífla"
                },
                "waterway/ditch": {
                    "name": "Skurður"
                },
                "waterway/dock": {
                    "name": "Flotkví / Slippur"
                },
                "waterway/drain": {
                    "name": "Frárennsli"
                },
                "waterway/fuel": {
                    "name": "Eldsneytisstöð fyrir báta"
                },
                "waterway/river": {
                    "name": "Á"
                },
                "waterway/riverbank": {
                    "name": "Árbakki"
                },
                "waterway/sanitary_dump_station": {
                    "name": "Salernishreinsun fyrir báta"
                },
                "waterway/stream": {
                    "name": "Straumvatn"
                },
                "waterway/stream_intermittent": {
                    "name": "Tímabundið straumvatn"
                },
                "waterway/water_point": {
                    "name": "Drykkjarvatn fyrir báta"
                },
                "waterway/waterfall": {
                    "name": "Foss"
                },
                "waterway/weir": {
                    "name": "Yfirfall"
                }
            }
        },
        "imagery": {
            "Bing": {
                "description": "Gervihnatta- og loftmyndir.",
                "name": "Loftmyndir frá Bing"
            },
            "EsriWorldImagery": {
                "attribution": {
                    "text": "Skilmálar og umsagnir"
                },
                "description": "Heimsmyndir frá Esri.",
                "name": "Heimsmyndir frá Esri"
            },
            "EsriWorldImageryClarity": {
                "attribution": {
                    "text": "Skilmálar og umsagnir"
                },
                "description": "Myndefni úr safni Esri sem gæti verið skýrara og nákvæmara en sjálfgefna lagið.",
                "name": "Heimsmyndir frá Esri (Clarity) prófun"
            },
            "MAPNIK": {
                "attribution": {
                    "text": "© Þátttakendur í OpenStreetMap, CC-BY-SA"
                },
                "description": "Sjálfgefna OpenStreetMap-lagið.",
                "name": "OpenStreetMap (staðlað)"
            },
            "Mapbox": {
                "attribution": {
                    "text": "Skilmálar og umsagnir"
                },
                "description": "Gervihnatta- og loftmyndir.",
                "name": "Mapbox gervihnattamyndir"
            },
            "OSM_Inspector-Addresses": {
                "attribution": {
                    "text": "© Geofabrik GmbH, þátttakendur í OpenStreetMap, CC-BY-SA"
                },
                "name": "OSM Inspector: Heimilisföng"
            },
            "OSM_Inspector-Geometry": {
                "attribution": {
                    "text": "© Geofabrik GmbH, þátttakendur í OpenStreetMap, CC-BY-SA"
                },
                "name": "OSM Inspector: Rúmfræði (geometry)"
            },
            "OSM_Inspector-Highways": {
                "attribution": {
                    "text": "© Geofabrik GmbH, þátttakendur í OpenStreetMap, CC-BY-SA"
                },
                "name": "OSM Inspector: Þjóðvegir"
            },
            "OSM_Inspector-Multipolygon": {
                "attribution": {
                    "text": "© Geofabrik GmbH, þátttakendur í OpenStreetMap, CC-BY-SA"
                },
                "name": "OSM Inspector: Svæði"
            },
            "OSM_Inspector-Places": {
                "attribution": {
                    "text": "© Geofabrik GmbH, þátttakendur í OpenStreetMap, CC-BY-SA"
                },
                "name": "OSM Inspector: Staðir"
            },
            "OSM_Inspector-Routing": {
                "attribution": {
                    "text": "© Geofabrik GmbH, þátttakendur í OpenStreetMap, CC-BY-SA"
                },
                "name": "OSM Inspector: Leiðagerð"
            },
            "OSM_Inspector-Tagging": {
                "attribution": {
                    "text": "© Geofabrik GmbH, þátttakendur í OpenStreetMap, CC-BY-SA"
                },
                "name": "OSM Inspector: Merkingar"
            },
            "SPW_ORTHO_LAST": {
                "name": "Nýjustu loftmyndir frá SPW(allonie)"
            },
            "SPW_PICC": {
                "name": "SPW(allonie) PICC stafrænar loftmyndir"
            },
            "US-TIGER-Roads-2014": {
                "description": "Við aðdráttarstig 16+ birtast kortagögn í almenningseigu frá US Census þjóðskránni. Við lægri aðdrátt birtast einungis breytingar síðan 2006 mínus þær breytingar sem þegar hafa verið settar inn í OpenStreetMap",
                "name": "TIGER vegir 2014"
            },
            "US-TIGER-Roads-2017": {
                "description": "Gult = Kortagögn í almenningseigu frá US Census þjóðskránni. Rautt = Gögn fundust ekki í OpenStreetMap",
                "name": "TIGER vegir 2017"
            },
            "US-TIGER-Roads-2018": {
                "description": "Gult = Kortagögn í almenningseigu frá US Census. Rautt = Gögn sem ekki finnast á OpenStreetMap",
                "name": "TIGER vegir 2018"
            },
            "US_Forest_Service_roads_overlay": {
                "description": "Vegur: Grænn útjaðar = óflokkað. Brúnn útjaðar = slóði. Yfirborð: möl = ljósbrún fylling, malbik = svart, hellur = grátt, jarðvegur = hvítt, steypa = blátt, gras = grænt. Árstíðabundið = hvítar rendur",
                "name": "U.S. Forest vegayfirlag"
            },
            "UrbISOrtho2016": {
                "attribution": {
                    "text": "Framkvæmt með tilstilli Brussels UrbIS®© - Dreifing & höfundarréttur CIRB"
                },
                "name": "UrbIS-Ortho 2016"
            },
            "UrbISOrtho2017": {
                "attribution": {
                    "text": "Framkvæmt með tilstilli Brussels UrbIS®© - Dreifing & höfundarréttur CIRB"
                },
                "name": "UrbIS-Ortho 2017"
            },
            "UrbISOrtho2018": {
                "attribution": {
                    "text": "Gert með tilstilli Brussels UrbIS®© - Dreifing & höfundarréttur CIRB"
                },
                "name": "UrbIS-Ortho 2018"
            },
            "UrbisAdmFR": {
                "attribution": {
                    "text": "Framkvæmt með tilstilli Brussels UrbIS®© - Dreifing & höfundarréttur CIRB"
                },
                "name": "UrbisAdm FR"
            },
            "UrbisAdmNL": {
                "attribution": {
                    "text": "Framkvæmt með tilstilli Brussels UrbIS®© - Dreifing & höfundarréttur CIRB"
                },
                "name": "UrbisAdm NL"
            },
            "Waymarked_Trails-Cycling": {
                "attribution": {
                    "text": "© waymarkedtrails.org, þátttakendur í OpenStreetMap, CC by-SA 3.0"
                },
                "name": "Waymarked Trails: Hjólreiðar"
            },
            "Waymarked_Trails-Hiking": {
                "attribution": {
                    "text": "© waymarkedtrails.org, þátttakendur í OpenStreetMap, CC by-SA 3.0"
                },
                "name": "Waymarked Trails: Gönguferðir"
            },
            "Waymarked_Trails-MTB": {
                "attribution": {
                    "text": "© waymarkedtrails.org, þátttakendur í OpenStreetMap, CC by-SA 3.0"
                },
                "name": "Waymarked Trails: Fjallahjól"
            },
            "Waymarked_Trails-Skating": {
                "attribution": {
                    "text": "© waymarkedtrails.org, þátttakendur í OpenStreetMap, CC by-SA 3.0"
                },
                "name": "Waymarked Trails: Skautar"
            },
            "Waymarked_Trails-Winter_Sports": {
                "attribution": {
                    "text": "© waymarkedtrails.org, þátttakendur í OpenStreetMap, CC by-SA 3.0"
                },
                "name": "Waymarked Trails: Vetraríþróttir"
            },
            "basemap.at": {
                "attribution": {
                    "text": "basemap.at"
                },
                "description": "Grunnkort af Austurríki, byggt á opinberum gögnum.",
                "name": "basemap.at"
            },
            "basemap.at-orthofoto": {
                "attribution": {
                    "text": "basemap.at"
                },
                "description": "Orthofoto lag frá basemap.at. \"Arftaki\" myndefnis frá geoimage.at.",
                "name": "basemap.at Orthofoto"
            },
            "eufar-balaton": {
                "attribution": {
                    "text": "EUFAR Balaton ortofotó 2010"
                },
                "description": "Landfæðilega merktar ljósmyndir í kringum 1940 frá Balaton Limnological Institute.",
                "name": "EUFAR Balaton - orthophoto uppréttar loftmyndir"
            },
            "finds.jp_KBN_2500": {
                "attribution": {
                    "text": "GSI KIBAN 2500"
                },
                "description": "GSI Kiban 2500 í gegnum finds.jp. Gott til að teikna eftir, en dálítið eldra.",
                "name": "Japan GSI KIBAN 2500"
            },
            "gsi.go.jp": {
                "attribution": {
                    "text": "GSI Japan"
                },
                "description": "Japan GSI uppréttar ortho loftmyndir. Venjulega betra en Bing, en dálítið eldra.",
                "name": "Japan GSI uppréttar ortho loftmyndir"
            },
            "gsi.go.jp_airphoto": {
                "attribution": {
                    "text": "GSI Japan"
                },
                "description": "Japan GSI airphoto loftmyndefni. Ekki að fullu uppréttað, en eilítið nýrri og/eða með annarri þekju en uppréttu GSI loftmyndirnar.",
                "name": "Japan GSI airphoto loftmyndir"
            },
            "gsi.go.jp_std_map": {
                "attribution": {
                    "text": "GSI Japan"
                },
                "description": "Japanskt GSI staðalkort. Mikil þekja.",
                "name": "Japan GSI staðalkort"
            },
            "helsingborg-orto": {
                "attribution": {
                    "text": "© Sveitarfélagið Helsingborg"
                },
                "description": "Orthophoto uppréttar loftmyndir frá sveitarfélaginu Helsingborg 2016, gögn í almenningseigu",
                "name": "Helsingborg - orthophoto uppréttar loftmyndir"
            },
            "kalmar-orto-2014": {
                "attribution": {
                    "text": "© Sveitarfélagið Kalmar"
                },
                "description": "Orthophoto uppréttar loftmyndir af norðurströnd sveitarfélagsins Kalmar 2014",
                "name": "Kalmar norður - orthophoto uppréttar loftmyndir 2014"
            },
            "kalmar-orto-2016": {
                "attribution": {
                    "text": "© Sveitarfélagið Kalmar"
                },
                "description": "Orthophoto uppréttar loftmyndir af suðurströnd sveitarfélagsins Kalmar 2016",
                "name": "Kalmar suður - orthophoto uppréttar loftmyndir 2016"
            },
            "kalmar-orto-2018": {
                "attribution": {
                    "text": "© Sveitarfélagið Kalmar"
                },
                "description": "Orthophoto uppréttar loftmyndir af byggðum svæðum frá sveitarfélaginu Kalmar 2018",
                "name": "Kalmar byggingaland - orthophoto uppréttar loftmyndir 2014"
            },
            "kelkkareitit": {
                "attribution": {
                    "text": "© Kelkkareitit.fi"
                },
                "description": "Kelkkareitit.fi vélsleðaferlar frá OSM (norræn þekja)",
                "name": "Norrænt yfirlag með vélsleðaferlum"
            },
            "lantmateriet-orto1960": {
                "attribution": {
                    "text": "© Lantmäteriet, CC0"
                },
                "description": "Mósaík af sænskum orthophoto uppréttum loftmyndum frá tímabilinu 1955–1965. Eldri og nýrri myndir gætu slæðst með.",
                "name": "Lantmäteriet - sögulegar orthophoto uppréttar loftmyndir 1960"
            },
            "lantmateriet-orto1975": {
                "attribution": {
                    "text": "© Lantmäteriet, CC0"
                },
                "description": "Mósaík af sænskum orthophoto uppréttum loftmyndum frá tímabilinu 1970–1980. Er í vinnslu.",
                "name": "Lantmäteriet - sögulegar orthophoto uppréttar loftmyndir 1975"
            },
            "lantmateriet-topowebb": {
                "attribution": {
                    "text": "© Lantmäteriet, CC0"
                },
                "description": "Landslagskort af Svíþjóð 1:50 000",
                "name": "Lantmäteriet landslagskort"
            },
            "linkoping-orto": {
                "attribution": {
                    "text": "© Sveitarfélagið Linköping"
                },
                "description": "Orthophoto uppréttar loftmyndir frá sveitarfélaginu Linköping 2010, opin gögn",
                "name": "Linköping - orthophoto uppréttar loftmyndir"
            },
            "mapbox_locator_overlay": {
                "attribution": {
                    "text": "Skilmálar og umsagnir"
                },
                "description": "Birtir aðalfitjur til að hjálpa þér við að staðsetja hlutina.",
                "name": "Staðsetningarþekja"
            },
            "openpt_map": {
                "attribution": {
                    "text": "© Þátttakendur í OpenStreetMap, CC-BY-SA"
                },
                "name": "OpenPT kort (yfirlagsþekja)"
            },
            "osm-gps": {
                "attribution": {
                    "text": "© Þátttakendur í OpenStreetMap"
                },
                "description": "Opinberir GPS-ferlar sendir inn á OpenStreetMap.",
                "name": "OpenStreetMap GPS-ferlar"
            },
            "osm-mapnik-black_and_white": {
                "attribution": {
                    "text": "© Þátttakendur í OpenStreetMap, CC-BY-SA"
                },
                "name": "OpenStreetMap (staðlað svart/hvítt)"
            },
            "osm-mapnik-german_style": {
                "attribution": {
                    "text": "© Þátttakendur í OpenStreetMap, CC-BY-SA"
                },
                "name": "OpenStreetMap (þýskur stíll)"
            },
            "osmse-ekonomiska": {
                "attribution": {
                    "text": "© Lantmäteriet"
                },
                "description": "Skönnun á \"Hagfræðikortum\" u.þ.b. 1950-1980",
                "name": "Lantmäteriet hagfræðikort 1950–1980"
            },
            "qa_no_address": {
                "attribution": {
                    "text": "Simon Poole, gögn eru með © þátttakendur í OpenStreetMap"
                },
                "name": "QA No Address (ekkert heimilisfang)"
            },
            "skobbler": {
                "attribution": {
                    "text": "© Kortaflísar: skobbler, kortagögn: þátttakendur í OpenStreetMap"
                },
                "name": "skobbler"
            },
            "skoterleder": {
                "attribution": {
                    "text": "© Skoterleder.org"
                },
                "description": "Vélsleðaslóðir",
                "name": "Kort yfir vélsleðasleiðir í Svíþjóð"
            },
            "stamen-terrain-background": {
                "attribution": {
                    "text": "Kortaflísar frá Stamen Design, með CC BY 3.0 notkunarleyfi. Gögn frá OpenStreetMap, með ODbL notkunarleyfi"
                },
                "name": "Stamen landsyfirborð"
            },
            "stockholm-orto": {
                "attribution": {
                    "text": "© Sveitarfélagið Stokkhólmi, CC0"
                },
                "name": "Stockholm - orthophoto uppréttar loftmyndir"
            },
            "tf-cycle": {
                "attribution": {
                    "text": "Kort © Thunderforest, gögn eru með © þátttakendur í OpenStreetMap"
                },
                "name": "Thunderforest OpenCycleMap"
            },
            "tf-landscape": {
                "attribution": {
                    "text": "Kort © Thunderforest, gögn eru með © þátttakendur í OpenStreetMap"
                },
                "name": "Thunderforest landslag"
            },
            "trafikverket-baninfo": {
                "attribution": {
                    "text": "© Trafikverket, CC0"
                },
                "description": "Sænska járnbrautakerfið, þ.m.t. hliðarspor",
                "name": "Trafikverket járnbrautakerfið"
            },
            "trafikverket-baninfo-option": {
                "attribution": {
                    "text": "© Trafikverket, CC0"
                },
                "description": "Sænska járnbrautakerfið með ýmsum valkostum fyrir kortalög",
                "name": "Valkostir fyrir Trafikverket járnbrautakerfið"
            },
            "trafikverket-vagnat": {
                "attribution": {
                    "text": "© Trafikverket, CC0"
                },
                "description": "Sænska NVDB vegakerfið",
                "name": "Trafikverket vegakerfið"
            },
            "trafikverket-vagnat-extra": {
                "attribution": {
                    "text": "© Trafikverket, CC0"
                },
                "description": "Sænskt ítarefni fyrir NVDB: Tilvísanir þjóðvega, umferðartakmarkanir, hvíldarstæði, stoppistoðvar almenningsfarartækja, brýr, göng, hraðamyndavélar",
                "name": "Viðbætur fyrir Trafikverket vegakerfið"
            },
            "trafikverket-vagnat-navn": {
                "attribution": {
                    "text": "© Trafikverket, CC0"
                },
                "description": "Götuheiti sænska NVDB",
                "name": "Götuheiti fyrir Trafikverket"
            },
            "trafikverket-vagnat-option": {
                "attribution": {
                    "text": "© Trafikverket, CC0"
                },
                "description": "Sænska vegakerfið með ýmsum valkostum fyrir kortalög",
                "name": "Valkostir fyrir Trafikverket vegakerfið"
            }
        },
        "community": {
            "Bahia-telegram": {
                "extendedDescription": "Gakktu til liðs við teymið til að læra meira um OpenStreetMap, spyrja spurninga eða taka þátt í fundum. Allir eru velkomnir!"
            },
            "Bay-Area-OpenStreetMappers": {
                "name": "Bay Area OpenStreetMappers",
                "description": "Bætum OpenStreetMap-gögn á Bay Area"
            },
            "Central-Pennsylvania-OSM": {
                "name": "Central Pennsylvania OSM"
            },
            "Code-for-San-Jose-Slack": {
                "description": "Allir eru velkomnir! Skráðu þig á {signupUrl}, taktu síðan þátt á #osm IRC-rásinni"
            },
            "DF-telegram": {
                "extendedDescription": "Gakktu til liðs við teymið til að læra meira um OpenStreetMap, spyrja spurninga eða taka þátt í fundum. Allir eru velkomnir!"
            },
            "Dallas-Fort-Worth-OSM": {
                "name": "Dallas-Fort Worth OSM",
                "description": "Notendahópur OpenStreetMap í Dallas-Fort Worth"
            },
            "GeoPhilly": {
                "name": "GeoPhilly"
            },
            "Mapping-DC-meetup": {
                "name": "Mapping DC",
                "description": "Bætum OpenStreetMap-gögn á DC-svæðinu"
            },
            "Maptime-ME-meetup": {
                "name": "MaptimeME",
                "description": "Kortagerðarfólk og notendur OpenStreetMap í kringum Portland, ME"
            },
            "OSM-AR-facebook": {
                "name": "Facebook-hópur OpenStreetMap Argentína",
                "description": "Gakktu til liðs við OpenStreetMap Argentína hópinn á Facebook",
                "extendedDescription": "Fréttir frá fólki á staðnum"
            },
            "OSM-AR-forum": {
                "name": "Vefspjall (forum) OpenStreetMap Argentína",
                "description": "Gakktu til liðs við OpenStreetMap Argentína vefspjallið"
            },
            "OSM-AR-irc": {
                "name": "IRC-rás OpenStreetMap Argentína",
                "description": "Taktu þátt á #osm-ar á irc.oftc.net (gátt 6667)"
            },
            "OSM-AR-mailinglist": {
                "name": "Talk-ar póstlistinn",
                "description": "Gamall sögulegur póstlisti sem næstum enginn notar í dag."
            },
            "OSM-AR-telegram": {
                "name": "Telegram-hópur OpenStreetMap Argentína",
                "description": "Gakktu til liðs við OpenStreetMap Argentína hópinn á Telegram"
            },
            "OSM-AR-twitter": {
                "name": "Twitter-hópur OpenStreetMap Argentína",
                "description": "Fylgstu með okkur á Twitter á {url}"
            },
            "OSM-BGD-facebook": {
                "name": "OpenStreetMap Bangladesh"
            },
            "OSM-BO-mailinglist": {
                "name": "Talk-bo póstlistinn",
                "description": "Talk-bo er opinber póstlisti bólivíska OSM-hópsins"
            },
            "OSM-Boston": {
                "name": "OpenStreetMap Boston",
                "description": "Kortagerðarfólk og notendur OpenStreetMap á Boston-svæðinu"
            },
            "OSM-CL-facebook": {
                "extendedDescription": "Gakktu til liðs við teymið til að læra meira um OpenStreetMap, spyrja spurninga eða taka þátt í fundum. Allir eru velkomnir!"
            },
            "OSM-CL-mailinglist": {
                "name": "Talk-cl póstlistinn",
                "description": "Póstlisti til að ræða OpenStreetMap í Síle"
            },
            "OSM-CL-telegram": {
                "extendedDescription": "Gakktu til liðs við teymið til að læra meira um OpenStreetMap, spyrja spurninga eða taka þátt í fundum. Allir eru velkomnir!"
            },
            "OSM-CL-twitter": {
                "name": "Twitter-hópur OpenStreetMap í Síle",
                "description": "Fylgstu með okkur á Twitter á {url}"
            },
            "OSM-CO-facebook": {
                "extendedDescription": "Gakktu til liðs við teymið til að læra meira um OpenStreetMap. Allir eru velkomnir!"
            },
            "OSM-CO-mailinglist": {
                "name": "Talk-co póstlistinn",
                "description": "Póstlisti til að ræða OpenStreetMap í Kólumbíu"
            },
            "OSM-CO-twitter": {
                "name": "Twitter-hópur OpenStreetMap í Kólumbíu",
                "description": "Fylgstu með okkur á Twitter á {url}"
            },
            "OSM-Central-Salish-Sea": {
                "name": "OpenStreetMap Central Salish Sea",
                "description": "Kortagerðarfólk og notendur OpenStreetMap í kringum Mount Vernon, WA",
                "extendedDescription": "OpenStreetMap er landakort af heiminum gert af fólki eins og þér. Kort sem þú byggir upp, sem er öllum frjálst, rétt eins og Wikipedia. Skoðaðu osm.org til að sjá nánari upplýsingar. Við hittumst mjög oft til að tala um kort, gera kort, og skemmta okkur!"
            },
            "OSM-Chattanooga": {
                "name": "OSM Chattanooga",
                "description": "Notendur OpenStreetMap í Chattanooga"
            },
            "OSM-Colorado": {
                "name": "OpenStreetMap Colorado",
                "description": "Kortagerðarfólk og notendur OpenStreetMap í Colorado-fylki, BNA"
            },
            "OSM-ES-mailinglist": {
                "name": "Talk-es póstlistinn"
            },
            "OSM-ES-telegram": {
                "name": "@OSMes á Telegram",
                "description": "Telegram-hópur OpenStreetMap Spánn"
            },
            "OSM-Facebook": {
                "name": "OpenStreetMap á Facebook"
            },
            "OSM-IRC": {
                "name": "OpenStreetMap IRC"
            },
            "OSM-India-facebook": {
                "name": "OpenStreetMap India - Kortagerð með þáttöku nágranna",
                "description": "Bætum OpenStreetMap-gögn á Indlandi"
            },
            "OSM-Nepal-facebook": {
                "name": "OpenStreetMap Nepal"
            },
            "OSM-PE": {
                "name": "OpenStreetMap í Perú"
            },
            "OSM-PE-mailinglist": {
                "name": "Talk-pe póstlistinn"
            },
            "OSM-PE-telegram": {
                "name": "Telegram-hópur OpenStreetMap í Perú"
            },
            "OSM-PE-twitter": {
                "name": "Twitter-hópur OpenStreetMap í Perú",
                "description": "Fylgstu með okkur á Twitter á {url}"
            },
            "OSM-PH-facebook": {
                "name": "Facebook-hópur OpenStreetMap PH",
                "description": "Velkomin í filipeyska OpenStreetMap hópinn, þar sem við hvetjum alla aðra filipseyinga til að taka þátt í OpenStreetMap-verkefninu."
            },
            "OSM-PH-mailinglist": {
                "name": "Talk-ph póstlistinn",
                "description": "Póstlisti til að ræða OpenStreetMap á Filipseyjum"
            },
            "OSM-PH-slack": {
                "name": "OpenStreetMap PH Slack",
                "description": "Allir velkomnir! Skráðu þig á {signupUrl}"
            },
            "OSM-PH-telegram": {
                "name": "Telegram-hópur OpenStreetMap PH",
                "description": "Óopinber staðvær Telegram-hópur OpenStreetMap þátttakenda og vina á Filipseyjum"
            },
            "OSM-Portland": {
                "name": "OpenStreetMap Portland",
                "description": "Kortagerðarfólk og notendur OpenStreetMap á Portland-svæðinu",
                "extendedDescription": "OpenStreetMap (OSM) er landakort af heiminum gert af fólki eins og þér. Kort sem þú byggir upp, sem er öllum frjálst, rétt eins og Wikipedia. Skoðaðu osm.org til að sjá nánari upplýsingar, og kíktu við á fundum til að tala um kort, gera OSM-kort, og skemmta þér!"
            },
            "OSM-RU-forum": {
                "name": "OpenStreetMap RU vefspjall",
                "description": "Vefspjall (forum) OpenStreetMap Rússland"
            },
            "OSM-RU-telegram": {
                "name": "Telegram-hópur OpenStreetMap RU",
                "description": "Telegram-hópur OpenStreetMap Rússland"
            },
            "OSM-Reddit": {
                "name": "OpenStreetMap á Reddit",
                "description": "/r/openstreetmap/ er góður staður til að læra meira um OpenStreetMap.  Spurðu okkur um allt milli himins og jarðar!"
            },
            "OSM-Seattle": {
                "name": "OpenStreetMap Seattle",
                "description": "Kortagerðarfólk og notendur OpenStreetMap á Seattle-svæðinu"
            },
            "OSM-SoCal": {
                "name": "OpenStreetMap Southern California",
                "description": "Skemmtum okkur, gerum eitthvað fyrir Los Angeles, og lærum í leiðinni um kortagerð!"
            },
            "OSM-South-Bay": {
                "name": "OSM South Bay"
            },
            "OSM-TW-facebook": {
                "name": "OpenStreetMap Tævan samfélagið",
                "description": "Facebook-hópur fyrir kortagerðarfólk og notendur OpenStreetMap í Tævan"
            },
            "OSM-TW-mailinglist": {
                "name": "Póstlisti OpenStreetMap Tævan",
                "description": "Talk-ja er opinber póstlisti tævanska OSM-hópsins"
            },
            "OSM-Tampa-Bay": {
                "name": "OpenStreetMap Tampa Bay",
                "description": "Kortagerðarfólk og notendur OpenStreetMap á Tampa Bay-svæðinu"
            },
            "OSM-Telegram": {
                "name": "Telegram fyrir OpenStreetMap"
            },
            "OSM-Twitter": {
                "name": "Twitter-hópur OpenStreetMap",
                "description": "Fylgstu með okkur á Twitter á {url}"
            },
            "OSM-US": {
                "name": "OpenStreetMap US",
                "description": "Við hjálpum til við að auka og bæta OpenStreetMap-gögn í Bandaríkjunum"
            },
            "OSM-US-Slack": {
                "name": "OpenStreetMap US Slack",
                "description": "Allir velkomnir! Skráðu þig á {signupUrl}"
<<<<<<< HEAD
=======
            },
            "OSM-Utah": {
                "name": "OpenStreetMap Utah",
                "description": "Kortagerðarfólk og notendur OpenStreetMap á Salt Lake City-svæðinu"
            },
            "OSM-Vancouver-meetup": {
                "name": "OpenStreetMap Vancouver",
                "description": "Kortagerðarfólk og notendur OpenStreetMap í Vancouver, BC-svæðinu"
            },
            "OSM-Wyoming": {
                "name": "OpenStreetMap Wyoming",
                "description": "Kortagerðarfólk og notendur OpenStreetMap í Wyoming-fylki, BNA"
            },
            "OSM-br-mailinglist": {
                "name": "Talk-br póstlistinn",
                "description": "Póstlisti til að ræða OpenStreetMap í Brasilíu"
            },
            "OSM-br-telegram": {
                "extendedDescription": "Gakktu til liðs við teymið til að læra meira um OpenStreetMap, spyrja spurninga eða taka þátt í fundum. Allir eru velkomnir!"
            },
            "OSM-br-twitter": {
                "name": "Twitter-hópur OpenStreetMap í Brasilíu",
                "description": "Fylgstu með okkur á Twitter á {url}"
            },
            "OSM-help": {
                "name": "Aðstoð með OpenStreetMap"
            },
            "OSM-india-mailinglist": {
                "name": "Póstlisti OpenStreetMap Indland"
            },
            "OSM-india-twitter": {
                "name": "Twitter-hópur OpenStreetMap Indland"
            },
            "OSM-japan-facebook": {
                "name": "OpenStreetMap Japan samfélagið",
                "description": "Kortagerðarfólk og notendur OpenStreetMap í Japan"
            },
            "OSM-japan-mailinglist": {
                "name": "Póstlisti OpenStreetMap Japan",
                "description": "Talk-ja er opinber póstlisti japanska OSM-hópsins"
            },
            "OSM-japan-twitter": {
                "name": "Twitter-hópur OpenStreetMap Japan",
                "description": "Myllumerki á Twitter á {url}"
            },
            "OSM-japan-website": {
                "name": "OpenStreetMap Japan"
            },
            "OSMF": {
                "name": "OpenStreetMap sjálfseignarstofnunin"
            },
            "OpenCleveland-meetup": {
                "name": "Open Cleveland",
                "description": "Bætum OpenStreetMap-gögn á Cleveland-svæðinu"
            },
            "PHXGeo-meetup": {
                "description": "Kortagerðarfólk og notendur OpenStreetMap á Phoenix, AZ-svæðinu"
            },
            "PHXGeo-twitter": {
                "name": "Twitter-hópur PHXGeo",
                "description": "Fylgstu með okkur á Twitter á {url}"
            },
            "Western-Slope-facebook": {
                "description": "Kortagerðarfólk og notendur OpenStreetMap í kringum Grand Junction, CO"
            },
            "Western-Slope-meetup": {
                "description": "Kortagerðarfólk og notendur OpenStreetMap í kringum Grand Junction, CO"
            },
            "at-mailinglist": {
                "name": "Talk-at póstlistinn"
            },
            "at-twitter": {
                "name": "Twitter-hópur OpenStreetMap í Austurríki",
                "description": "Twitter-hópur OpenStreetMap í Austurríki: {url}"
>>>>>>> b1a7bdca
            },
            "OSM-Utah": {
                "name": "OpenStreetMap Utah",
                "description": "Kortagerðarfólk og notendur OpenStreetMap á Salt Lake City-svæðinu"
            },
            "OSM-Vancouver-meetup": {
                "name": "OpenStreetMap Vancouver",
                "description": "Kortagerðarfólk og notendur OpenStreetMap í Vancouver, BC-svæðinu"
            },
<<<<<<< HEAD
            "OSM-Wyoming": {
                "name": "OpenStreetMap Wyoming",
                "description": "Kortagerðarfólk og notendur OpenStreetMap í Wyoming-fylki, BNA"
            },
            "OSM-br-mailinglist": {
                "name": "Talk-br póstlistinn",
                "description": "Póstlisti til að ræða OpenStreetMap í Brasilíu"
            },
            "OSM-br-telegram": {
                "extendedDescription": "Gakktu til liðs við teymið til að læra meira um OpenStreetMap, spyrja spurninga eða taka þátt í fundum. Allir eru velkomnir!"
            },
            "OSM-br-twitter": {
                "name": "Twitter-hópur OpenStreetMap í Brasilíu",
                "description": "Fylgstu með okkur á Twitter á {url}"
            },
            "OSM-help": {
                "name": "Aðstoð með OpenStreetMap"
            },
            "OSM-india-mailinglist": {
                "name": "Póstlisti OpenStreetMap Indland"
            },
            "OSM-india-twitter": {
                "name": "Twitter-hópur OpenStreetMap Indland"
            },
            "OSM-japan-facebook": {
                "name": "OpenStreetMap Japan samfélagið",
                "description": "Kortagerðarfólk og notendur OpenStreetMap í Japan"
            },
            "OSM-japan-mailinglist": {
                "name": "Póstlisti OpenStreetMap Japan",
                "description": "Talk-ja er opinber póstlisti japanska OSM-hópsins"
            },
            "OSM-japan-twitter": {
                "name": "Twitter-hópur OpenStreetMap Japan",
                "description": "Myllumerki á Twitter á {url}"
            },
            "OSM-japan-website": {
                "name": "OpenStreetMap Japan"
            },
            "OSMF": {
                "name": "OpenStreetMap sjálfseignarstofnunin"
            },
            "OpenCleveland-meetup": {
                "name": "Open Cleveland",
                "description": "Bætum OpenStreetMap-gögn á Cleveland-svæðinu"
            },
            "PHXGeo-meetup": {
                "description": "Kortagerðarfólk og notendur OpenStreetMap á Phoenix, AZ-svæðinu"
            },
            "PHXGeo-twitter": {
                "name": "Twitter-hópur PHXGeo",
                "description": "Fylgstu með okkur á Twitter á {url}"
            },
            "Western-Slope-facebook": {
                "description": "Kortagerðarfólk og notendur OpenStreetMap í kringum Grand Junction, CO"
            },
            "Western-Slope-meetup": {
                "description": "Kortagerðarfólk og notendur OpenStreetMap í kringum Grand Junction, CO"
            },
            "at-mailinglist": {
                "name": "Talk-at póstlistinn"
            },
            "at-twitter": {
                "name": "Twitter-hópur OpenStreetMap í Austurríki",
                "description": "Twitter-hópur OpenStreetMap í Austurríki: {url}"
            },
            "be-mailinglist": {
                "name": "Talk-be póstlistinn"
            },
            "be-twitter": {
                "name": "Twitter-hópur OpenStreetMap í Belgíu",
                "description": "Twitter-hópur OpenStreetMap í Belgíu: @osm_be"
            },
            "byosm": {
                "name": "OpenStreetMap Hvítarússland",
                "description": "Telegram-hópur OpenStreetMap Hvítarússlands"
            },
=======
            "byosm": {
                "name": "OpenStreetMap Hvítarússland",
                "description": "Telegram-hópur OpenStreetMap Hvítarússlands"
            },
>>>>>>> b1a7bdca
            "cape-coast-youthmappers": {
                "description": "Fylgstu með okkur á Twitter: {url}"
            },
            "de-berlin-mailinglist": {
                "name": "Berlín-póstlistinn"
            },
            "de-berlin-twitter": {
                "name": "Twitter-hópur OpenStreetMap í Berlín",
                "description": "Fylgstu með okkur á Twitter: {url}"
            },
            "de-mailinglist": {
                "name": "Talk-de póstlistinn"
            },
            "de-ostwestfalen-lippe-mailinglist": {
                "name": "OWL-póstlistinn"
            },
            "dk-forum": {
                "name": "Vefspjall (forum) OpenStreetMap Danmörk",
                "description": "Vefspjall (forum) OpenStreetMap Danmörk"
            },
            "dk-irc": {
                "name": "IRC-rás OpenStreetMap Danmörk",
                "description": "Taktu þátt á #osm-dk á irc.oftc.net (gátt 6667)"
            },
            "dk-mailinglist": {
                "name": "Talk-dk póstlistinn",
                "description": "Póstlisti til að ræða OpenStreetMap í Danmörku"
            },
            "fi-mailinglist": {
                "name": "Talk-fi póstlistinn"
            },
            "fr-mailinglist": {
                "name": "Talk-fr póstlistinn",
                "description": "Talk-fr póstlistinn"
            },
            "fr-twitter": {
                "name": "Twitter-hópur OpenStreetMap í Frakklandi",
                "description": "Twitter-hópur OpenStreetMap í Frakklandi: {url}"
            },
            "gb-mailinglist": {
                "name": "Talk-gb póstlistinn"
            },
            "hr-mailinglist": {
                "name": "Talk-hr póstlistinn",
                "description": "Talk-hr póstlistinn"
            },
            "is-facebook": {
                "name": "OSM Íslandi á Facebook",
                "description": "Síða OpenStreetMap á Íslandi"
            },
            "is-mailinglist": {
                "name": "Talk-is póstlistinn",
                "description": "Talk-is er opinber póstlisti íslenska OSM-hópsins"
            },
            "is-twitter": {
                "name": "OSM Íslandi á Twitter"
            },
            "it-mailinglist": {
                "name": "Talk-it póstlistinn",
                "description": "Talk-it er opinber póstlisti ítalska OSM-hópsins"
            },
            "it-twitter": {
                "name": "Twitter-hópur OpenStreetMap á Ítalíu",
                "description": "Fylgstu með okkur á Twitter á {url}"
            },
            "osm-at": {
                "name": "OpenStreetMap Austurríki"
            },
            "osm-de": {
                "name": "OpenStreetMap Þýskalandi"
            },
            "osm-gh-facebook": {
                "description": "Facebook-hópur fyrir fólk sem hefur áhuga á OpenStreetMap."
            },
            "osm-gh-twitter": {
                "name": "OpenStreetMap Ghana á Twitter",
                "description": "Fylgstu með okkur á Twitter: {url}"
            },
            "osm-se": {
                "name": "OpenStreetMap.se"
            },
            "osmgraz-twitter": {
                "name": "Twitter-hópur OpenStreetMap í Graz",
                "description": "Twitter-hópur OpenStreetMap í Graz"
            },
            "se-facebook": {
                "name": "OpenStreetMap Sweden Facebook",
                "description": "OpenStreetMap í Svíþjóð á Facebook"
            },
            "se-forum": {
                "name": "Vefspjall (forum) OpenStreetMap Svíþjóð",
                "description": "Vefspjall (forum) OpenStreetMap Svíþjóð"
            },
            "se-irc": {
                "name": "IRC-rás OpenStreetMap Svíþjóð",
                "description": "Taktu þátt á #osm-se á irc.oftc.net (gátt 6667)"
            },
            "se-mailinglist": {
                "name": "Talk-se póstlistinn",
                "description": "Póstlisti til að ræða OpenStreetMap í Svíþjóð"
            },
            "se-twitter": {
                "name": "Twitter-hópur OpenStreetMap í Svíþjóð",
                "description": "Fylgstu með okkur á Twitter: {url}"
            },
            "si-mailinglist": {
                "name": "Slóvenski OpenStreetMap póstlistinn"
            },
            "talk-au": {
                "name": "Talk-au póstlistinn"
            },
            "talk-cz-mailinglist": {
                "name": "Tékkneski póstlistinn (talk-cz)",
                "description": "Talk-cz er opinber póstlisti tékkneska OSM-hópsins"
            },
            "talk-gh": {
                "name": "Talk-gh póstlistinn"
            },
            "talk-mg": {
                "name": "Talk-mg póstlistinn"
            },
            "us-ma-mailinglist": {
                "name": "Talk-us-massachusetts póstlistinn"
            }
        }
    }
}<|MERGE_RESOLUTION|>--- conflicted
+++ resolved
@@ -6798,8 +6798,6 @@
             "OSM-US-Slack": {
                 "name": "OpenStreetMap US Slack",
                 "description": "Allir velkomnir! Skráðu þig á {signupUrl}"
-<<<<<<< HEAD
-=======
             },
             "OSM-Utah": {
                 "name": "OpenStreetMap Utah",
@@ -6874,7 +6872,6 @@
             "at-twitter": {
                 "name": "Twitter-hópur OpenStreetMap í Austurríki",
                 "description": "Twitter-hópur OpenStreetMap í Austurríki: {url}"
->>>>>>> b1a7bdca
             },
             "OSM-Utah": {
                 "name": "OpenStreetMap Utah",
@@ -6884,90 +6881,10 @@
                 "name": "OpenStreetMap Vancouver",
                 "description": "Kortagerðarfólk og notendur OpenStreetMap í Vancouver, BC-svæðinu"
             },
-<<<<<<< HEAD
-            "OSM-Wyoming": {
-                "name": "OpenStreetMap Wyoming",
-                "description": "Kortagerðarfólk og notendur OpenStreetMap í Wyoming-fylki, BNA"
-            },
-            "OSM-br-mailinglist": {
-                "name": "Talk-br póstlistinn",
-                "description": "Póstlisti til að ræða OpenStreetMap í Brasilíu"
-            },
-            "OSM-br-telegram": {
-                "extendedDescription": "Gakktu til liðs við teymið til að læra meira um OpenStreetMap, spyrja spurninga eða taka þátt í fundum. Allir eru velkomnir!"
-            },
-            "OSM-br-twitter": {
-                "name": "Twitter-hópur OpenStreetMap í Brasilíu",
-                "description": "Fylgstu með okkur á Twitter á {url}"
-            },
-            "OSM-help": {
-                "name": "Aðstoð með OpenStreetMap"
-            },
-            "OSM-india-mailinglist": {
-                "name": "Póstlisti OpenStreetMap Indland"
-            },
-            "OSM-india-twitter": {
-                "name": "Twitter-hópur OpenStreetMap Indland"
-            },
-            "OSM-japan-facebook": {
-                "name": "OpenStreetMap Japan samfélagið",
-                "description": "Kortagerðarfólk og notendur OpenStreetMap í Japan"
-            },
-            "OSM-japan-mailinglist": {
-                "name": "Póstlisti OpenStreetMap Japan",
-                "description": "Talk-ja er opinber póstlisti japanska OSM-hópsins"
-            },
-            "OSM-japan-twitter": {
-                "name": "Twitter-hópur OpenStreetMap Japan",
-                "description": "Myllumerki á Twitter á {url}"
-            },
-            "OSM-japan-website": {
-                "name": "OpenStreetMap Japan"
-            },
-            "OSMF": {
-                "name": "OpenStreetMap sjálfseignarstofnunin"
-            },
-            "OpenCleveland-meetup": {
-                "name": "Open Cleveland",
-                "description": "Bætum OpenStreetMap-gögn á Cleveland-svæðinu"
-            },
-            "PHXGeo-meetup": {
-                "description": "Kortagerðarfólk og notendur OpenStreetMap á Phoenix, AZ-svæðinu"
-            },
-            "PHXGeo-twitter": {
-                "name": "Twitter-hópur PHXGeo",
-                "description": "Fylgstu með okkur á Twitter á {url}"
-            },
-            "Western-Slope-facebook": {
-                "description": "Kortagerðarfólk og notendur OpenStreetMap í kringum Grand Junction, CO"
-            },
-            "Western-Slope-meetup": {
-                "description": "Kortagerðarfólk og notendur OpenStreetMap í kringum Grand Junction, CO"
-            },
-            "at-mailinglist": {
-                "name": "Talk-at póstlistinn"
-            },
-            "at-twitter": {
-                "name": "Twitter-hópur OpenStreetMap í Austurríki",
-                "description": "Twitter-hópur OpenStreetMap í Austurríki: {url}"
-            },
-            "be-mailinglist": {
-                "name": "Talk-be póstlistinn"
-            },
-            "be-twitter": {
-                "name": "Twitter-hópur OpenStreetMap í Belgíu",
-                "description": "Twitter-hópur OpenStreetMap í Belgíu: @osm_be"
-            },
             "byosm": {
                 "name": "OpenStreetMap Hvítarússland",
                 "description": "Telegram-hópur OpenStreetMap Hvítarússlands"
             },
-=======
-            "byosm": {
-                "name": "OpenStreetMap Hvítarússland",
-                "description": "Telegram-hópur OpenStreetMap Hvítarússlands"
-            },
->>>>>>> b1a7bdca
             "cape-coast-youthmappers": {
                 "description": "Fylgstu með okkur á Twitter: {url}"
             },
