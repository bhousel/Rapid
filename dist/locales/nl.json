{
    "nl": {
        "icons": {
            "download": "download",
            "information": "info",
            "remove": "verwijder",
            "undo": "ongedaan maken",
            "zoom_to": "Zoon naar",
            "copy": "Kopiëer",
            "favorite": "favoriet"
        },
        "toolbar": {
            "inspect": "Beoordeel",
            "undo_redo": "Terugdraaien / Opnieuw",
            "recent": "Recent",
            "favorites": "Favorieten",
            "add_feature": "Voeg object toe"
        },
        "modes": {
            "add_feature": {
                "title": "Voeg een object toe",
                "description": "Zoek objecten om aan de kaart toe te voegen",
                "key": "Tab",
                "result": "{count} resultaat",
                "results": "{count} resultaten"
            },
            "add_area": {
                "title": "Vlak",
                "description": "Voeg parken, gebouwen, meren of andere vlakken toe aan de kaart.",
                "tail": "Klik in de kaart om een vlak te beginnen tekenen, zoals een meer, park of gebouw.",
                "filter_tooltip": "vlakken"
            },
            "add_line": {
                "title": "Lijn",
                "description": "Voeg snelwegen, straten, voetpaden, kanalen of andere lijnen toe aan de kaart.",
                "tail": "Klik in de kaart om een straat, pad of route te beginnen tekenen.",
                "filter_tooltip": "lijnen"
            },
            "add_point": {
                "title": "Punt",
                "description": "Voeg restaurants, monumenten, brievenbussen of andere punten toe aan de kaart.",
                "tail": "Klik in de kaart om een punt toe te voegen.",
                "filter_tooltip": "punten"
            },
            "add_note": {
                "title": "Opmerking bij kaart",
                "label": "Kaartopmerking toevoegen",
                "description": "Een probleem gezien? Laat het aan andere mappers weten.",
                "tail": "Klik op de kaart om een \"Opmerking bij kaart\" te maken.",
                "key": "N"
            },
            "add_preset": {
                "title": "Toevoegen {feature}",
                "point": {
                    "title": "Voeg {feature} toe als punt"
                },
                "line": {
                    "title": "Voeg {feature} toe als lijn"
                },
                "area": {
                    "title": "Voeg {feature} toe als vlak"
                },
                "building": {
                    "title": "Voeg {feature} toe as gebouw"
                }
            },
            "browse": {
                "title": "Blader",
                "description": "Verschuif de kaart en zoom in of uit."
            },
            "draw_area": {
                "tail": "Klik om knooppunten aan het vlak toe te voegen. Klik wanneer je klaar bent op het eerste knooppunt om het vlak te sluiten."
            },
            "draw_line": {
                "tail": "Klik om meer knooppunten aan de lijn toe te voegen. Klik op een andere lijn om er een verbinding te maken en dubbelklik om de lijn af te sluiten."
            },
            "drag_node": {
                "connected_to_hidden": "Dit kan niet bewerkt worden omdat het verbonden is met een verborgen object."
            }
        },
        "operations": {
            "add": {
                "annotation": {
                    "point": "Punt toegevoegd.",
                    "vertex": "Knoop aan een weg toegevoegd.",
                    "relation": "Relatie toegevoegd.",
                    "note": "Opmerking bij kaart gemaakt."
                }
            },
            "start": {
                "annotation": {
                    "line": "Lijn begonnen.",
                    "area": "Vlak begonnen."
                }
            },
            "continue": {
                "key": "A",
                "title": "Ga door",
                "description": "Ga door met deze lijn.",
                "not_eligible": "Je kan niet verder met deze lijn.",
                "multiple": "Je kan doorgaan met verschillende lijnen. Om een lijn te kiezen, druk je de Shift-knop in en klik je op de lijn om deze te selecteren.",
                "annotation": {
                    "line": "Lijn voortgezet.",
                    "area": "Vlak voortgezet."
                }
            },
            "cancel_draw": {
                "annotation": "Tekenen afgebroken"
            },
            "change_role": {
                "annotation": "Rol van relatielid gewijzigd."
            },
            "change_tags": {
                "annotation": "Tags aangepast."
            },
            "circularize": {
                "title": "Maak rond",
                "description": {
                    "line": "Maak deze lijn rond.",
                    "area": "Maak dit vlak rond."
                },
                "key": "O",
                "annotation": {
                    "line": "Lijn rondgemaakt.",
                    "area": "Vlak rondgemaakt."
                },
                "not_closed": "Dit kan niet rondgemaakt worden omdat het geen lus is.",
                "too_large": "Dit kan niet rondgemaakt worden omdat slechts een te klein deel ervan momenteel zichtbaar is.",
                "connected_to_hidden": "Dit kan niet rondgemaakt worden omdat het verbonden is met een verborgen object.",
                "not_downloaded": "Dit object kan niet circulair gemaakt worden omdat het niet volledig gedownload is."
            },
            "orthogonalize": {
                "title": "Maak hoeken recht",
                "key": "Q"
            },
            "straighten": {
                "title": "Maak recht",
                "description": {
                    "points": "Trek deze punten recht.",
                    "line": "Trek deze lijn recht."
                },
                "key": "S",
                "annotation": {
                    "points": "Meerdere punten zijn rechtgetrokken.",
                    "line": "Een lijn is rechtgetrokken."
                },
                "too_bendy": "Dit kan niet rechtgetrokken worden omdat het te veel kromt."
            },
            "delete": {
                "title": "Verwijder",
                "description": {
                    "single": "Verwijder dit object voorgoed.",
                    "multiple": "Verwijder deze objecten voorgoed."
                },
                "annotation": {
                    "point": "Punt verwijderd.",
                    "vertex": "Knoop weggehaald uit weg.",
                    "line": "Lijn verwijderd.",
                    "area": "Vlak verwijderd.",
                    "relation": "Relatie verwijderd.",
                    "multiple": "{n} objecten verwijderd."
                },
                "too_large": {
                    "single": "Dit object kan niet verwijderd worden omdat slechts een te klein deel ervan momenteel zichtbaar is.",
                    "multiple": "Deze objecten kunnen niet verwijderd worden omdat slechts een te klein deel van hen momenteel zichtbaar is."
                },
                "incomplete_relation": {
                    "single": "Dit object kan niet verwijderd worden omdat het niet volledig gedownload is.",
                    "multiple": "Deze objecten kunnen niet verwijderd worden omdat ze niet volledig gedownload zijn."
                },
                "part_of_relation": {
                    "single": "Dit object kan niet verwijderd worden omdat het deel uitmaakt van een grotere relatie. Je moet het eerst uit de relatie verwijderen.",
                    "multiple": "Deze objecten kunnen niet verwijderd worden omdat ze deel uitmaken van grotere relaties. Je moet ze eerst uit die relaties verwijderen."
                },
                "connected_to_hidden": {
                    "single": "Dit object kan niet verwijderd worden omdat het verbonden is met een verborgen object.",
                    "multiple": "Deze objecten kunnen niet verwijderd worden omdat sommigen ervan verbonden zijn met verborgen objecten."
                },
                "not_downloaded": {
                    "single": "Dit object kan niet worden verwijderd omdat het niet volledig gedownload is.",
                    "multiple": "De objecten kunnen niet worden verwijderd omdat deze niet volledig gedownload zijn."
                },
                "has_wikidata_tag": {
                    "single": "Dit object kan niet worden verwijderd omdat er een Wikidata attribuut aan gekoppeld is.",
                    "multiple": "De objecten kunnen niet worden verwijderd omdat er aan een aantal Wikidata attrributen gekoppeld zijn."
                }
            },
            "downgrade": {
                "title": "Downgrade"
            },
            "add_member": {
                "annotation": "Een element is aan een relatie toegevoegd."
            },
            "delete_member": {
                "annotation": "Een element is uit een relatie verwijderd."
            },
            "reorder_members": {
                "annotation": "Relatielid opnieuw geordend"
            },
            "connect": {
                "annotation": {
                    "from_vertex": {
                        "to_point": "Weg aan punt verbonden.",
                        "to_vertex": "Weg aan andere weg verbonden.",
                        "to_line": "Weg aan een lijn  verbonden.",
                        "to_area": "Weg aan vlak verbonden.",
                        "to_adjacent_vertex": "Aangrenzende punten in een weg samengevoegd.",
                        "to_sibling_vertex": "Weg aan zichzelf verbonden."
                    },
                    "from_point": {
                        "to_point": "Punt met een ander punt samengevoegd.",
                        "to_vertex": "Punt met een punt in een weg samengevoegd.",
                        "to_line": "Punt verplaatst naar een lijn.",
                        "to_area": "Punt verplaatst naar een vlak."
                    }
                },
                "relation": "Deze objecten kunnen niet verbonden worden omdat ze andere rollen in een relatie hebben.",
                "restriction": "Deze objecten kunnen niet verbonden worden omdat dat een \"{relation}\"-relatie zou beschadigen."
            },
            "disconnect": {
                "title": "Maak los",
                "description": "Maak deze lijnen/vlakken van elkaar los.",
                "key": "D",
                "annotation": "Lijnen/vlakken losgemaakt.",
                "not_connected": "Er zijn hier niet genoeg lijnen/vlakken om los te maken.",
                "connected_to_hidden": "Dit kan niet losgemaakt worden omdat het verbonden is met een verborgen object.",
                "relation": "Dit kan niet losgemaakt worden omdat het leden van een relatie verbindt."
            },
            "merge": {
                "title": "Voeg samen",
                "description": "Voeg deze objecten samen.",
                "key": "C",
                "annotation": "{n} objecten samengevoegd.",
                "not_eligible": "Deze objecten kunnen niet samengevoegd worden.",
                "not_adjacent": "Deze objecten kunnen niet samengevoegd worden omdat hun uiteinden niet verbonden zijn.",
                "restriction": "Deze objecten kunnen niet samengevoegd worden omdat dat een \"{relation}\"-relatie zou beschadigen.",
                "relation": "Deze objecten kunnen niet verbonden worden omdat ze andere rollen in een relatie hebben.",
                "incomplete_relation": "Deze objecten kunnen niet samengevoegd worden omdat minstens één ervan niet volledig gedownload is.",
                "conflicting_tags": "Deze objecten kunnen niet samengevoegd worden omdat sommige van hun tags conflicteren.",
                "paths_intersect": "Deze objecten kunnen niet samengevoegd worden omdat het resultaat zichzelf zou doorsnijden."
            },
            "move": {
                "title": "Verschuif",
                "description": {
                    "single": "Verschuif dit object naar een andere plek.",
                    "multiple": "Verschuif deze objecten naar een andere plek."
                },
                "key": "M",
                "annotation": {
                    "point": "Punt verschoven.",
                    "vertex": "Knooppunt van een weg verschoven.",
                    "line": "Lijn verschoven.",
                    "area": "Vlak verschoven.",
                    "multiple": "Meerdere objecten verschoven."
                },
                "incomplete_relation": {
                    "single": "Dit object kan niet verschoven worden omdat het niet volledig gedownload is.",
                    "multiple": "Deze objecten kunnen niet verschoven worden omdat ze niet volledig gedownload zijn."
                },
                "too_large": {
                    "single": "Dit object kan niet verschoven worden omdat slechts een te klein deel ervan momenteel zichtbaar is.",
                    "multiple": "Deze objecten kunnen niet verschoven worden omdat slechts een te klein deel van hen momenteel zichtbaar is."
                },
                "connected_to_hidden": {
                    "single": "Dit object kan niet verschoven worden omdat het verbonden is met een verborgen object.",
                    "multiple": "Deze objecten kunnen niet verschoven worden omdat sommigen ervan verbonden zijn met verborgen objecten."
                }
            },
            "reflect": {
                "title": {
                    "long": "Spiegel lange as",
                    "short": "Spiegel korte as"
                },
                "description": {
                    "long": {
                        "single": "Spiegel dit object om zijn lange as.",
                        "multiple": "Spiegel deze objecten om hun lange as."
                    },
                    "short": {
                        "single": "Spiegel dit object om zijn lange as.",
                        "multiple": "Spiegel deze objecten om hun korte as."
                    }
                },
                "key": {
                    "long": "T",
                    "short": "Y"
                },
                "annotation": {
                    "long": {
                        "single": "Object gespiegeld om zijn lange as.",
                        "multiple": "Meerdere objecten gespiegeld om hun lange as."
                    },
                    "short": {
                        "single": "Object gespiegeld om zijn korte as.",
                        "multiple": "Meerdere objecten gespiegeld om hun korte as."
                    }
                },
                "incomplete_relation": {
                    "single": "Dit object kan niet gespiegeld worden omdat het niet volledig gedownload is.",
                    "multiple": "Deze objecten kunnen niet gespiegeld worden omdat ze niet volledig gedownload zijn."
                },
                "too_large": {
                    "single": "Dit object kan niet gespiegeld worden omdat slechts een te klein deel ervan momenteel zichtbaar is.",
                    "multiple": "Deze objecten kunnen niet gespiegeld worden omdat slechts een te klein deel van hen momenteel zichtbaar is."
                },
                "connected_to_hidden": {
                    "single": "Dit object kan niet gespiegeld worden omdat het verbonden is met een verborgen object.",
                    "multiple": "Deze objecten kunnen niet gespiegeld worden omdat sommigen ervan verbonden zijn met verborgen objecten."
                }
            },
            "rotate": {
                "title": "Draai",
                "description": {
                    "single": "Draai dit object rond zijn middelpunt.",
                    "multiple": "Draai deze objecten rond hun middelpunt."
                },
                "key": "R",
                "annotation": {
                    "line": "Lijn gedraaid.",
                    "area": "Vlak gedraaid.",
                    "multiple": "Meerdere objecten gedraaid."
                },
                "incomplete_relation": {
                    "single": "Dit object kan niet gedraaid worden omdat het niet volledig gedownload is.",
                    "multiple": "Deze objecten kunnen niet gedraaid worden omdat ze niet volledig gedownload zijn."
                },
                "too_large": {
                    "single": "Dit object kan niet gedraaid worden omdat slechts een te klein deel ervan momenteel zichtbaar is.",
                    "multiple": "Deze objecten kunnen niet gedraaid worden omdat slechts een te klein deel van hen momenteel zichtbaar is."
                },
                "connected_to_hidden": {
                    "single": "Dit object kan niet gedraaid worden omdat het verbonden is met een verborgen object.",
                    "multiple": "Deze objecten kunnen niet gedraaid worden omdat sommigen ervan verbonden zijn met verborgen objecten."
                }
            },
            "reverse": {
                "title": "Keer om",
                "description": {
                    "line": "Laat deze lijn in tegenovergestelde richting lopen.",
                    "lines": "Laat deze lijnen in tegenovergestelde richting lopen."
                },
                "key": "V"
            },
            "split": {
                "title": "Splits",
                "description": {
                    "line": "Splits deze lijn op dit knooppunt.",
                    "area": "Splits de grens van dit gebied in tweeën. (Maakt multipolygon aan.)",
                    "multiple": "Splits de lijnen/grenzen van het vlak op dit knooppunt in tweeën."
                },
                "key": "X",
                "annotation": {
                    "line": "Lijn gesplitst.",
                    "area": "Grens van een vlak gesplitst.",
                    "multiple": "{n} lijnen/grenzen van vlakken gesplitst."
                },
                "not_eligible": "Lijnen kunnen niet op hun begin- of eindknooppunt gesplitst worden.",
                "multiple_ways": "Er zijn hier te veel lijnen om te splitsen.",
                "connected_to_hidden": "Dit kan niet gesplitst worden omdat het verbonden is met een verborgen object."
            },
            "restriction": {
                "annotation": {
                    "create": "Afslagbeperking toegevoegd",
                    "delete": "Afslagbeperking weggehaald"
                }
            },
            "extract": {
                "title": "Extraheer",
                "key": "E"
            }
        },
        "restriction": {
            "controls": {
                "distance": "Afstand",
                "distance_up_to": "Tot en met {distance}",
                "via": "Via",
                "via_node_only": "Enkel knooppunt",
                "via_up_to_one": "Tot en met 1 weg",
                "via_up_to_two": "Tot en met 2 wegen"
            },
            "help": {
                "indirect": "(indirect)",
                "turn": {
                    "no_left_turn": "NIET links afslaan {indirect}",
                    "no_right_turn": "NIET rechts afslaan {indirect}",
                    "no_u_turn": "NIET omkeren {indirect}",
                    "no_straight_on": "NIET rechtdoor gaan {indirect}",
                    "only_left_turn": "ALLEEN links afslaan {indirect}",
                    "only_right_turn": "ALLEEN rechts afslaan {indirect}",
                    "only_u_turn": "ALLEEN omkeren {indirect}",
                    "only_straight_on": "ALLEEN rechtdoor gaan {indirect}",
                    "allowed_left_turn": "Links afslaan toegestaan {indirect}",
                    "allowed_right_turn": "Rechts afslaan toegestaan {indirect}",
                    "allowed_u_turn": "Omkeren toegestaan {indirect}",
                    "allowed_straight_on": "Rechtdoor gaan toegestaan {indirect}"
                },
                "from": "VAN",
                "via": "VIA",
                "to": "NAAR",
                "from_name": "{from} {fromName}",
                "from_name_to_name": "{from} {fromName} {to} {toName}",
                "via_names": "{via} {viaNames}",
                "select_from": "Klik om een {from}-segment te selecteren",
                "select_from_name": "Klik om {from} {fromName} te selecteren",
                "toggle": "Klik voor \"{turn}\""
            }
        },
        "undo": {
            "tooltip": "Ongedaan maken: {action}",
            "nothing": "Niets om ongedaan te maken."
        },
        "redo": {
            "tooltip": "Opnieuw doen: {action}",
            "nothing": "Niets om opnieuw te doen."
        },
        "tooltip_keyhint": "Sneltoets:",
        "browser_notice": "Deze editor werkt in Firefox, Chrome, Safari, Opera, en Internet Explorer 11 en hoger. Download een nieuwere versie van je browser of gebruik Potlatch 2 om de kaart aan te passen.",
        "translate": {
            "translate": "Vertaal",
            "localized_translation_label": "Meertalige naam",
            "localized_translation_language": "Selecteer taal",
            "localized_translation_name": "Naam",
            "language_and_code": "{language} ({code})"
        },
        "zoom_in_edit": "Zoom in om te bewerken",
        "login": "Inloggen",
        "logout": "Uitloggen",
        "loading_auth": "Aan het verbinden met OpenStreetMap …",
        "report_a_bug": "Meld een bug",
        "help_translate": "Help vertalen",
        "sidebar": {
            "key": "`",
            "tooltip": "Open het zijpaneel."
        },
        "feature_info": {
            "hidden_warning": "{count} verborgen objecten",
            "hidden_details": "Deze objecten zijn momenteel verborgen: {details}"
        },
        "commit": {
            "title": "Uploaden naar OpenStreetMap",
            "upload_explanation": "De aanpassingen die je uploadt, worden zichtbaar op alle kaarten die de gegevens van OpenStreetMap gebruiken.",
            "upload_explanation_with_user": "De aanpassingen die je uploadt als {user} worden zichtbaar op alle kaarten die de gegevens van OpenStreetMap gebruiken.",
            "request_review": "Ik zou graag hebben dat iemand mijn bewerkingen nakijkt.",
            "save": "Upload",
            "cancel": "Annuleren",
            "changes": "{count} veranderingen",
            "download_changes": "Download osmChange-bestand",
            "errors": "Fouten",
            "warnings": "Waarschuwingen",
            "modified": "Aangepast:",
            "deleted": "Verwijderd:",
            "created": "Aangemaakt:",
            "outstanding_errors_message": "Graag alle fouten eerst oplossen. {count} openstaand.",
            "comment_needed_message": "Voer alsjeblieft eerst een opmerking bij de wijzigingenset in.",
            "about_changeset_comments": "Over opmerking bij wijzigingen",
            "about_changeset_comments_link": "//wiki.openstreetmap.org/wiki/NL:Good_changeset_comments",
            "google_warning": "Je vermeldt Google in deze beschrijving. Onthoud dat kopiëren van Google Maps illegaal en ten strengste verboden is.",
            "google_warning_link": "https://www.openstreetmap.org/copyright"
        },
        "contributors": {
            "list": "Aanpassingen door {users}",
            "truncated_list": "Aanpassingen door {users} en {count} anderen"
        },
        "info_panels": {
            "key": "I",
            "background": {
                "key": "B",
                "title": "Achtergrond",
                "zoom": "In-/uitzoomen",
                "vintage": "Opnamedatum",
                "source": "Bron",
                "description": "Omschrijving",
                "resolution": "Resolutie",
                "accuracy": "Nauwkeurigheid",
                "unknown": "Onbekend",
                "show_tiles": "Toon tegels",
                "hide_tiles": "Verberg tegels",
                "show_vintage": "Toon oude foto's",
                "hide_vintage": "Verberg oude foto's"
            },
            "history": {
                "key": "H",
                "title": "Geschiedenis",
                "selected": "{n} geselecteerd",
                "no_history": "Geen geschiedenis (nieuw object)",
                "version": "Versie",
                "last_edit": "Laatste aanpassing",
                "edited_by": "Aangepast door",
                "changeset": "Wijzigingenset",
                "unknown": "Onbekend",
                "link_text": "Geschiedenis op openstreetmap.org",
                "note_no_history": "Geen geschiedenis (nieuwe notitie)",
                "note_comments": "Commentaar",
                "note_created_date": "Aanmaakdatum",
                "note_created_user": "Aangemaakt door",
                "note_link_text": "Notitie op openstreetmap.org"
            },
            "location": {
                "key": "L",
                "title": "Locatie",
                "unknown_location": "Onbekende locatie"
            },
            "measurement": {
                "key": "M",
                "title": "Meting",
                "selected": "{n} geselecteerd",
                "geometry": "Geometrie",
                "closed_line": "gesloten lijn",
                "closed_area": "gesloten gebied",
                "center": "Midden",
                "perimeter": "Omtrek",
                "length": "Lengte",
                "area": "Oppervlakte",
                "centroid": "Zwaartepunt",
                "location": "Locatie",
                "metric": "Metrisch",
                "imperial": "Brits",
                "node_count": "Aantal knooppunten"
            }
        },
        "geometry": {
            "point": "punt",
            "vertex": "vertex",
            "line": "lijn",
            "area": "vlak",
            "relation": "relatie",
            "note": "opmerking bij kaart"
        },
        "geocoder": {
            "search": "Zoek wereldwijd …",
            "no_results_worldwide": "Geen resultaten gevonden"
        },
        "geolocate": {
            "title": "Toon mijn locatie",
            "locating": "Bezig met lokaliseren, even geduld …"
        },
        "inspector": {
            "zoom_to": {
                "key": "Z",
                "title": "Hierop inzoomen",
                "tooltip_feature": "Centreer en zoom in om te focussen op dit object",
                "tooltip_note": "Centreer en zoom in om te focussen op deze notitie",
                "tooltip_data": "Centreer en zoom in om te focussen op deze data.",
                "tooltip_issue": "Centreer en zoom in om te focussen op dit probleem."
            },
            "show_more": "Toon meer",
            "view_on_osm": "Bekijk op openstreetmap.org",
            "view_on_keepRight": "Bekijk op keepright.at",
            "all_fields": "Alle eigenschappen",
            "all_tags": "Alle tags",
            "all_members": "Alle leden",
            "all_relations": "Alle relaties",
            "add_to_relation": "Voeg aan een relatie toe",
            "new_relation": "Nieuwe relatie …",
            "choose_relation": "Kies een ouderrelatie",
            "role": "Rol",
            "choose": "Selecteer objecttype",
            "results": "{n} resultaten voor {search}",
            "no_documentation_key": "Er is geen documentatie beschikbaar.",
            "edit_reference": "bewerken/vertalen",
            "wiki_reference": "Bekijk documentatie",
            "wiki_en_reference": "Bekijk documentatie in het Engels",
            "hidden_preset": {
                "manual": "{features} zijn verborgen. Toon deze in het Kaartdata paneel.",
                "zoom": "{features} zijn verborgen. Zoom in om deze te tonen."
            },
            "back_tooltip": "Wijzig object",
            "remove": "Verwijder",
            "search": "Zoeken",
            "multiselect": "Geselecteerde objecten",
            "unknown": "Onbekend",
            "incomplete": "<niet gedownload>",
            "feature_list": "Zoek objecttype",
            "edit": "Bewerk object",
            "check": {
                "yes": "Ja",
                "no": "Nee",
                "reverser": "Andere richting"
            },
            "radio": {
                "structure": {
                    "type": "Type",
                    "default": "Standaard",
                    "layer": "Laag"
                }
            },
            "add": "Voeg toe",
            "none": "Geen",
            "node": "Knooppunt",
            "way": "Weg",
            "relation": "Relatie",
            "location": "Locatie",
            "add_fields": "Voeg eigenschap toe:",
            "lock": {
                "suggestion": "Het \"{label}\" veld is vergrendeld omdat er een Wikidata tag bestaat. Je kunt het verwijderen of bewerken in de \"All tags\" sectie."
            }
        },
        "background": {
            "title": "Achtergrond",
            "description": "Achtergrondinstellingen",
            "key": "B",
            "backgrounds": "Achtergronden",
            "none": "Geen",
            "best_imagery": "Beste bekende afbeeldingsbron voor deze locatie",
            "switch": "Selecteer terug deze achtergrond",
            "custom": "Aangepast",
            "overlays": "Lagen",
            "imagery_problem_faq": "Rapporteer een luchtfografieprobleem",
            "reset": "Standaard herstellen",
            "reset_all": "Reset alles",
            "display_options": "Weergaveopties",
            "brightness": "Helderheid",
            "contrast": "Contrast",
            "saturation": "Verzadiging",
            "sharpness": "Scherpte",
            "minimap": {
                "description": "Toon minikaart",
                "tooltip": "Toon een kleine, uitgezoomde kaart om je te helpen oriënteren.",
                "key": "/"
            },
            "panel": {
                "description": "Toon detailpaneel",
                "tooltip": "Toon geavanceerde achtergrondinformatie"
            },
            "fix_misalignment": "Verplaatsing van luchtfoto aanpassen",
            "offset": "Sleep ergens in de grijze zone hieronder om de verplaatsing van de luchtfoto aan te passen, of voer de waarden in in meter."
        },
        "map_data": {
            "title": "Kaartgegevens",
            "description": "Kaartgegevens",
            "key": "F",
            "data_layers": "Gegevenslagen",
            "layers": {
                "osm": {
                    "tooltip": "Kaartgegevens van OpenStreetMap",
                    "title": "OpenStreetMap-gegevens"
                },
                "notes": {
                    "tooltip": "Kaartopmerking van OpenStreetMap",
                    "title": "Kaartopmerkingen van OpenStreetMap"
                },
                "keepRight": {
                    "tooltip": "Automatisch herkende kaartproblemen van keepright.at",
                    "title": "KeepRight Problemen"
                },
                "improveOSM": {
                    "tooltip": "Missende data automatisch gedetecteerd door improveosm.org",
                    "title": "ImproveOSM Problemen"
                },
                "custom": {
                    "tooltip": "Sleeps een databestand op de pagina of klik op de knop om te starten",
                    "title": "Custom kaartdata",
                    "zoom": "Zoom in op data"
                }
            },
            "style_options": "Stijlopties",
            "highlight_edits": {
                "key": "G"
            },
            "map_features": "Objecttypes tonen/verbergen",
            "autohidden": "Deze objecten zijn automatisch verborgen omdat er anders te veel op het scherm zouden staan. Je kan inzoomen om ze te bewerken.",
            "osmhidden": "Deze objecten zijn automatisch verborgen omdat de OpenStreetMap-laag verborgen is."
        },
        "photo_overlays": {
            "title": "Fotolagen",
            "traffic_signs": {
                "title": "Verkeersborden"
            },
            "photo_type": {
                "flat": {
                    "title": "Platte foto's",
                    "tooltip": "Traditionele foto's"
                },
                "panoramic": {
                    "title": "Panoramafoto's",
                    "tooltip": "360° foto's"
                }
            }
        },
        "feature": {
            "points": {
                "description": "Punten",
                "tooltip": "Interessante punten"
            },
            "traffic_roads": {
                "description": "Wegennetwerk",
                "tooltip": "Snelwegen, straten …"
            },
            "service_roads": {
                "description": "Toegangswegen",
                "tooltip": "Toegangswegen, rijbanen in parkings, veldwegen …"
            },
            "paths": {
                "description": "Paden",
                "tooltip": "Trottoirs, paden voor voetgangers of fietsers …"
            },
            "buildings": {
                "description": "Gebouwen",
                "tooltip": "Gebouwen, afdaken, garages …"
            },
            "building_parts": {
                "description": "Gebouwdelen",
                "tooltip": "3D Gebouw- en dakcomponenten"
            },
            "landuse": {
                "description": "Landindeling",
                "tooltip": "Bossen, landbouwgronden, parken, woongebieden, winkelzones …"
            },
            "boundaries": {
                "description": "Grenzen",
                "tooltip": "Administratieve grenzen"
            },
            "water": {
                "description": "Water",
                "tooltip": "Rivieren, meren, vijvers, reservoirs …"
            },
            "rail": {
                "description": "Sporen",
                "tooltip": "Spoorwegen"
            },
            "pistes": {
                "description": "Pistes"
            },
            "power": {
                "description": "Energie",
                "tooltip": "Elektriciteitskabels, energiecentrales, transformatorstations …"
            },
            "past_future": {
                "description": "Historische/Toekomstige objecten",
                "tooltip": "Voorgesteld, onder constructie, verwaarloosd, afgebroken …"
            },
            "others": {
                "description": "Andere objecten",
                "tooltip": "Al de rest"
            }
        },
        "area_fill": {
            "wireframe": {
                "description": "Niet inkleuren (wireframe)",
                "tooltip": "De wireframe-modus maakt het gemakkelijk de achtergrondbeelden te zien.",
                "key": "W"
            },
            "partial": {
                "description": "Gedeeltelijk inkleuren",
                "tooltip": "Vlakken worden enkel ingekleurd langs hun binnenranden. (Aanbevolen voor beginnende cartografen)"
            },
            "full": {
                "description": "Volledig inkleuren",
                "tooltip": "Vlakken worden steeds volledig ingekleurd."
            }
        },
        "settings": {
            "custom_background": {
                "tooltip": "Bewerk custom achtergrond",
                "header": "Custom Achtergrondinstellingen",
                "instructions": "Geef een tegel-URL-sjabloon op. Geldige placeholders zijn:\n   - {zoom}/{z}, {x}, {y} voor het Z/X/Y-schema\n   - {-y} of {ty} voor omgekeerde Y-coördinaten in TMS-stijl\n   - {u} voor het quadtile-schema\n   - {switch:a,b,c} voor DNS-server-multiplexing\n\nVoorbeeld:\n{example}",
                "template": {
                    "placeholder": "Voer een url-sjabloon in"
                }
            },
            "custom_data": {
                "tooltip": "Bewerk custom datalaag",
                "header": "Custom kaartdata instellingen",
                "file": {
                    "instructions": "Kies een lokaal databestand. Ondersteunde bestanden zijn:\n .gpx, .kml, .geojson, .json",
                    "label": "Blader door bestanden"
                },
                "or": "Of",
                "url": {
                    "instructions": "Voer een databestand URL of vector tile URL sjabloon in. Geldige waarden zijn:\n{zoom} of {z}, {x}, {y} voor Z/X/Y tile schema",
                    "placeholder": "Voer een url in"
                }
            }
        },
        "preferences": {
            "title": "Voorkeuren",
            "description": "Voorkeuren",
            "privacy": {
                "title": "Privacy",
                "privacy_link": "Bekijk het iD privacybeleid",
                "third_party_icons": {
                    "description": "Weergeef iconen van derde partijen"
                }
            }
        },
        "restore": {
            "heading": "Je hebt niet opgeslagen wijzigingen",
            "restore": "Herstel mijn wijzigingen"
        },
        "save": {
            "title": "Opslaan",
            "help": "Inspecteer je wijzigingen en upload ze naar OpenStreetMap, zodat ze zichtbaar worden voor andere gebruikers.",
            "no_changes": "Geen aanpassingen om op te slaan.",
            "error": "Er zijn fouten opgetreden bij het opslaan",
            "status_code": "Server gaf volgende statuscode terug: {code}",
            "unknown_error_details": "Controleer of je bent verbonden met het internet.",
            "uploading": "Bezig met uploaden naar OpenStreetMap …",
            "conflict_progress": "Bezig met controleren op conflicten: {num} van {total}",
            "unsaved_changes": "Je hebt niet-opgeslagen aanpassingen",
            "conflict": {
                "header": "Los bewerkingsconflicten op",
                "count": "Conflict {num} van {total}",
                "previous": "< Vorige",
                "next": "Volgende >",
                "keep_local": "Behoud mijn versie",
                "keep_remote": "Gebruik hun versie",
                "restore": "Herstel",
                "delete": "Laat verwijderd",
                "download_changes": "Of download osmChange-bestand",
                "done": "Alle conflicten opgelost!",
                "help": "Een andere gebruiker heeft sommige dingen bewerkt die jij ook bewerkt\nhebt. Klik op elk item hieronder voor meer details over het conflict, en kies welke veranderingen\nje wil behouden: die van jou of die van hen.\n"
            }
        },
        "merge_remote_changes": {
            "conflict": {
                "deleted": "Dit object is verwijderd door {user}.",
                "location": "Dit object werd zowel door jou als door {user} verschoven.",
                "nodelist": "Er werden knooppunten zowel door jou als door {user} bewerkt.",
                "memberlist": "Leden van de relatie werden zowel door jou als door {user} bewerkt.",
                "tags": "Jij hebt de tag <b>{tag}</b> veranderd naar \"{local}\" en {user} veranderde het naar \"{remote}\"."
            }
        },
        "success": {
            "thank_you_where": {
                "separator": ", "
            },
            "help_link_text": "Meer hierover, in het Engels",
            "help_link_url": "https://wiki.openstreetmap.org/wiki/FAQ#I_have_just_made_some_changes_to_the_map._How_do_I_get_to_see_my_changes.3F",
            "view_on_osm": "Bekijk wijzigingen op OSM",
            "changeset_id": "Je wijzigingenset is nummer {changeset_id}",
            "like_osm": "Vind je OpenStreetMap leuk? Treed in contact met andere mappers:",
            "more": "Meer",
            "events": "Evenementen",
            "languages": "Talen: {languages}",
            "missing": "Mist er iets in deze lijst?",
            "tell_us": "Vertel het ons!"
        },
        "confirm": {
            "okay": "Oké",
            "cancel": "Annuleren"
        },
        "splash": {
            "start": "Bewerk nu"
        },
        "source_switch": {
            "live": "live",
            "lose_changes": "Je hebt niet-opgeslagen aanpassingen. Door te wisselen van kaartserver gaan deze verloren. Weet je zeker dat je van kaartserver wilt wisselen?",
            "dev": "dev"
        },
        "version": {
            "whats_new": "Nieuw in iD {version}"
        },
        "tag_reference": {
            "description": "Omschrijving",
            "on_wiki": "{tag} op wiki.osm.org",
            "used_with": "gebruikt met {type}"
        },
        "zoom": {
            "in": "Zoom in",
            "out": "Zoom uit"
        },
        "cannot_zoom": "Kan niet verder uitzoomen in huidige modus",
        "full_screen": "Volledig scherm aan/uit",
        "QA": {
            "improveOSM": {
                "title": "ImproveOSM Herkenning",
                "geometry_types": {
                    "path": "paden",
                    "parking": "parkeren",
                    "road": "wegen",
                    "both": "wegen en parkeren"
                },
                "directions": {
                    "east": "oost",
                    "north": "noord",
                    "northeast": "noordoost",
                    "northwest": "noordwest",
                    "south": "zuid",
                    "southeast": "zuidoost",
                    "southwest": "zuidwest",
                    "west": "st"
                },
                "error_types": {
                    "ow": {
                        "title": "Missende eenrichtingsweg",
                        "description": "Langs dit gedeelte van {highway}, {percentage}% van {num_trips} de geregistreerde trips reizen van {from_node} naar {to_node}. Er mist mogelijk een \"eenrichtingsverkeer\" tag."
                    },
                    "mr": {
                        "title": "Ontbrekende geometrie",
                        "description": "{num_trips} geregistreerde trips in dit gebied suggereren dat een een ongekarteerde {geometry_type} is hier.",
                        "description_alt": "Data van een derde partij suggereren dat een een ongekarteerde {geometry_type} is hier."
                    },
                    "tr": {
                        "title": "Missende afslagbeperking",
                        "description": "{num_passed} van {num_trips} geregistreerde trips (richting {travel_direction}) maken een bocht van {from_way} naar {to_way} bij {junction}. Er is mogelijk een missende \"{turn_restriction}\" afslagbeperking."
                    }
                }
            },
            "keepRight": {
                "title": "KeepRight Fout",
                "detail_title": "Fout",
                "detail_description": "Beschrijving",
                "comment": "Commentaar",
                "comment_placeholder": "Voer commentaar in om te delen met andere gebruikers.",
                "close": "Sluit (fout gefikst)",
                "ignore": "Negeer (niet een fout)",
                "save_comment": "Sla commentaar op",
                "close_comment": "Sluit en voeg commentarieer toe",
                "ignore_comment": "Negeer en voeg commentaar toe",
                "error_parts": {
                    "this_node": "Dit knooppunt",
                    "this_way": "deze weg",
                    "this_relation": "deze relatie",
                    "this_oneway": "deze eenrichtingsweg",
                    "this_highway": "deze snelweg",
                    "this_railway": "deze spoorbaan",
                    "this_waterway": "deze waterweg",
                    "this_cycleway": "dit fietspad",
                    "this_cycleway_footpath": "dit fiets- of voetpad",
                    "this_riverbank": "deze rivierbedding",
                    "this_crossing": "deze kruising",
                    "this_railway_crossing": "deze spoorovergang",
                    "this_bridge": "deze brug",
                    "this_tunnel": "deze tunnel",
                    "this_boundary": "deze grens",
                    "this_turn_restriction": "deze afslagbeperking",
                    "this_roundabout": "deze rotonde",
                    "this_mini_roundabout": "deze minirotonde",
                    "this_track": "dit pad",
                    "this_feature": "deze feature",
                    "highway": "snelweg",
                    "railway": "spoorbaan",
                    "waterway": "waterweg",
                    "cycleway": "fietspad",
                    "cycleway_footpath": "fiets- of voetpad",
                    "riverbank": "riverbedding",
                    "place_of_worship": "Gebedshuis",
                    "pub": "kroeg",
                    "restaurant": "restaurant",
                    "school": "school",
                    "university": "universiteit",
                    "hospital": "ziekenhuis",
                    "library": "bibliotheek",
                    "theatre": "theater",
                    "courthouse": "rechtbank",
                    "bank": "bank",
                    "cinema": "bioscoop",
                    "pharmacy": "apotheek",
                    "cafe": "café",
                    "fast_food": "fastfood",
                    "fuel": "brandstof",
                    "from": "van",
                    "to": "naar",
                    "left_hand": "linkerhand",
                    "right_hand": "rechterhand"
                },
                "errorTypes": {
                    "20": {
                        "title": "Meerdere nodes op dezelfde plek",
                        "description": "Er zijn meer dan één nodes op deze plek. Node ID's: {var1}."
                    },
                    "30": {
                        "title": "Niet afgesloten gebied",
                        "description": "{var1} is getagt met \"{var2}\" en moet een gesloten loop zijn."
                    },
                    "40": {
                        "title": "Onmogelijke eenrichtingsweg",
                        "description": "De eerste node {var1} van {var2} is niet verbonden met een andere weg."
                    },
                    "41": {
                        "description": "De laatste node {var1} van {var2} is niet verbonden met een andere weg."
                    },
                    "42": {
                        "description": "Je kunt {var1} niet bereiken, omdat alle wegen vanaf daar eenrichtingswegen zijn."
                    },
                    "43": {
                        "description": "Je kunt niet vertrekken vanaf {var1} omdat alle wegen er naartoe eenrichtingswegen zijn."
                    },
                    "50": {
                        "title": "Bijna kruising",
                        "description": "{var1} is erg dichtbij, maar niet verbonden met weg {var2}."
                    },
                    "60": {
                        "title": "Afgeschafte tag",
                        "description": "{var1} gebruikt de afgeschafte tag \"{var2}\". Gelieve tag \"{var3}\" te gebruiken."
                    },
                    "70": {
                        "title": "Missende tag",
                        "description": "{var1} heeft een lege tag: \"{var2}\"."
                    },
                    "71": {
                        "description": "{var1} heeft geen tags."
                    },
                    "72": {
                        "description": "{var1} is geen onderdeel van een weg en heeft geen tags."
                    },
                    "73": {
                        "description": "{var1} heeft een \"{var2}\" tag, maar geen \"highway\" tag."
                    },
                    "74": {
                        "description": "{var1} heeft een lege tag: \"{var2}\"."
                    },
                    "75": {
                        "description": "{var1} heeft een naam \"{var2}\", maar geen andere tags."
                    },
                    "90": {
                        "title": "Snelweg zonder ref tag",
                        "description": "{var1} is getagd als snelweg en heeft daarom een \"ref\", \"nat_ref\", of \"int_ref\" tag nodig."
                    },
                    "100": {
                        "title": "Gebedshuis zonder religie",
                        "description": "{var1} is getagd als gebedshuis en heeft daarom een religie tag nodig."
                    },
                    "110": {
                        "title": "Interessant punt zonder naam",
                        "description": "{var1} is getagd als een \"{var2}\" en heeft daarom een naam tag nodig."
                    },
                    "120": {
                        "title": "Weg zonder nodes",
                        "description": "{var1} heeft slechts een enkele node."
                    },
                    "130": {
                        "title": "Niet-aangesloten weg",
                        "description": "{var1} is niet verbonden met de rest van de kaart."
                    },
                    "150": {
                        "title": "Spoorwegovergang zonder tag",
                        "description": "{var1} van een snelweg en spoorweg moeten getagd zijn als \"railway=crossing\" of \"railway=level_crossing\"."
                    },
                    "160": {
                        "title": "Spoorweg laag conflict",
                        "description": "Er zijn wegen in verschillende lagen (bijv. tunnel of brug) die samenkomen bij {var1}."
                    },
                    "170": {
                        "title": "Item getagd met FIXME",
                        "description": "{var1} heeft een FIXME tag: {var2}"
                    },
                    "180": {
                        "title": "Relatie zonder type",
                        "description": "{var1} mist een \"type\"-tag."
                    },
                    "190": {
                        "title": "Intersectie zonder kruispunt",
                        "description": "{var1} kruist de {var2} {var3}, maar er is geen kruispuntknoop, brug of tunnel."
                    },
                    "200": {
                        "title": "Overlappende wegen",
                        "description": "{var1} overlapt met de {var2} {var3}."
                    },
                    "210": {
                        "title": "Zichzelf snijdende weg",
                        "description": "Er is een ongespecificeerd probleem met zichzelf snijdende wegen."
                    },
                    "211": {
                        "description": "{var1} bevat meerdere keren meer dan één knoop. Knopen zijn {var2}. Dit is mogelijk een fout."
                    },
                    "212": {
                        "description": "{var1} heeft slechts twee verschillende knopen en bevat een of meerdere dubbel."
                    },
                    "220": {
                        "title": "Foutief gespelde tag",
                        "description": "{var1} is getagd als \"{var2}\" waar \"{var3}\" op \"{var4}\" lijkt."
                    },
                    "221": {
                        "description": "{var1} heeft een verdachte tag \"{var2}\"."
                    },
                    "230": {
                        "title": "Laagconflict",
                        "description": "{var1} is een kruising van wegen met verschillende lagen."
                    },
                    "231": {
                        "description": "{var1} is een kruising van wegen met verschillende lagen: {var2}.",
                        "layer": "(laag: {layer})"
                    },
                    "232": {
                        "description": "{var1} is getagd met \"layer={var2}\". Dit hoeft niet fout te zijn, maar lijkt onjuist."
                    },
                    "270": {
                        "title": "Ongebruikelijke snelwegverbinding",
                        "description": "{var1} is een kruising van een snelweg en een weg anders dan \"motorway\", \"motorway_link\", \"trunk\", \"rest_area\", of \"construction\". Verbinding met \"service\" of \"unclassified\" is alleen geldig als het een \"access=no/private\" tag heeft of als het leidt naar een snelweg verzorgingsplaats of als het een \"service=parking_aisle\" tag heeft."
                    },
                    "280": {
                        "title": "Grensprobleem",
                        "description": "Er is een ongespecificeerd probleem met deze grens."
                    },
                    "281": {
                        "title": "Grens mist naam",
                        "description": "{var1} heeft geen naam."
                    },
                    "282": {
                        "title": "Grens mist administratief niveau",
                        "description": "De grens van {var1} heeft geen geldig numeriek admin_level. Gelieve administratieve niveaus niet te mixen (bijv. \"6;7\"). Tag altijd het laagste admin_level van alle grenzen."
                    },
                    "283": {
                        "title": "Grens is geen gesloten lus",
                        "description": "De grens van {var1} is geen gesloten lus."
                    },
                    "284": {
                        "title": "Grens is opgesplitst",
                        "description": "De grens van {var1} splitst hier."
                    },
                    "285": {
                        "title": "Administratief niveau van deze grens is te hoog",
                        "description": "{var1} heeft \"admin_level={var2}\", maar hoort bij een relatie met een lager \"admin_level\" (bijv. hogere prioriteit). Het moet de laagste \"admin_level\" van alle relaties hebben."
                    },
                    "290": {
                        "title": "Beperkingsprobleem",
                        "description": "Er is een ongespecificeerd probleem met deze beperking."
                    },
                    "291": {
                        "title": "Missend beperkingstype",
                        "description": "{var1} heeft een niet herkend beperkingstype"
                    },
                    "292": {
                        "title": "Beperking mist \"van\"-weg",
                        "description": "{var1} heeft {var2} \"van\"-onderdelen, maar het behoort er 1 te hebben."
                    },
                    "293": {
                        "title": "Beperking mist \"naar\"-weg",
                        "description": "{var1} heeft {var2} \"naar\"-onderdelen, maar het behoort 1 te hebben."
                    },
                    "294": {
                        "title": "Beperking \"van\" of \"naar\" is geen weg",
                        "description": "{var1} heeft \"van\" of \"naar\" onderdelen die wegen zouden moeten zijn. {var2}."
                    },
                    "295": {
                        "title": "Beperking \"via\" is geen bestemming",
                        "description": "{var1} heeft een \"via\" (node {var2}) die niet het eerste of laatste onderdeel is van \"{var3}\" (way{var4})."
                    },
                    "296": {
                        "title": "Ongewone beperkingshoek",
                        "description": "{var1} heeft beperkingstype \"{var2}\", maar de hoek is {var3} graden. Wellicht is het beperkingstype niet geschikt?"
                    },
                    "297": {
                        "title": "Verkeerde richting van weg \"naar\"",
                        "description": "{var1} komt niet overeen met de richting van de \"naar\" weg {var2}."
                    },
                    "298": {
                        "title": "Overbodige beperking - eenrichtingsverkeer",
                        "description": "{var1} kan overbodig zijn. Toegang is reeds verboden door het eenrichtingsverkeer op {var2}."
                    },
                    "300": {
                        "title": "Missende maximumsnelheid",
                        "description": "{var1} heeft geen informatie over maximumsnelheid en is getagd als motorway, trunk, primary, or secondary."
                    },
                    "310": {
                        "title": "Rotondeprobleem",
                        "description": "Er is een ongespecificeerd probleem met deze rotonde."
                    },
                    "311": {
                        "title": "Rotonde is geen gesloten lus",
                        "description": "{var1} is onderdeel van een rotonde, maar is geen gesloten lus. (Gescheiden rijbanen die een rotonde naderen mogen niet getagd worden als rotonde). "
                    },
                    "312": {
                        "title": "Rotonde met verkeerde richting",
                        "description": "Als {var1} in een land met {var2} verkeer ligt, dan is de oriëntatie omgedraaid."
                    },
                    "313": {
                        "title": "Rotonde zwak verbonden",
                        "description": "{var1} is met slechts {var2} weg(en) verbonden. Rotondes hebben over het algemeen 3 of meer."
                    },
                    "320": {
                        "title": "Ongeldige link-verbinding",
                        "description": "{var1} is getagd als \"{var2}\", maar heeft geen verbinding met andere \"{var3}\" of \"{var4}\"."
                    },
                    "350": {
                        "title": "Ongeldige brug-tag",
                        "description": "{var1} heeft geen tag gemeen met omliggende wegen die aangesloten zijn op deze brug. Een van deze tags zou aanwezig moeten zijn: {var2}."
                    },
                    "360": {
                        "title": "Missende lokale naam tag",
                        "description": "Het zou mooi zijn als {var1} een lokale naam tag zou hebben  \"name:XX={var2}\" waar XX de taal van de gebruikelijke naam toont \"{var2}\"."
                    },
                    "370": {
                        "title": "Dubbele plaatsen",
                        "description": "{var1} heeft overeenkomende tags met de omliggende weg {var2} {var3} en lijkt overbodig.",
                        "including_the_name": "(waaronder de naam {name})"
                    },
                    "380": {
                        "title": "Niet fysiek gebruik van de sport tag",
                        "description": "{var1} is getagd als \"{var2}\", maar heeft geen fysieke tag (bijv. \"leisure\", \"building\", \"amenity\", or \"highway\")."
                    },
                    "390": {
                        "title": "Missende tracktype",
                        "description": "{var1} mist een \"tracktype\" tag."
                    },
                    "400": {
                        "title": "Geometrieprobleem",
                        "description": "Er is een ongespecificeerd probleem met deze geometrie."
                    },
                    "401": {
                        "title": "Missende afslagbeperking",
                        "description": "Wegen {var1} en {var2} komen samen in een erg scherpe hoek en er is geen eenrichtingsverkeer of afslagbeperking die afslaan voorkomt."
                    },
                    "402": {
                        "title": "Onmogelijke hoek",
                        "description": "{var1} buigt in een erg scherpe hoek hier."
                    },
                    "410": {
                        "title": "Probleem met website",
                        "description": "Er is een ongespecificeerd probleem met een website of url."
                    },
                    "411": {
                        "description": "{var1} heeft mogelijk een verouderde URL: {var2} geeft HTTP-statuscode {var3} terug."
                    },
                    "412": {
                        "description": "{var1} heeft mogelijk een verouderde URL: {var2} bevat verdachte text \"{var3}\"."
                    },
                    "413": {
                        "description": "{var1} heeft mogelijk een verouderde URL: {var2} bevat niet de steekwoorden \"{var3}\"."
                    }
                }
            }
        },
        "streetside": {
            "tooltip": "Foto's op straatniveau van Mircrosoft",
            "title": "Bing Streetside",
            "report": "Rapporteer een privacy-issue met deze afbeelding",
            "view_on_bing": "Bekijk op Bing Maps",
            "hires": "Hoge resolutie"
        },
        "mapillary_images": {
            "tooltip": "Foto's op straatniveau van Mapillary"
        },
        "mapillary_map_features": {
            "title": "Kaartfeatures"
        },
        "mapillary": {
            "title": "Mapillary",
            "signs": {
                "tooltip": "Verkeersborden uit Mapillary"
            },
            "view_on_mapillary": "Bekijk deze afbeelding op Mapillary"
        },
        "openstreetcam_images": {
            "tooltip": "Foto's op straatniveau van OpenStreetCam"
        },
        "openstreetcam": {
            "title": "OpenStreetCam",
            "view_on_openstreetcam": "Bekijk deze afbeelding op OpenStreetCam"
        },
        "note": {
            "note": "Kaartopmerking",
            "title": "Kaartopmerking bewerken",
            "anonymous": "anoniem",
            "closed": "(Gesloten)",
            "commentTitle": "Commentaren",
            "status": {
                "opened": "geopened {when}",
                "reopened": "heropend {when}",
                "commented": "Gereageerd op {when}",
                "closed": "gesloten {when}"
            },
            "newComment": "Nieuwe commentaar",
            "inputPlaceholder": "Voeg een commentaar toe om te delen met anderen.",
            "close": "Kaartopmerking afsluiten",
            "open": "Kaartopmerking heropenen",
            "comment": "Voeg commentaar toe",
            "close_comment": "Sluiten met commentaar",
            "open_comment": "Heropen met commentaar",
            "report": "Melden",
            "new": "Nieuwe kaartopmerking",
            "newDescription": "Omschrijf het probleem.",
            "save": "Kaartopmerking opslaan",
            "login": "Je moet ingelogd zijn om deze kaartopmerking te veranderen of becommentariëren.",
            "upload_explanation": "Je commentaren zullen zichtbaar zijn voor alle OpenStreetMap gebruikers.",
            "upload_explanation_with_user": "Je commentaren als {user} zullen zichtbaar zijn voor alle OpenStreetMap gebruikers."
        },
        "help": {
            "title": "Hulp",
            "key": "H",
            "help": {
                "title": "Help",
                "welcome": "Welkom bij iD, een bewerkingsprogramma voor [OpenStreetMap](https://www.openstreetmap.org/). Met deze applicatie kan je OpenStreetMap updaten vanuit je browser.",
                "open_data_h": "Open data",
                "open_data": "Bewerkingen die je op deze kaart maakt, zullen zichtbaar zijn voor iedereen die OpenStreetMap gebruikt. Je bewerkingen kunnen gebaseerd zijn op persoonlijke kennis, waarnemingen ter plaatse, luchtbeelden of foto's op straatniveau. Het kopiëren van informatie van commerciële bronnen, zoals Google Maps, [is ten strengste verboden](https://www.openstreetmap.org/copyright).",
                "before_start_h": "Voor je begint",
                "before_start": "Je moet vertrouwd zijn met OpenStreetMap en dit bewerkingsprogramma voor je begint met bewerken. iD bevat een rondleiding om je de beginselen van het bewerken van OpenStreetMap te leren. Klik op \"Start de rondleiding\" op het beginscherm om deze handleiding te starten. Het duurt maar een kwartiertje.",
                "open_source_h": "Open source",
                "open_source": "iD is een collaboratief opensourceproject. Je gebruikt momenteel versie {version}. De broncode is beschikbaar [op GitHub](https://github.com/openstreetmap/iD).",
                "open_source_help": "Je kunt iD helpen door te [vertalen](https://github.com/openstreetmap/iD/blob/master/CONTRIBUTING.md#translating) of door [bugs te rapporteren](https://github.com/openstreetmap/iD/issues)."
            },
            "overview": {
                "title": "Overzicht",
                "navigation_h": "Navigatie",
                "navigation_drag": "Je kan de kaart verslepen door er met de muisaanwijzer over te gaan staan, de {leftclick} linkermuisknop in te drukken, de muis te verschuiven, en de knop pas dan los te laten. Je kan ook de `↓`, `↑`, `←`, `→`  pijltjestoetsen gebruiken op je toetsenbord.",
                "navigation_zoom": "Je kan in- en uitzoomen door te scrollen met het muiswiel of de touchpad, of met de knoppen {plus} en {minus} naast de kaart. Je kunt ook de toetsen `+` en `-` op je toetsenbord gebruiken. ",
                "features_h": "Kaartobjecten",
                "features": "We gebruiken het woord *objecten* als we het over dingen op de kaart hebben, zoals wegen, gebouwen en bezienswaardigheden. Alles wat je in de echte wereld ziet, kan gemapt gemapt worden als object in OpenStreetMap. Objecten op de kaart worden gerepresenteerd als *punten*, *lijnen* of *vlakken*.",
                "nodes_ways": "In de OpenStreetMap-wereld worden punten normaal *nodes* of knopen genoemd. Lijnen en vlakken worden doorgaans *ways* genoemd."
            },
            "editing": {
                "title": "Bewerken & opslaan",
                "select_h": "Selecteren",
                "select_left_click": "Klik met de {leftclick} linkermuisknop op een object om het te selecteren. Het object zal uitgelicht worden met een pulserende gloed en de zijbalk zal details over het object tonen, zoals de naam of het adres.",
                "select_right_click": "Klik met de {rightclick} rechtermuisknop op een object om het bewerkingsmenu te tonen. Daarin zie je de beschikbare bewerkingen, zoals draaien, verplaatsen en verwijderen. ",
                "multiselect_h": "Meerdere objecten selecteren",
                "multiselect_shift_click": "`{shift}`+{leftclick} Houd Shift ingedrukt en klik met de linkermuisknop om meerdere objecten gezamenlijk te selecteren. Dit maakt het gemakkelijker om meerdere objecten te verplaatsen of te verwijderen.",
                "multiselect_lasso": "Een andere manier om meerdere objecten te selecteren is door de `{shift}`-toets ingedrukt te houden, dan ook de {leftclick} linkermuisknop ingedrukt te houden, en dan een selectielasso te tekenen. Alle punten binnen de lasso worden geselecteerd.",
                "undo_redo_h": "Ongedaan maken en opnieuw uitvoeren",
                "undo_redo": "Je aanpassingen worden lokaal opgeslagen in je browser totdat je besluit ze op te slaan op de OpenStreetMap-server. Als je ze nog niet geüpload hebt, kan je bewerkingen ongedaan maken door te klikken op de knop {undo} **Ongedaan maken** en bewerkingen opnieuw uitvoeren met de knop {redo} **Opnieuw uitvoeren**.",
                "save_h": "Opslaan",
                "save": "Klik op {save} **Opslaan** om je bewerkingen af te ronden en ze naar de OpenStreetMap-server te sturen. Vergeet niet je werk af en toe op te slaan. Je groepeert je aanpassingen best wat per gebied. Sla niet op elke keer je een object hebt aangepast, dit maakt nakijken vervelend!",
                "save_validation": "Je krijgt de mogelijkheid om je aanpassingen te herzien. iD zal ook een paar basiscontroles uitvoeren op missende gegevens en kan enkele suggesties en waarschuwingen geven als iets niet in orde lijkt.",
                "upload_h": "Uploaden",
                "upload": "Voor je je bewerkingen kan uploaden, moet je een commentaar bij je wijzigingen opgeven, een *[changeset comment](https://wiki.openstreetmap.org/wiki/Good_changeset_comments?uselang=nl)*. Klik daarna op **Upload** om je bewerkingen naar OpenStreetMap te sturen. Deze wijzigingen zullen toegevoegd worden aan de kaart en zichtbaar zijn voor iedereen.",
                "backups_h": "Automatisch lokaal bijhouden",
                "backups": "Als je niet al je aanpassingen in één keer kunt doen, bijvoorbeeld als je computer crasht of je het tabblad in de browser sluit, zijn je bewerkingen nog steeds opgeslagen in de opslag van je browser. Je kan later terugkomen (met dezelfde browser en computer) en iD zal je aanbieden je aanpassingen te herstellen.",
                "keyboard_h": "Sneltoetsen",
                "keyboard": "Je kan een lijst met opdrachten samen met hun toetsenbordkoppelingen bekijken door op de toets `?` te drukken."
            },
            "feature_editor": {
                "title": "Objectbewerker",
                "intro": "De *objectbewerker* verschijnt naast de kaart en laat je alle informatie over het geselecteerde object zien en bewerken.",
                "definitions": "Het bovenste gedeelte laat het type van het object zien. Het midden toont *velden* die de eigenschappen van het object tonen, zoals zijn naam en adres.",
                "type_h": "Objecttype",
                "type": "Je kunt op het objecttype klikken om het object te wijzigen in een ander type. Alles dat bestaat in de echte wereld kan aan OpenStreetMap toegevoegd worden. Er zijn dus duizenden objecttypes om uit te kiezen.",
                "type_picker": "De typezoeker toont de meest voorkomende objecttypes, zoals parken, ziekenhuizen, restaurants, wegen en gebouwen. Je kan naar types zoeken door in de zoekbalk te typen. Klik op het \"{inspect} **Info**\"-icoontje naast het objecttype om meer uitleg te krijgen over het type.",
                "fields_h": "Velden",
                "fields_all_fields": "Het gedeelte \"Alle velden\" bevat alle details over een object die je zou kunnen bewerken. Alle velden zijn optioneel in OpenStreetMap, het is dus oké om een veld leeg te laten als je twijfelt of als het niet van toepassing lijkt.",
                "fields_example": "Elk objecttype zal andere velden tonen. Een weg zal bijvoorbeeld velden laten zien over het type wegdek en de snelheidslimiet, maar een restaurant zal velden laten zien over de openingstijden en het type eten dat er geserveerd wordt.",
                "fields_add_field": "Je kunt ook in het \"Voeg eigenschap toe\"-veld klikken om meer velden toe te voegen, zoals een beschrijving, Wikipedia-link en rolstoeltoegankelijkheidsinfo.",
                "tags_h": "Tags",
                "tags_all_tags": "Onder het velden gedeelte kun je het \"Alle tags\"-gedeelte uitklappen om de OpenStreetMap-*tags* voor het geselecteerde object te bekijken en bewerken. Elke tag bestaat uit een *sleutel* (Engels: *key*) en een *waarde*, die de echte waarden zijn die opgeslagen in OpenStreetMap. Een punt dat je in iD aanduidt als \"Restaurant\" met naam \"De Gouden Lepel\" is slechts een abstractie voor een node met de tags `amenity`=`restaurant` en `name`=`De Gouden Lepel`.",
                "tags_resources": "Voor het bewerken van de tags van een object heb je wat meer kennis nodig van OpenStreetMap. Je moet de [OpenStreetMap Wiki](https://wiki.openstreetmap.org/wiki/Main_Page) raadplegen om te leren over tagging in OpenStreetMap. Op [Taginfo](https://taginfo.openstreetmap.org/) kan je statistieken zien over hoeveel keer elke tag momenteel in OpenStreetMap gebruikt wordt."
            },
            "points": {
                "title": "Punten",
                "intro": "Punten kunnen gebruikt worden om objecten zoals winkels, restaurants en monumenten weer te geven. Ze geven een specifieke locatie aan en beschrijven wat daar is.",
                "add_point_h": "Punten toevoegen",
                "add_point": "Om een punt toe te voegen, klik je op de \"{point} **Punt**\"-knop in de werkbalk boven de kaart, of gebruik je de sneltoets `1`. De muisaanwijzer verandert in een kruissymbool.",
                "add_point_finish": "Zet de muisaanwijzer op de plaats waar het punt moet komen, en klik met de {leftclick} linkermuisknop, of druk op `Space`.",
                "move_point_h": "Punten verplaatsen",
                "move_point": "Om een punt te verplaatsen, plaats je de cursor van de muis op het punt, druk je de {leftclick} linkermuisknop in, verschuif je de muis om het punt naar de nieuwe locatie te slepen, en laat je de knop vervolgens los.",
                "delete_point_h": "Punten verwijderen",
                "delete_point": "Objecten die niet in het echt bestaan, kan je verwijderen. Een object in OpenStreetMap verwijderen haalt het van de kaart voor iedereen ter wereld. Let dus goed op dat een object echt weg is voor je het verwijdert.",
                "delete_point_command": "Om een punt te verwijderen, klik je met de {rightclick} rechtermuisknop op het punt om het te selecteren en het bewerkmenu te tonen. Gebruik dan het \"{delete} **Verwijder**\"-commando."
            },
            "lines": {
                "title": "Lijnen",
                "intro": "*Lijnen* worden gebruikt om objecten zoals wegen, spoorwegen en rivieren voor te stellen. Lijnen worden getekend in het midden van het object dat ze representeren.",
                "add_line_h": "Lijnen toevoegen",
                "add_line": "Om een lijn toe te voegen, klik je op de \"{line} **Lijn**\"-knop in de werkbalk boven de kaart, of gebruik je de sneltoets `2`. De muisaanwijzer verandert in een kruissymbool.",
                "add_line_draw": "Positioneer daarna de muisaanwijzer op de plaats waar de lijn moet beginnen en klik met de {leftclick} linkermuisknop of gebruik `Space` om te beginnen met het plaatsen van knooppunten langs de lijn. Plaats meer knooppunten op dezelfde manier. Tijdens het tekenen kan je inzoomen of de kaart verschuiven om gedetailleerder te kunnen werken.",
                "add_line_finish": "Om een lijn af te ronden, klik je nogmaals op het laatste knooppunt of druk je op de toets `{return}`.",
                "modify_line_h": "Lijnen aanpassen",
                "modify_line_dragnode": "Je zal vaak lijnen zien die niet correct gevormd zijn, bijvoorbeeld een weg die niet overeenkomt met de achterliggende luchtfoto's. Om de vorm van de lijn aan te passen selecteer je eerst de lijn met de {leftclick} linkermuisknop. Alle knooppunten van de lijn worden nu getoond als kleine cirkels. Je kunt de knooppunten verslepen naar betere locaties.",
                "modify_line_addnode": "Je kan ook nieuwe knooppunten toevoegen door {leftclick}**x2** te dubbelklikken op de lijn of door de kleine driehoekjes tussen de knooppunten te verslepen.",
                "connect_line_h": "Lijnen verbinden",
                "connect_line": "Correcte verbindingen tussen wegen is belangrijk voor de kaart en essentieel voor routebeschrijvingen.",
                "connect_line_display": "De verbindingen tussen wegen zijn getekend als grijze cirkels. De eindpunten van een lijn zijn getekend als grotere, witte cirkels als ze nergens mee verbonden zijn.",
                "connect_line_drag": "Om een lijn te verbinden met een ander object, sleep je een van de knooppunten van de lijn op het andere object totdat beide objecten samenklitten. Tip: je kan de `{alt}`-toets ingedrukt houden om te voorkomen dat knooppunten verbinden met andere objecten.",
                "connect_line_tag": "Verkeerslichten of oversteekplaatsen markeer je bij voorkeur op een knooppunt op hun echte plaats in de weg, door eerst een knooppunt toe te voegen, het te selecteren en vervolgens in de objectbewerker het juiste type te kiezen. Als je de echte positie niet kan bepalen, kan je in de plaats daarvan het toevoegen op knooppunt dat de twee lijnen verbindt.",
                "disconnect_line_h": "Lijnen losmaken",
                "disconnect_line_command": "Om een lijn van een ander object los te maken, klik je met de {rightclick} rechtermuisknop op het verbindende knooppunt en selecteer je {disconnect} **Maak los**.",
                "move_line_h": "Lijnen verplaatsen",
                "move_line_command": "Om een lijn in zijn geheel te verplaatsen, klik je er met de {rightclick} rechtermuisknop op en selecteer je {move} **Verschuif**. Verplaats vervolgens de muis en klik met de {leftclick} linkermuisknop om de lijn op de nieuwe locatie te plaatsen.",
                "move_line_connected": "Lijnen die verbonden zijn met andere objecten zullen verbonden blijven wanneer je de lijn verplaatst naar een nieuwe locatie. iD kan voorkomen dat je een lijn verplaatst over een andere verbonden lijn.",
                "delete_line_h": "Lijnen verwijderen",
                "delete_line": "Als een lijn volledig incorrect is, bijvoorbeeld een weg die niet bestaat in de echte wereld, dan kan je haar verwijderen. Wees voorzichtig wanneer je objecten verwijdert: de luchtbeelden die je gebruikt zijn enkele maanden of jaren oud en een weg die onjuist lijkt, kan later aangelegd zijn.",
                "delete_line_command": "Lijnen verwijderen werkt identiek als punten verwijderen."
            },
            "areas": {
                "title": "Vlakken",
                "intro": "*Vlakken* worden gebruikt om de grenzen van objecten als meren, gebouwen en woonwijken aan te duiden. Vlakken worden getekend langs de rand van het object dat ze representeren, bijvoorbeeld rond de basis van een gebouw.",
                "point_or_area_h": "Punten of vlakken?",
                "point_or_area": "Veel objecten kunnen worden gerepresenteerd worden als punt of vlak. Je voegt gebouwen en gebieden toe als vlakken wanneer dit mogelijk is.\n\nEr is geen internationale consensus over hoe bedrijven, voorzieningen en andere objecten binnen een gebouw gerepresenteerd moeten worden: op het vlak dat het gebouw voorsteld of als apart punt. Als je zoiets nieuw toevoegt, teken het dan als een punt binnen het gebouw. Als het object al in OpenStreetMap op het gebouw stond, verander het dan niet zomaar naar een apart punt.",
                "add_area_h": "Vlakken toevoegen",
                "add_area_command": "Om een punt toe te voegen, klik je op de \"{area} **Vlak**\"-knop in de werkbalk boven de kaart, of gebruik je de sneltoets `3`. De muisaanwijzer verandert in een kruissymbool.",
                "add_area_draw": "Teken vervolgens de knooppunten van het vlak net zoals bij een lijn.",
                "add_area_finish": "Om een vlak te voltooien, klik je nogmaals op de laatste node of druk je op `{return}`.",
                "square_area_h": "Hoeken haaks maken",
                "square_area_command": "Veel vlakken, zoals gebouwen, hebben in het echt zo goed als loodrechte hoeken. Om de hoeken van een vlak haaks te maken, klik je er met de {rightclick} rechtermuisknop op en selecteer je {orthogonalize} **Maak hoeken recht**.",
                "modify_area_h": "Vlakken aanpassen",
                "modify_area_dragnode": "Je zult vaak vlakken zien die niet correct gevormd zijn, bijvoorbeeld een gebouw dat niet overeenkomt met de achterliggende luchtbeelden.",
                "modify_area_addnode": "De vorm van een vlak aanpassen werkt identiek zoals de vorm van een lijn aanpassen.",
                "delete_area_h": "Vlakken verwijderen",
                "delete_area": "Als een vlak volledig incorrect is, bijvoorbeeld een gebouw dat niet bestaat in de echte wereld, dan is het OK om het vlak te verwijderen. Wees voorzichtig wanneer je objecten verwijdert: de luchtbeelden die je gebruikt zijn enkele maanden of jaren oud, en een gebouw dat onjuist lijkt, kan later gebouwd zijn.",
                "delete_area_command": "Vlakken verwijderen werkt identiek als punten verwijderen."
            },
            "relations": {
                "title": "Relaties",
                "intro": "Een *relatie* is een speciaal soort object in OpenStreetMap dat andere objecten groepeert. De objecten die tot een relatie behoren worden haar *leden* genoemd (Engels: *members*) en elk lid kan een *rol* hebben in de relatie.",
                "edit_relation_h": "Relaties bewerken",
                "edit_relation": "Onderaan de objectbewerker kan je het \"Alle relaties\"-gedeelte uitklappen om te zien of het geselecteerde object lid is van een relatie. Je kunt vervolgens op de relatie klikken om de relatie te selecteren en te bewerken.",
                "edit_relation_add": "Om een object aan een relatie toe te voegen, selecteer je het object en klik je op de {plus}-knop in het \"Alle relaties\"-gedeelte van de objectbewerker. Je kan nu kiezen uit een lijst van relaties in de buurt of een nieuwe maken met de optie \"Nieuwe relatie …\"",
                "edit_relation_delete": "Met de \"{delete} **Verwijder**\"-knop verwijder je het geselecteerde object uit een relatie. Wanneer je alle leden van een relatie verwijdert, zal de relatie automatisch ook verwijderd worden.",
                "maintain_relation_h": "Relaties onderhouden",
                "maintain_relation": "Over het algemeen zal iD automatisch relaties onderhouden wanneer je bewerkingen uitvoert. Wees voorzichtig wanneer je objecten vervangt die onderdeel kunnen zijn van een relatie. Bijvoorbeeld als je een deel van een weg verwijdert en een nieuw deel tekent om het te vervangen, zal je het nieuwe deel moeten toevoegen aan dezelfde relaties (routes, afslagbeperkingen, enz.) als het origineel.",
                "relation_types_h": "Relatietypes",
                "multipolygon_h": "Multipolygonen",
                "multipolygon": "Een *multipolygoon*-relatie is een groep van een of meer buitenrandvlakken (rol *outer*) en nul of meer binnenrandvlakken (rol *inner*). De buitenranden definiëren de buitenste contouren van de multipolygoon. De binnenranden definiëren gaten binnen de multipolygoon.",
                "multipolygon_create": "Om een multipolygoon aan te maken, bijvoorbeeld een gebouw met een binnenplaats, teken je de buitenste contouren en de binnenste contouren als aparte vlakken. `{shift}`+{leftclick} Klik daarna met de linkermuisknop om beide objecten te selecteren, klik met de {rightclick} rechtermuisknop op een van hen, en klik op {merge} **Voeg samen**.",
                "multipolygon_merge": "Het samenvoegen van meerdere lijnen of vlakken creëert een nieuwe multipolygoonrelatie met alle geselecteerde objecten als leden. iD zal automatisch de inner- en outer-rollen kiezen, gebaseerd op het al dan niet binnen een ander object liggen.",
                "turn_restriction_h": "Afslagbeperkingen",
                "turn_restriction": "Een *afslagbeperkings*relatie is een groep van verschillende wegsegmenten op een kruispunt. Aflsagbeperkingen bestaan uit een *van*-weg, *via*-knooppunten of -wegen en een *naar*-weg.",
                "turn_restriction_field": "Om afslagbeperkingen te bewerken, selecteer je een kruispunt-knooppunt waar twee of meer wegen bij elkaar komen. De objectbewerker zal een speciaal veld \"afslagbeperkingen\" tonen met een model van de kruising.",
                "turn_restriction_editing": "In dat veld kan je een \"van\"-weg selecteren door erop te klikken. Vervolgens kan je zien of afslaan toegestaan is tot elke mogelijke \"naar\"-weg. Je kan op de icoontjes klikken om te kiezen tussen toegestaan en verboden. iD zal automatisch de nodige relaties aanmaken of verwijderen en de *from*-, *via*- en *to*-rollen instellen op basis van jouw keuzes.",
                "route_h": "Routes",
                "route": "Een *route*-relatie is een groep van een of meerdere lijnen die samen een routenetwerk vormen, zoals een bus- of treintraject of een snelweg.",
                "route_add": "Om een object aan een routerelatie toe te voegen, selecteer je het object en klik je op de {plus}-knop in het \"Alle relaties\"-gedeelte van de objectbewerker. Je kan nu kiezen uit een lijst van relaties in de buurt of een nieuwe aanmaken met \"Nieuwe relatie …\"",
                "boundary_h": "Grenzen",
                "boundary": "Een of *grens*-relatie (Engels: *boundary*) is een groep van een of meerdere lijnen die samen een administratieve grens vormen.",
                "boundary_add": "Om een object aan een grensrelatie toe te voegen, selecteer je het \nobject en klik je op de {plus}-knop in het \"Alle relaties\"-gedeelte van \nde objectbewerker. Je kan nu kiezen uit een lijst van relaties in de \nbuurt of een nieuwe aanmaken met \"Nieuwe relatie …\""
            },
            "notes": {
                "title": "Kaartopmerkingen",
                "intro": "*Kaartopmerkingen* of Notes worden gebruikt om andere gebruikers te wijzen op een object dat verbeterd moet worden. Kaaropmerkingen duiden een specifieke plaats op de kaart aan. Om bestaande kaartopmerkingen te zien of er nieuwe toe te voegen, klik op het {data} **Kaartgegevens** paneel om de OpenStreetMap Kaartopmerkingen laag te activeren.",
                "add_note_h": "Kaartopmerkingen toevoegen",
                "add_note": "Om een nieuwe kaartopmerking toe te voegen, klik {note} **Kaartopmerking** knop op de toolbar boven de kaart, of klik op de sneltoets `4`. Dit zal de muisaanwijzer vervangen door een kruisje. Om de nieuwe kaartopmerking te maken, ga naar de juiste plaats en {leftclick} klik met je linkermuisknop of toets `Spatiebalk`.",
                "move_note": "Enkel nieuwe kaartopmerkingen kunnen verplaatst worden. Om te verplaatsen, zet je muisaanwijzer boven de nieuwe kaartopmerking, {leftclick} klik met je linkermuisnknop en hou ingeduwd terwijl je de kaartopmerking verplaatst naar zijn nieuwe plaats.",
                "update_note_h": "Sluiten, Heropenen en Becommentariëren",
                "update_note": "Een bestaande kaartopmerking kan bijgewerkt worden door ze te sluiten, te heropenen of een commentaar toe te voegen. De kaartopmerking sluiten geeft aan dat het probleem is opgelost. Heropenen betekent dat het originele probleem niet is opgelost.",
                "save_note_h": "Kaartopmerkingen opslaan",
                "save_note": "Je moet bewerkingen van kaartopmerkingen individueel opslaan door op de knoppen onder de commentaren bij de kaartopmerking te klikken. Bewerking van kaartopmerkingen worden **niet** mee opgeslagen met wijzigingen aan de kaart zel die je oplaadt naar OpenStreetMap."
            },
            "imagery": {
                "title": "Achtergrondbeelden",
                "intro": "Het achtergrondbeeld dat onder de kaartdata verschijnt, is een belangrijke bron voor het karteren. Deze beelden kunnen luchtfoto's zijn van satellieten, vliegtuigen en drones, het kunnen ingescande historische kaarten zijn of andere vrij beschikbare brondata.",
                "sources_h": "Achtergrondbronnen",
                "choosing": "Om te zien welke bronnen beschikbaar zijn voor het bewerken, klik je op de knop {layers} **Achtergrondinstellingen** naast de kaart.",
                "sources": "Standaard wordt een luchtfotolaag gekozen afhankelijk van de locatie op de kaart waar iD opgestart werd. De Bing Maps-satellietfotolaag is wereldwijd de terugvalkeuze. Het is vaak nuttig te kijken welke achtergrond de beste is voor het gebied dat je bewerkt: sommige bronnen kunnen recenter of van hogere resolutie zijn.",
                "offsets_h": "Verplaatsing van luchtfoto aanpassen",
                "offset": "Achtergrondbeelden kunnen soms vrij zwaar in positie afwijken van de correcte locatie. Als je veel gebouwen of wegen ziet die verschoven liggen ten opzichte van de achtergrond, kan het zijn dat de achtergrond incorrect is, en niet de kaart. Verplaats dus niet alle objecten om ze te overeen te laten komen met de achtergrond. Verplaats in plaats daarvan de achtergrond, zodat deze overeenkomt met de kaartgegevens. Dit doe je door het gedeelte \"Verplaatsing van luchtfoto aanpassen\" onderin het achtergrondinstellingenpaneel uit te klappen.",
                "offset_change": "Klik op de kleine driehoeken om de verplaatsing van de achtergrond in kleine stappen aan te passen. Je kan ook de {leftclick} linkermuisknop ingedrukt houden en de achtergrond verslepen in het grijze vlak."
            },
            "streetlevel": {
                "title": "Foto's op straatniveau",
                "intro": "Foto's op straatniveau zijn nuttig voor het in kaart brengen van verkeersborden, bedrijven en andere details die niet zichtbaar zijn op luchtfoto's. iD ondersteunt dergelijke foto's van  [Bing Streetside](https://www.microsoft.com/en-us/maps/streetside), [Mapillary](https://www.mapillary.com) en [OpenStreetCam](https://www.openstreetcam.org). Gebruik nooit Google Streetview, de wettelijke consequenties daarvan zijn namelijk niet duidelijk.",
                "using_h": "Foto's op straatniveau gebruiken",
                "using": "Om foto's op straatniveau te gebruiken, klik je op {data} **Kaartgegevens** naast de kaart om het betreffende paneel te openen. Daar kan je beschikbare foto lagen aan of uit te zetten.",
                "photos": "Als je de fotolaag aanzet, worden lijnen langs fotoreeksen getoond. Wanneer je meer inzoomt, wordt op elke fotolocatie een cirkel getoond. Na nog meer inzoomen wordt een kegel zichtbaar die de richting van de camera aangeeft op het moment dat de foto gemaakt werd (maar die is vaak onnauwkeurig).",
                "viewer": "Wanneer je op een fotolocatie klikt, verschijnt er een fotopaneel in een benedenhoek van de kaart. Dat paneel bevat bedieningselementen om vooruit en achteruit te gaan in de reeks van foto's. Het toont ook de gebruikersnaam van de maker van de foto, de datum van vastlegging, en een link naar de originele foto op de website."
            },
            "gps": {
                "title": "GPS-tracks",
                "intro": "Verzamelde GPS-tracks zijn een waardevolle bron voor OpenStreetMap. In iD kan je *.gpx*-, *.geojson*-, and *.kml*-bestanden openen die lokaal op je computer staan. Je kan GPS-tracks verzamelen met een smartphone, sporthorloge of een ander GPS-apparaat.",
                "survey": "Voor informatie over het uitvoeren van een GPS-meting, kan je dit Engelstalige artikel lezen: [Mapping with a smartphone, GPS, or paper](http://learnosm.org/en/mobile-mapping/).",
                "using_h": "GPS-tracks gebruiken",
                "using": "Om een GPS-track te gebruiken voor het bewerken, sleep je een bestand naar dit kaartbewerkingsprogramma. Als het herkend wordt, zal het getekend worden als een heldere paarse lijn. Open het \"{data} **Kaartgegevens**\"-paneel naast de kaart om je GPS-data aan of uit te zetten of er op in te zoomen.",
                "tracing": "De GPS-track wordt niet automatisch verzonden naar OpenStreetMap. De beste manier om het te gebruiken is als referentie voor nieuwe objecten die je toevoegt.",
                "upload": "Je kan ook [je GPS-data uploaden naar OpenStreetMap](https://www.openstreetmap.org/trace/create) zodat andere gebruikers hen ook kunnen gebruiken."
            },
            "qa": {
                "title": "Kwaliteitscontrole",
                "intro": "Tools voor *kwaliteitscontrole* (afgekort \"Q/A\", van het Engelse *quality assurance*) kunnen helpen bij het vinden van onjuiste tags, niet verbonden wegen en andere problemen met OpenStreetMap die dan door mappers verholpen kunnen worden. Om bestaande Q/A-problemen te bekijken, klik op het {data} **Kaartdata**-paneel om een specifieke Q/A-laag aan te zetten.",
                "tools_h": "Gereedschappen",
                "tools": "De volgende tools worden op dit moment ondersteund: [KeepRight](https://www.keepright.at/) en [ImproveOSM](https://improveosm.org/en/). In de toekomst worden [Osmose](https://osmose.openstreetmap.fr/) en meer Q/A-tools ondersteund.",
                "issues_h": "Problemen behandelen",
                "issues": "Q/A-problemen verhelpen is vergelijkbaar met notities. Klik op een marker om de details van het probleem te bekijken in de zijbalk. Elke tool heeft zijn eigen mogelijkheden, maar over het algemeen kun je opmerkingen plaatsen en/of het probleem sluiten."
            },
            "field": {
                "restrictions": {
                    "title": "Hulp bij afslagbeperkingen",
                    "about": {
                        "title": "Over",
                        "about": "Dit veld laat je toe afslagbeperkingen te zien en bwerken. Het toont een schema van het geselecteerde kruispunt met aangesloten wegen dichtbij.",
                        "from_via_to": "Een afslagbeperking bestaat steeds uit één **VAN-weg**, één **NAAR-weg**, en ofwel één **VIA-knooppunt** of een of meer **VIA-wegen**.",
                        "maxdist": "De \"{distField}\"-schuifbalk bepaalt hoe ver er naar meer aangesloten wegen gezocht moet worden.",
                        "maxvia": "De \"{viaField}\"-schuifbalk bepaald hoeveel wegen er maximaal als VIA-weg voorgesteld worden. (Tip: zo weinig mogelijk VIA-wegen gebruiken is goed)"
                    },
                    "inspecting": {
                        "title": "Bekijken",
                        "about": "Ga met je muis over een **VAN**-segment om eventuele afslagbeperkingen te zien. Elke mogelijke **NAAR**-bestemming wordt getoond met een gekleurde schaduw die aangeeft of er een beperking is.",
                        "from_shadow": "{fromShadow} **VAN-segment**",
                        "allow_shadow": "{allowShadow} **NAAR toegestaan**",
                        "restrict_shadow": "{restrictShadow} **NAAR verboden**",
                        "only_shadow": "{onlyShadow} **alleen NAAR hier**",
                        "restricted": "\"Verboden\" betekent dat er een afslagbeperking is, zoals \"niet links afslaan\".",
                        "only": "\"Alleen naar hier\" betekent dat een voertuig langs dat pad alleen die keuze mag maken, zoals \"alleen rechtdoor gaan\"."
                    },
                    "modifying": {
                        "title": "Bewerken",
                        "about": "Om afslagbeperkingen te bewerken, klik je eerst op een **VAN**-segment om het te selecteren. De schaduw rond het geselecteerde segment beweegt, en alle mogelijke **NAAR**-bestemmingen verschijnen als afslagsymbooltjes.",
                        "indicators": "Klik herhaaldelijk op zo'n symbooltje om te wisselen tussen \"toegestaan\", \"verboden\" en \"alleen naar hier\".",
                        "allow_turn": "{allowTurn} **NAAR toegestaan**",
                        "restrict_turn": "{restrictTurn} **NAAR verboden**",
                        "only_turn": "{onlyTurn} **alleen NAAR hier**"
                    },
                    "tips": {
                        "title": "Tips",
                        "simple": "**Verkies simpele afslagbeperkingen boven complexe.**",
                        "simple_example": "Vermijd bijvoorbeeld via-wegen te gebruiken als een beperking met enkel een knooppunt volstaat.",
                        "indirect": "**Sommige beperkingen tonen de tekst \"(indirect)\" en zijn lichter van kleur.**",
                        "indirect_example": "Deze beperkingen zijn er door een andere, nabijgelegen afslagbeperking. Bijvoorbeeld: een \"alleen rechtdoor gaan\"-beperking zal indirect een \"niet afslaan\"-beperking tot gevolg hebben voor alle andere mogelijke paden op het kruispunt.",
                        "indirect_noedit": "Je kan indirecte afslagbeperkingen niet bewerken. In de plaats daarvan moet je de expliciete afslagbeperking aanpassen."
                    }
                }
            }
        },
        "issues": {
            "title": "Problemen",
            "key": "I",
            "list_title": "Problemen ({count})",
            "errors": {
                "list_title": "Fouten ({count})"
            },
            "warnings": {
                "list_title": "Waarschuwingen ({count})"
            },
            "rules": {
                "title": "Regels"
            },
            "warnings_and_errors": "Waarschuwingen en fouten",
            "no_issues": {
                "message": {
                    "everything": "Alles ziet er goed uit"
                }
            },
            "options": {
                "what": {
                    "title": "Controleer:",
                    "edited": "Mijn bewerkingen",
                    "all": "Alles"
                },
                "where": {
                    "title": "Waar:",
                    "visible": "In beeld",
                    "all": "Overal"
                }
            },
            "suggested": "Voorgestelde updates:",
            "enable_all": "Activeer alles",
            "disable_all": "Deactiveer alles",
            "fix_one": {
                "title": "fiks"
            },
            "fix_all": {
                "title": "Fiks alles"
            },
            "almost_junction": {
                "title": "Bijna-kruisingen",
                "message": "{feature} is erg dichtbij, maar niet verbonden met {feature2}."
            },
            "crossing_ways": {
                "title": "Kruisende wegen",
                "message": "{feature} kruist {feature2}"
            },
            "disconnected_way": {
                "title": "Niet-aangesloten wegen",
                "highway": {
                    "message": "{highway} is niet aangesloten op andere wegen of paden"
                }
            },
            "incompatible_source": {
                "title": "Verdachte bronnen"
            },
            "missing_role": {
                "title": "Ontbrekende rollen",
                "message": "{member} heeft geen rol binnen {relation}"
            },
            "missing_tag": {
                "title": "Missende tags",
                "any": {
                    "message": "{feature} heeft geen tags."
                },
                "descriptive": {
                    "message": "{feature} heeft geen beschrijvende tags."
                }
            },
            "old_multipolygon": {
                "message": "{multipolygon} heeft onjuiste tags"
            },
            "outdated_tags": {
                "title": "Verouderde Tags",
                "message": "{feature} heeft verouderde tags."
            },
            "private_data": {
                "title": "Private informatie"
            },
            "tag_suggests_area": {
                "message": "{feature} moet een gesloten vlak zijn gebaseerd op de tag \"{tag}\""
            },
            "unknown_road": {
                "message": "{feature} heeft geen classificatie."
            },
            "fix": {
                "connect_almost_junction": {
                    "annotation": "Dichtstbijzijnde objecten verbonden"
                },
                "connect_crossing_features": {
                    "annotation": "Kruisende objecten verbonden"
                },
                "connect_endpoints": {
                    "title": "Verbind de einden",
                    "annotation": "Eindpunten van een weg verbonden"
                },
                "connect_feature": {
                    "title": "Verbind deze feature"
                },
                "connect_features": {
                    "title": "Verbind de objecten"
                },
                "continue_from_start": {
                    "title": "Zet tekenen voort vanaf start"
                },
                "continue_from_end": {
                    "title": "Zet tekenen voort vanaf einde"
                },
                "delete_feature": {
                    "title": "Verwijder dit object"
                },
                "ignore_issue": {
                    "title": "Negeer dit issue"
                },
                "merge_points": {
                    "title": "Voeg deze punten samen"
                },
                "move_tags": {
                    "title": "Verplaats de tags",
                    "annotation": "Verplaatste tags."
                },
                "remove_from_relation": {
                    "title": "Verwijderd van relatie"
                },
                "remove_generic_name": {
                    "annotation": "Generieke naam verwijderd"
                },
                "remove_tag": {
                    "title": "Verwijder de tag",
                    "annotation": "Verwijderde tag."
                },
                "remove_tags": {
                    "title": "Verwijder de tags"
                },
                "reposition_features": {
                    "title": "Verplaats de objecten"
                },
                "select_preset": {
                    "title": "Selecteer een objecttype"
                },
                "select_road_type": {
                    "title": "Selecteer een wegtype"
                },
                "set_as_inner": {
                    "title": "Zet als inner"
                },
                "set_as_outer": {
                    "title": "Zet als outer"
                },
                "square_feature": {
                    "title": "Maak deze feature vierkant"
                },
                "tag_as_disconnected": {
                    "title": "Tag als niet-aangesloten",
                    "annotation": "Dichtstbijzijnde objecten getagd als niet verbonden"
                },
                "upgrade_tags": {
                    "title": "Upgrade de tags",
                    "annotation": "Oude tags geüpgraded"
                },
                "use_different_layers": {
                    "title": "Gebruik verschillende lagen"
                },
                "use_different_levels": {
                    "title": "Gebruik verschillende niveaus"
                }
            }
        },
        "intro": {
            "done": "Klaar",
            "ok": "Oké",
            "graph": {
                "block_number": "<value for addr:block_number>",
                "city": "Verweggistan",
                "county": "<value for addr:county>",
                "district": "<value for addr:district>",
                "hamlet": "<value for addr:hamlet>",
                "neighbourhood": "<value for addr:neighbourhood>",
                "postcode": "49093",
                "province": "<value for addr:province>",
                "quarter": "<value for addr:quarter>",
                "state": "<value for addr:state>",
                "subdistrict": "<value for addr:subdistrict>",
                "suburb": "<value for addr:suburb>",
                "countrycode": "nl",
                "name": {
                    "1st-avenue": "Rododendronlaan",
                    "2nd-avenue": "Tentoonstellingslaan",
                    "4th-avenue": "Vergrotingslaan",
                    "5th-avenue": "Fysicalaan",
                    "6th-avenue": "Informaticalaan",
                    "6th-street": "Informaticastraat",
                    "7th-avenue": "Onderzoekslaan",
                    "8th-avenue": "Verbroederingslaan",
                    "9th-avenue": "Mathildelaan",
                    "10th-avenue": "Fuutlaan",
                    "11th-avenue": "Danklaan",
                    "12th-avenue": "Cartografielaan",
                    "access-point-employment": "Werkwinkel",
                    "adams-street": "Schuilingenweg",
                    "andrews-elementary-school": "Vrije Basisschool Sint-Andreas",
                    "andrews-street": "Bernoullistraat",
                    "armitage-street": "Hendrik Hamerstraat",
                    "barrows-school": "Gomaruscollege",
                    "battle-street": "Vredestraat",
                    "bennett-street": "Groesbeekseweg",
                    "bowman-park": "Kronenburgerpark",
                    "collins-drive": "Visarenddreef",
                    "conrail-railroad": " ",
                    "conservation-park": "Verdraagzaamheidspark",
                    "constantine-street": "Brusselstraat",
                    "cushman-street": "Kortrijkstraat",
                    "dollar-tree": "Euroboom",
                    "douglas-avenue": "Amersfoortstraat",
                    "east-street": "Oosterstraat",
                    "elm-street": "Elmstraat",
                    "flower-street": "Bloemstraat",
                    "foster-street": "Overervingsstraat",
                    "french-street": "Frankrijkstraat",
                    "garden-street": "Tuinwijkstraat",
                    "gem-pawnbroker": "Wij Zijn Geen Afzetters",
                    "golden-finch-framing": "Gouden Vink",
                    "grant-avenue": "Hoofdlaan",
                    "hoffman-pond": "Marie Curievijver",
                    "hoffman-street": "Bachstraat",
                    "hook-avenue": "Aweg",
                    "jefferson-street": "Kastanjestraat",
                    "kelsey-street": "Langeweg",
                    "lafayette-park": "Te Boelaarpark",
                    "las-coffee-cafe": "Heilige Boontjes",
                    "lincoln-avenue": "Leopoldstraat",
                    "lowrys-books": "De Kleine Tovenaar",
                    "lynns-garage": "Linda's Garage",
                    "main-street-barbell": "Extreem",
                    "main-street-cafe": "In de Kerkstraat",
                    "main-street-fitness": "Olympia",
                    "main-street": "Kerkstraat",
                    "maple-street": "Esdoornstraat",
                    "marina-park": "Jachthavenpark",
                    "market-street": "Marktstraat",
                    "memory-isle-park": "Achtmeipark",
                    "memory-isle": "Achtmei-land",
                    "michigan-avenue": "Muntstraat",
                    "middle-street": "Arenbergstraat",
                    "millard-street": "Begijnenstraat",
                    "moore-street": "Koninginnestraat",
                    "morris-avenue": "Einsteinstraat",
                    "mural-mall": "Urbiscomplex",
                    "paisanos-bar-and-grill": "Paul's",
                    "paisley-emporium": "Kringwinkel",
                    "paparazzi-tattoo": "Paco's Ink",
                    "pealer-street": "Nassaulaan",
                    "pine-street": "Dennenstraat",
                    "pizza-hut": "Pizza Hut",
                    "portage-avenue": "Muinklaan",
                    "portage-river": "Muinkschelde",
                    "preferred-insurance-services": "Adviesbureau Ghoste",
                    "railroad-drive": "Spoorwegstraat",
                    "river-city-appliance": "Verweggistaanse Meubelcentrale",
                    "river-drive": "Rivierpad",
                    "river-road": "Rivierweg",
                    "river-street": "Rivierstraat",
                    "riverside-cemetery": "Oeverbegraafplaats",
                    "riverwalk-trail": "Rivierbloesempad",
                    "riviera-theatre": "Sjeikspeer",
                    "rocky-river": "Rotsrivier",
                    "saint-joseph-river": "Grote Dommel",
                    "scidmore-park-petting-zoo": "Maximapark",
                    "scidmore-park": "Maximapark",
                    "scouter-park": "Kouterpark",
                    "sherwin-williams": "Alle kleurtjes",
                    "south-street": "Zuiderstraat",
                    "southern-michigan-bank": "Zuiderlei",
                    "spring-street": "Lentestraat",
                    "sturgeon-river-road": "Steurweg",
                    "three-rivers-city-hall": "Stadhuis van Verweggistan",
                    "three-rivers-elementary-school": "Gemeenteschool 't Verweggistandje",
                    "three-rivers-fire-department": "Brandweer van Verweggistan",
                    "three-rivers-high-school": "Don Boscocollege",
                    "three-rivers-middle-school": "Maria Magdalenacollege",
                    "three-rivers-municipal-airport": "Verweggistan Regional Airport",
                    "three-rivers-post-office": "Postkantoor Verweggistan",
                    "three-rivers-public-library": "Gemeentelijke Bibliotheek",
                    "three-rivers": "Verweggistan",
                    "unique-jewelry": "Unicum",
                    "walnut-street": "Walnootstraat",
                    "washington-street": "Amsterdamstraat",
                    "water-street": "Waterstraat",
                    "west-street": "Westerstraat",
                    "wheeler-street": "Wielerstraat",
                    "william-towing": "Deghoede",
                    "willow-drive": "Wilgenweg",
                    "wood-street": "Bosstraat",
                    "world-fare": "Wereldse Geschenken"
                }
            },
            "welcome": {
                "title": "Welkom",
                "welcome": "Welkom! Deze rondleiding zal je de basis leren van OpenStreetMap bewerken.",
                "practice": "Alle gegevens in de rondleiding zijn slechts om te oefenen, en wat je hier verandert, wordt niet opgeslagen.",
                "words": "Deze rondleiding introduceert een paar nieuwe begrippen. Als we een nieuw woord gebruiken, zullen we dat *schuin* zetten.",
                "mouse": "Je kan eender welk invoerapparaat gebruiken om de kaart te bewerken, maar deze rondleiding veronderstelt dat je een muis hebt met een linker- en rechtermuisknop. **Als je een muis wil aansluiten, doe je dat best nu. Klik op Oké om door te gaan.**",
                "leftclick": "Als deze rondleiding je vraagt om te klikken of te dubbelklikken, hebben we het over de linkermuisknop. Op een touchpad kan dat een knop induwen betekenen, of tikken met één vinger. **Klik {num} keer.**",
                "rightclick": "Soms zal je moeten rechtsklikken. Dit kan control-klik betekenen, of tikken met twee vingers. Het kan ook dat je toetsenbord een 'menu'-toets heeft die werkt zoals rechtsklikken. **Rechtsklik {num} keer.**",
                "chapters": "Prima! Je kan de knoppen hieronder gebruiken om hoofdstukken over te slaan of een hoofdstuk opnieuw te starten als je vastzit. Laten we beginnen! **Klik op '{next}' om door te gaan.**"
            },
            "navigation": {
                "title": "Navigatie",
                "drag": "De grote kaart toont de OpenStreetMap-gegevens bovenop een achtergrond.{br}Net zoals bij elke online kaart kan je navigeren door met de linkermuisknop in de kaart te klikken en de muis te verschuiven terwijl je die knop ingedrukt houdt. **Versleep de kaart!**",
                "zoom": "Je kan in- en uitzoomen door te scrollen met het muiswiel of de touchpad, of met de knoppen {plus} en {minus}. **Zoom in of uit!**",
                "features": "We gebruiken het woord *objecten* als we het over dingen op de kaart hebben. Alles wat je in de echte wereld ziet, kan gemapt gemapt worden als object in OpenStreetMap.",
                "points_lines_areas": "Kaartobjecten worden voorgesteld door *punten*, *lijnen* of *vlakken*.",
                "nodes_ways": "In OpenStreetMap worden punten ook wel *nodes* genoemd, en lijnen en vlakken worden ook wel *ways* genoemd.",
                "click_townhall": "Elk object op de kaart kan je selecteren door er op te klikken. **Klik op het punt om het te selecteren.**",
                "selected_townhall": "Fantastisch! Het punt is nu geselecteerd. Rond geselecteerde objecten komt een pulserende gloed.",
                "editor_townhall": "Als een object geselecteerd is, wordt de *objectbewerker* getoond naast de kaart.",
                "preset_townhall": "Het bovenste deel van de objectbewerker toont het type van het object. Dit punt is een {preset}.",
                "fields_townhall": "Het midden van de objectbewerker toont *velden* die de eigenschappen van het object tonen, zoals zijn naam en adres.",
                "close_townhall": "**Sluit de objectbewerker door op escape te drukken of op de {button}-knop bovenaan te klikken.**",
                "search_street": "Je kan ook zoeken naar objecten op het scherm, of wereldwijd. **Zoek naar '{name}'.**",
                "choose_street": "**Kies {name} uit de lijst om dat te selecteren.**",
                "selected_street": "Goed! {name} is nu geselecteerd.",
                "editor_street": "De velden voor een straat zijn anders dan die die we net zagen bij het stadhuis.{br}Voor deze geselecteerde straat toont de objectbewerker velden als '{field1}' en '{field2}'. **Sluit de objectbewerker met escape of de {button}-knop.**",
                "play": "Probeer de kaart eens te verslepen en op wat objecten te klikken, om te zien wat je allemaal kan toevoegen aan OpenStreetMap. **Als je klaar bent om door te gaan met het volgende hoofdstuk, klik dan op '{next}'.**"
            },
            "points": {
                "title": "Punten",
                "add_point": "*Punten* kunnen gebruikt worden om objecten zoals winkels, restaurants en monumenten voor te stellen.{br}Ze duiden een bepaalde locatie aan en beschrijven wat daar is. **Klik op de knop \"{button} Punt\" om een nieuw punt toe te voegen.**",
                "place_point": "Als je een nieuw punt op de kaart wil zetten, zet dan je muisaanwijzer op de plaats waar het moet komen, en klik of druk op de spatiebalk. **Verplaats de muisaanwijzer tot boven dit gebouw, en klik, of druk op de spatiebalk.**",
                "search_cafe": "Er zijn veel soorten objecten die voorgesteld kunnen worden door punten. Het punt dat je net toegevoegd hebt, is een cafetaria. **Zoek naar '{preset}'.**",
                "choose_cafe": "**Kies {preset} uit de lijst.**",
                "feature_editor": "Het punt wordt nu aangeduid als een cafetaria. Gebruik de objectbewerker om meer informatie toe te voegen over de cafetaria.",
                "add_name": "In OpenStreetMap zijn alle velden optioneel, en het is oké om een veld leeg te laten als je twijfelt.{br}Laten we aannemen dat je vaak naar deze cafetaria komt, en zijn naam kent. **Kies een naam voor de cafetaria.**",
                "add_close": "De objectbewerker onthoudt al je aanpassingen vanzelf. **Als je klaar bent met de naam toevoegen, sluit de objectbewerker dan door op escape of enter te drukken, of op de {button}-knop te klikken.**",
                "reselect": "Vaak zullen er al wel punten staan, maar bevatten ze fouten of zijn ze onvolledig. We kunnen bestaande punten aanpassen. **Klik op de cafetaria die je gemaakt hebt.**",
                "update": "Laten we wat meer details invullen over deze cafetaria. Je kan de naam veranderen, een soort keuken toevoegen, of een adres invullen. **Verander wat aan de attributen van de cafetaria.**",
                "update_close": "**Als je klaar bent met de cafetaria, sluit de objectbewerker dan met escape, enter, of de {button}-knop.**",
                "rightclick": "Je kan op elk object rechtsklikken om het *bewerkmenu* te openen. Dat toont een lijst van acties die je op het object kan uitvoeren. **Rechtsklik op je punt om het bewerkmenu te openen**",
                "delete": "Objecten die niet in het echt bestaan, kan je beter verwijderen.{br}Een object in OpenStreetMap verwijderen, haalt het van de kaart voor iedereen ter wereld. Let dus goed op dat een object echt weg is voor je het verwijdert. **Klik op de {button}-knop om het punt te verwijderen.**",
                "undo": "Je kan al je bewerkingen ongedaan maken tot je ze opslaat in OpenStreetMap. **Klik op de {button}-knop om het verwijderen ongedaan te maken en het punt terug te zetten.**",
                "play": "Nu je weet hoe je punten kan maken en bewerken, probeer er nog eens wat toe te voegen als oefening! **Als je klaar bent om door te gaan met het volgende hoofdstuk, klik dan op '{next}'.**"
            },
            "areas": {
                "title": "Vlakken",
                "add_playground": "*Vlakken* worden gebruikt om de grenzen van objecten als meren, gebouwen en woonwijken te tonen.{br}Ze kunnen ook gebruikt worden voor het meer gedetailleerd in kaart brengen van veel objecten die je anders als punten zou toevoegen. **Klik op de knop \"{button} Vlak\" om een nieuw vlak toe te voegen.**",
                "start_playground": "Laten we deze speeltuin intekenen als een vlak. Vlakken worden gemaakt door *knooppunten* aan hun omtrek te zetten. **Klik, of druk op de spatiebalk, om het eerste knooppunt in een van de hoeken van het speelplein te zetten.**",
                "continue_playground": "Teken het vlak verder door meer knooppunten op de omtrek van de speeltuin te zetten.{br}Tip: Je kan de {alt}-toets indrukken terwijl je een knooppunt zet om te vermijden dat ze verbinden met andere objecten. **Ga door met het tekenen van het vlak voor de speeltuin.**",
                "finish_playground": "Sluit het vlak door op enter te drukken, of opnieuw te klikken op het eerste of het laatste knooppunt. **Sluit het vlak voor de speeltuin.**",
                "search_playground": "**Zoek naar '{preset}'.**",
                "choose_playground": "**Kies {preset} uit de lijst.**",
                "add_field": "Deze speeltuin heeft geen officiële naam, dus laten we het Naam-veld leeg.{br}Laten we in de plaats daarvan een beschrijving toevoegen. **Open de \"Voeg eigenschap toe\"-lijst.**",
                "choose_field": "**Kies {field} uit de lijst.**",
                "retry_add_field": "Je hebt niet het {field}-veld geselecteerd. Laten we opnieuw proberen.",
                "describe_playground": "Voeg een beschrijving toe, en sluit de objectbewerker.",
                "play": "Goed zo! Probeer nog wat meer vlakken te tekenen, en kijk welke andere vlakobjecten je kan toevoegen aan OpenStreetMap. **Als je klaar bent om door te gaan met het volgende hoofdstuk, klik dan op '{next}'.**"
            },
            "lines": {
                "title": "Lijnen",
                "add_line": "*Lijnen* worden gebruikt om objecten zoals wegen, spoorwegen en rivieren voor te stellen. **Klik op de knop \"{button} Lijn\" om een nieuwe lijn toe te voegen.**",
                "start_line": "Hier ontbreekt een straat. Laten we die toevoegen!{br}In OpenStreetMap worden lijnen getekend in het midden van de weg. Je kan de kaart verslepen en zoomen tijdens het tekenen, als dat nodig zou zijn. **Begin een nieuwe lijn te tekenen door aan het noorderuiteinde van de ontbrekende straat te klikken.**",
                "intersect": "Klik of gebruik de spatiebalk om meer knooppunten aan de lijn toe te voegen.{br}Wegen maken deel uit van het wegennetwerk. Het is belangrijk dat de lijnen daarin goed verbonden zijn, anders werken navigatietoepassingen niet. **Klik op {name} om een kruispunt te maken dat de twee lijnen verbindt.**",
                "retry_intersect": "De weg moet een punt gemeenschappelijk hebben met {name}. Laten we opnieuw proberen!",
                "continue_line": "Teken de lijn voor deze nieuwe straat verder in. Onthou dat je de kaart kan verslepen en zoomen als dat nodig is.{br}Als je klaar bent met tekenen, klik dan nogmaals op het laatste knooppunt. **Werk de straat af.**",
                "choose_category_road": "**Selecteer {category} in de lijst.**",
                "choose_preset_residential": "Er zijn veel soorten wegen, maar dit is een straat. **Kies {preset}.**",
                "retry_preset_residential": "Je hebt niet het {preset}-type geselecteerd. **Klik hier om opnieuw te kiezen.**",
                "name_road": "**Geef deze weg een naam, en sluit dan de objectbewerker met escape, enter, of de {button}-knop.**",
                "did_name_road": "Ziet er goed uit! Nu zullen we de vorm van een lijn leren veranderen.",
                "update_line": "Soms moet je de vorm van een bestaande lijn veranderen. Hier heb je een straat die niet helemaal goed ingetekend is.",
                "add_node": "We kunnen wat knooppunten toevoegen om de vorm te verbeteren. Een manier om dat te doen is door te dubbelklikken op de lijn op de plaats waar je een knooppunt wil toevoegen. **Dubbelklik op de lijn om een nieuw knooppunt toe te voegen.**",
                "start_drag_endpoint": "Als een lijn geselecteerd is, kan je haar knooppunten verslepen. **Versleep het eindpunt van de lijn naar het kruispunt op de achtergrondafbeelding.**",
                "finish_drag_endpoint": "Deze plaats ziet er goed uit. **Laat de linkermuisknop los om te stoppen met verslepen.**",
                "start_drag_midpoint": "Als een weg geselecteerd is, zie je midden tussen de knooppunten driehoekjes. Je kan die verslepen om nieuwe knooppunten aan te maken zonder te dubbelklikken. **Versleep een driehoekje om een nieuw knooppunt te maken dat de ronding van de weg volgt.**",
                "continue_drag_midpoint": "De lijn ziet er nu veel beter uit! Pas haar nog wat verder aan met de dubbelklikmethode of met de driehoekjes totdat de lijn de vorm van de weg volgt. **Wanneer je tevreden bent met de vorm van de lijn, klik dan op oké.**",
                "delete_lines": "Lijnen voor dingen die niet in het echt bestaan, verbeter je beter van de kaart.{br}Hier heb je een {street} die de gemeente gepland had, maar nooit aangelegd heeft. We kunnen dit deel van de kaart verbeteren door de extra lijnen te verwijderen.",
                "rightclick_intersection": "De laatste echte straat is {street1}, dus we *splitsen* {street2} op dit kruispunt en verwijderen het stuk ten noorden ervan. **Rechtsklik op het kruispunt.**",
                "split_intersection": "**Klik op de {button}-knop om {street} te splitsen.**",
                "retry_split": "Je klikte niet op de splitsenknop. Probeer opnieuw.",
                "did_split_multi": "Goed zo! {street1} is nu in tweeën gesplitst. Het bovenste deel kun je verwijderen. **Klik op het bovenste deel van {street2} om het te selecteren.**",
                "did_split_single": "**Klik op het bovenste deel van {street2} om het te selecteren.**",
                "multi_select": "{selected} is nu geselecteerd. Laten we ook {other1} selecteren. Je kan klikken terwijl je shift indrukt om meerdere dingen te selecteren. **Shift-klik op {other2}.**",
                "multi_rightclick": "De beide lijnen die we gaan verwijderen, zijn nu geselecteerd. **Rechtsklik op een van de lijnen om het bewerkmenu te openen.**",
                "multi_delete": "**Klik op de {button}-knop om de lijnen te verwijderen.**",
                "retry_delete": "Je klikte niet op de verwijderknop. Probeer opnieuw.",
                "play": "Fantastisch! Oefen nu nog wat meer op lijnen tekenen. **Als je klaar bent om door te gaan met het volgende hoofdstuk, klik dan op '{next}'.**"
            },
            "buildings": {
                "title": "Gebouwen",
                "add_building": "OpenStreetMap is de grootste verzameling gebouwen ter wereld.{br}Je kan aan deze verzameling meehelpen door gebouwen in te tekenen die er nog niet instaan. **Klik op de knop \"{button} Vlak\" om een nieuw vlak toe te voegen.**",
                "start_building": "Laten we dit huis intekenen door zijn omtrek te volgen.{br}Gebouwen teken je zo nauwkeurig mogelijk in langs hun grondplan. **Klik of druk op de spatiebalk om het eerste knooppunt op een van de hoeken van het gebouw te plaatsen.**",
                "continue_building": "Teken de omtrek van het gebouw verder in. Onthou dat je kan inzoomen om gedetailleerder te werken.{br}Sluit het gebouw door op enter te drukken of door nogmaals op het eerste of laatste knooppunt te klikken. **Werk het gebouw af.**",
                "retry_building": "Je had wat moeite met de knooppunten in de hoeken van het gebouw te zetten. Probeer opnieuw!",
                "choose_category_building": "**Kies {category} uit de lijst.**",
                "choose_preset_house": "Er zijn veel verschillende soorten gebouwen, maar dit is duidelijk een huis.{br}Als je niet zeker bent van het type, is het oké om het algemene Gebouw-type te kiezen. **Kies {preset}.**",
                "close": "**Sluit de objectbewerker met escape of de {button}-knop.**",
                "rightclick_building": "**Rechtsklik om het gebouw te selecteren en het bewerkmenu te openen.**",
                "square_building": "Het huis dat je toegevoegd hebt zal er nog beter uitzien met perfect rechte hoeken. **Klik op de {button}-knop om de gebouwomtrek recht te trekken.**",
                "retry_square": "Je klikte niet op de hoekenrechtmaakknop. Probeer opnieuw.",
                "done_square": "Zie je hoe de hoeken van het gebouw mooi recht geworden zijn? Laten we nog een nuttig trucje leren.",
                "add_tank": "Nu zullen we deze cirkelvormige opslagtank intekenen. **Klik op de knop \"{button} Vlak\" om een nieuw vlak te beginnen tekenen.**",
                "start_tank": "Maak je geen zorgen, je hoeft geen perfecte cirkel te tekenen. Teken gewoon een vlak binnen de tank dat raakt aan de omtrek. **Klik of druk op de spatiebalk om een knooppunt op de omtrek van de tank te zetten.**",
                "continue_tank": "Voeg nog wat meer knooppunten toe op de omtrek. De cirkel zal aan de buitenkant van je vlak gemaakt worden.{br}Sluit het vlak met enter, of door nogmaals op het eerste of laatste knoopunt te klikken. **Werk de tank af.**",
                "search_tank": "**Zoek naar '{preset}'.**",
                "choose_tank": "**Kies {preset} uit de lijst.**",
                "rightclick_tank": "**Rechtsklik om de opslagtank te selecteren en het bewerkmenu te openen.**",
                "circle_tank": "**Klik op de {button}-knop om de tank rond te maken.**",
                "retry_circle": "Je klikte niet op de rondmaakknop. Probeer opnieuw.",
                "play": "Goed zo! Oefen nog wat op gebouwen tekenen, en probeer wat andere opties uit het bewerkmenu uit. **Als je klaar bent om door te gaan met het volgende hoofdstuk, klik dan op '{next}'.**"
            },
            "startediting": {
                "title": "Begin met aanpassen",
                "help": "Je bent nu klaar om OpenStreetMap te bewerken!{br}Je kan deze rondleiding steeds opnieuw volgen en meer documentatie bekijken door op de knop \"{button} Hulp\" te klikken of op de toets '{key}' te drukken.",
                "shortcuts": "Je kan een lijst met opdrachten samen met hun toetsenbordkoppelingen bekijken door op de toets '{key}' te drukken.",
                "save": "Sla je aanpassingen regelmatig op, bijvoorbeeld als je klaar bent in een bepaald gebied!",
                "start": "Karteer de wereld!"
            }
        },
        "shortcuts": {
            "title": "Sneltoetsen",
            "tooltip": "Toon het overzicht met sneltoetsen.",
            "toggle": {
                "key": "?"
            },
            "key": {
                "alt": "Alt",
                "backspace": "Backspace",
                "cmd": "Cmd",
                "ctrl": "Ctrl",
                "delete": "Delete",
                "del": "Del",
                "end": "End",
                "enter": "Enter",
                "esc": "Esc",
                "home": "Home",
                "option": "Option",
                "pause": "Pause",
                "pgdn": "PgDn",
                "pgup": "PgUp",
                "return": "Return",
                "shift": "Shift",
                "space": "Space"
            },
            "gesture": {
                "drag": "sleep"
            },
            "or": "-of-",
            "browsing": {
                "title": "Rondbewegen",
                "navigation": {
                    "title": "Navigatie",
                    "pan": "Kaart verschuiven",
                    "pan_more": "Kaart een schermgrootte verschuiven",
                    "zoom": "Inzoomen / Uitzoomen",
                    "zoom_more": "Veel inzoomen / uitzoomen"
                },
                "help": {
                    "title": "Hulp",
                    "help": "Hulp/documentatie tonen",
                    "keyboard": "Sneltoetsen tonen"
                },
                "display_options": {
                    "title": "Weergaveopties",
                    "background_switch": "Naar laatstgebruikte achtergrond wisselen",
                    "fullscreen": "Volledig scherm gebruiken",
                    "sidebar": "Zijpaneel aan/uit",
                    "wireframe": "Wireframemodus aan/uit",
                    "minimap": "Minikaartje aan/uit"
                },
                "selecting": {
                    "title": "Objecten selecteren",
                    "select_one": "Eén object selecteren",
                    "select_multi": "Meerdere objecten selecteren",
                    "lasso": "Objecten selecteren met lasso",
                    "search": "Objecten zoeken"
                },
                "with_selected": {
                    "edit_menu": "Bewerkmenu open/dicht"
                },
                "vertex_selected": {
                    "title": "Met knoop geselecteerd",
                    "previous": "Naar vorige knoop springen",
                    "next": "Naar volgende knoop springen",
                    "first": "Naar eerste knoop springen",
                    "last": "Naar laatste knoop springen",
                    "change_parent": "Van lijn wisselen"
                }
            },
            "editing": {
                "title": "Bewerken",
                "drawing": {
                    "title": "Tekenen",
                    "add_point": "'Punt toevoegen'-modus",
                    "add_line": "'Lijn toevoegen'-modus",
                    "add_area": "'Vlak toevoegen'-modus",
                    "add_note": "Modus 'Kaartopmerking toevoegen'",
                    "place_point": "Plaats punt of kaartopmerking",
                    "disable_snap": "Ingedrukt houden om punt-magnetisme uit te zetten",
                    "stop_line": "Tekenen van lijn of vlak beëindigen"
                },
                "operations": {
                    "title": "Operaties",
                    "continue_line": "Lijn verderzetten bij geselecteerde knoop",
                    "merge": "Geselecteerde objecten samenvoegen",
                    "disconnect": "Objecten bij geselecteerde knoop losmaken",
                    "split": "Lijn bij geselecteerde knoop in twee splitsen",
                    "move": "Geselecteerde objecten verplaatsen",
                    "rotate": "Geselecteerde objecten draaien",
                    "orthogonalize": "Hoeken van lijn of vlak haaks maken",
                    "circularize": "Vlak of gesloten lijn rond maken",
                    "reflect_long": "Objecten rond lange as spiegelen",
                    "reflect_short": "Objecten rond korte as spiegelen",
                    "delete": "Geselecteerde objecten verwijderen"
                },
                "commands": {
                    "title": "Commando's",
                    "copy": "Geselecteerde objecten kopiëren",
                    "paste": "Geselecteerde objecten plakken",
                    "undo": "Laatste actie ongedaan maken",
                    "redo": "Ongedaan gemaakte actie opnieuw uitvoeren",
                    "save": "Wijzigingen opslaan"
                }
            },
            "tools": {
                "title": "Gereedschappen",
                "info": {
                    "title": "Informatie",
                    "all": "Alle informatiepanelen open/dicht",
                    "background": "Achtergrondpaneel open/dicht",
                    "history": "Geschiedenispaneel open/dicht",
                    "location": "Locatiepaneel open/dicht",
                    "measurement": "Meetpaneel open/dicht"
                }
            }
        },
        "units": {
            "feet": "{quantity} ft",
            "miles": "{quantity} mi",
            "square_feet": "{quantity} sq ft",
            "square_miles": "{quantity} sq mi",
            "acres": "{quantity} ac",
            "meters": "{quantity} m",
            "kilometers": "{quantity} km",
            "square_meters": "{quantity} m²",
            "square_kilometers": "{quantity} km²",
            "hectares": "{quantity} ha",
            "area_pair": "{area1} ({area2})",
            "arcdegrees": "{quantity}°",
            "arcminutes": "{quantity}′",
            "arcseconds": "{quantity}″",
            "north": "N",
            "south": "Z",
            "east": "O",
            "west": "W",
            "coordinate": "{coordinate}{direction}",
            "coordinate_pair": "{latitude}, {longitude}"
        },
        "wikidata": {
            "identifier": "Identificatie",
            "label": "Label",
            "description": "Omschrijving"
        },
        "presets": {
            "categories": {
                "category-barrier": {
                    "name": "Afscheidingen"
                },
                "category-building": {
                    "name": "Gebouwen"
                },
                "category-golf": {
                    "name": "Golfobjecten"
                },
                "category-landuse": {
                    "name": "Landgebruik"
                },
                "category-natural": {
                    "name": "Natuur"
                },
                "category-path": {
                    "name": "Paden"
                },
                "category-rail": {
                    "name": "Sporen"
                },
                "category-restriction": {
                    "name": "Beperkingen"
                },
                "category-road_major": {
                    "name": "Grote wegen"
                },
                "category-road_minor": {
                    "name": "Lokale wegen"
                },
                "category-road_service": {
                    "name": "Toegangswegjes"
                },
                "category-route": {
                    "name": "Routeobjecten"
                },
                "category-utility": {
                    "name": "Nutsvoorzieningen"
                },
                "category-water": {
                    "name": "Waterlichamen"
                },
                "category-waterway": {
                    "name": "Waterlopen"
                }
            },
            "fields": {
                "access": {
                    "label": "Gebruik toegelaten voor",
                    "options": {
                        "designated": {
                            "description": "Toegang toegestaan volgens bebording of specifieke, plaatselijke verordeningen",
                            "title": "Geadviseerd"
                        },
                        "destination": {
                            "description": "Toegang enkel toegestaan met een aanwijsbare bestemming",
                            "title": "Bestemming"
                        },
                        "dismount": {
                            "description": "Toegang toegestaan maar afstappen is verplicht",
                            "title": "Afstappen"
                        },
                        "no": {
                            "description": "Toegang niet toegestaan voor het algemeen publiek",
                            "title": "Verboden"
                        },
                        "permissive": {
                            "description": "Toegang toegestaan totdat de eigenaar de toestemming intrekt",
                            "title": "Privéterrein maar gebruik toegelaten door eigenaar"
                        },
                        "permit": {
                            "description": "Toegang toegestaan met een geldige vergunning of licentie",
                            "title": "Vergunning"
                        },
                        "private": {
                            "description": "Toegang slechts toegestaan met toestemming van de eigenaar op individuele basis",
                            "title": "Privé"
                        },
                        "yes": {
                            "description": "Toegang bij wet toegestaan, recht van overpad",
                            "title": "Toegestaan"
                        }
                    },
                    "placeholder": "Niet nader bepaald",
                    "types": {
                        "access": "Alles",
                        "bicycle": "Fietsen",
                        "foot": "Voet",
                        "horse": "Paarden",
                        "motor_vehicle": "Motorvoertuigen"
                    }
                },
                "access_simple": {
                    "label": "Gebruik toegelaten voor"
                },
                "addr/interpolation": {
                    "label": "Type",
                    "options": {
                        "all": "Alle",
                        "alphabetic": "Alfabetisch",
                        "even": "Even",
                        "odd": "Oneven"
                    }
                },
                "address": {
                    "label": "Adres",
                    "placeholders": {
                        "block_number": "Bloknummer",
                        "block_number!jp": "Bloknummer",
                        "city": "Stad",
                        "city!jp": "Stad/Gemeente/Dorp/Speciale wijk van Tokyo",
                        "city!vn": "Stad/Gemeente",
                        "conscriptionnumber": "123",
                        "country": "Land",
                        "county": "Graafschap",
                        "county!jp": "District",
                        "district": "Arrondissement",
                        "district!vn": "Arrondissement/Stad/District",
                        "floor": "Verdieping",
                        "hamlet": "Gehucht",
                        "housename": "Huisnaam",
                        "housenumber": "123",
                        "housenumber!jp": "Gebouwnummer/Perceelnummer",
                        "neighbourhood": "Buurt",
                        "neighbourhood!jp": "Chōme/Aza/Koaza",
                        "place": "Plaats",
                        "postcode": "Postcode",
                        "province": "Provincie",
                        "province!jp": "Prefectuur",
                        "quarter": "Wijk",
                        "quarter!jp": "Ōaza/Machi",
                        "state": "Staat",
                        "street": "Straat",
                        "subdistrict": "Sub-arrondissement",
                        "subdistrict!vn": "Wijk/Commune/Steedje",
                        "suburb": "Stadsdeel",
                        "suburb!jp": "Wijk",
                        "unit": "Bus"
                    }
                },
                "admin_level": {
                    "label": "Bestuurlijk Niveau"
                },
                "aerialway": {
                    "label": "Type"
                },
                "aerialway/access": {
                    "label": "Toegang",
                    "options": {
                        "both": "Beide",
                        "entry": "Ingang",
                        "exit": "Uitgang"
                    }
                },
                "aerialway/bubble": {
                    "label": "Bubbel"
                },
                "aerialway/capacity": {
                    "label": "Capaciteit (per uur)",
                    "placeholder": "500, 2500, 5000 …"
                },
                "aerialway/duration": {
                    "label": "Duur (minuten)",
                    "placeholder": "1, 2, 3 …"
                },
                "aerialway/heating": {
                    "label": "Verwarmd"
                },
                "aerialway/occupancy": {
                    "label": "Bezetting",
                    "placeholder": "2, 4, 8 …"
                },
                "aerialway/summer/access": {
                    "label": "Toegang (zomer)",
                    "options": {
                        "both": "Beide",
                        "entry": "Ingang",
                        "exit": "Uitgang"
                    }
                },
                "aeroway": {
                    "label": "Type"
                },
                "agrarian": {
                    "label": "Producten"
                },
                "air_conditioning": {
                    "label": "Air Conditioning"
                },
                "amenity": {
                    "label": "Type"
                },
                "animal_boarding": {
                    "label": "Voor dieren"
                },
                "animal_breeding": {
                    "label": "Voor dieren"
                },
                "animal_shelter": {
                    "label": "Voor dieren"
                },
                "architect": {
                    "label": "Architect"
                },
                "area/highway": {
                    "label": "Type"
                },
                "artist": {
                    "label": "Kunstenaar"
                },
                "artwork_type": {
                    "label": "Type"
                },
                "atm": {
                    "label": "Bankautomaat"
                },
                "attraction": {
                    "label": "Type"
                },
                "backrest": {
                    "label": "Rugleuning"
                },
                "bar": {
                    "label": "Bar"
                },
                "barrier": {
                    "label": "Type"
                },
                "basin": {
                    "label": "Type"
                },
                "bath/open_air": {
                    "label": "Openlucht"
                },
                "bath/sand_bath": {
                    "label": "Japans zandbad"
                },
                "bath/type": {
                    "label": "Type",
                    "options": {
                        "foot_bath": "Voetbad",
                        "hot_spring": "Warmwaterbron",
                        "onsen": "Japanse onsen"
                    }
                },
                "beauty": {
                    "label": "Schoonheidsspecialist"
                },
                "bench": {
                    "label": "Zitbank"
                },
                "bicycle_parking": {
                    "label": "Type"
                },
                "bin": {
                    "label": "Vuilnisbak"
                },
                "blood_components": {
                    "label": "Bloedcomponenten",
                    "options": {
                        "plasma": "plasma",
                        "platelets": "bloedplaatjes",
                        "stemcells": "stamcelmonsters",
                        "whole": "volbloed"
                    }
                },
                "board_type": {
                    "label": "Type"
                },
                "booth": {
                    "label": "Balie"
                },
                "boules": {
                    "label": "Type"
                },
                "boundary": {
                    "label": "Type"
                },
                "brand": {
                    "label": "Merk"
                },
                "brewery": {
                    "label": "Brouwerijen waarvan bier beschikbaar"
                },
                "bridge": {
                    "label": "Type",
                    "placeholder": "Standaard"
                },
                "bridge/support": {
                    "label": "Type"
                },
                "building": {
                    "label": "Gebouw"
                },
                "building/levels": {
                    "label": "Verdiepingen",
                    "placeholder": "2, 4, 6..."
                },
                "building/levels/underground": {
                    "label": "Ondergrondse verdiepingen",
                    "placeholder": "2, 4, 6..."
                },
                "building/levels_building": {
                    "label": "Verdiepingen in gebouw"
                },
                "building/material": {
                    "label": "Materiaal"
                },
                "building_area": {
                    "label": "Gebouw"
                },
                "bunker_type": {
                    "label": "Type"
                },
                "cables": {
                    "label": "Kabels onder elektrische spanning",
                    "placeholder": "1, 2, 3 …"
                },
                "camera/direction": {
                    "label": "Richting (in graden met de klok mee)",
                    "placeholder": "45, 90, 180, 270"
                },
                "camera/mount": {
                    "label": "Bevestiging van camera"
                },
                "camera/type": {
                    "label": "Cameratype",
                    "options": {
                        "dome": "Koepel",
                        "fixed": "Vast",
                        "panning": "Bewegend"
                    }
                },
                "capacity": {
                    "label": "Capaciteit",
                    "placeholder": "50, 100, 200 …"
                },
                "cash_in": {
                    "label": "Cash in"
                },
                "castle_type": {
                    "label": "Type"
                },
                "check_date": {
                    "label": "Laatst gecontroleerd op"
                },
                "clothes": {
                    "label": "Kleren"
                },
                "club": {
                    "label": "Type"
                },
                "collection_times": {
                    "label": "Lichtingstijden"
                },
                "colour": {
                    "label": "Kleur"
                },
                "comment": {
                    "label": "Commentaar bij wijzigingen",
                    "placeholder": "Beschrijf kort waarom je deze bewerkingen doet (verplicht)"
                },
                "communication_multi": {
                    "label": "Communicatietypes"
                },
                "construction": {
                    "label": "Type"
                },
                "consulate": {
                    "label": "Consulaattype"
                },
                "contact/webcam": {
                    "label": "Webcam-URL",
                    "placeholder": "http://example.com/"
                },
                "content": {
                    "label": "Inhoud"
                },
                "conveying": {
                    "label": "Bewegingsrichting",
                    "options": {
                        "backward": "Achterwaarts (tegen richting van de getekende lijn in)",
                        "forward": "Voorwaarts (in richting van de getekende lijn)",
                        "reversible": "Omkeerbaar"
                    }
                },
                "country": {
                    "label": "Land"
                },
                "couplings": {
                    "label": "Koppelingen",
                    "placeholder": "1, 2, 3 …"
                },
                "covered": {
                    "label": "Overdekt"
                },
                "craft": {
                    "label": "type"
                },
                "crane/type": {
                    "label": "Kraantype",
                    "options": {
                        "floor-mounted_crane": "Vaste kraan",
                        "portal_crane": "Portaalkraan",
                        "travel_lift": "Scheepslift"
                    }
                },
                "crop": {
                    "label": "Gewassen"
                },
                "crossing": {
                    "label": "Type"
                },
                "cuisine": {
                    "label": "Keukens"
                },
                "currency_multi": {
                    "label": "Munteenheden"
                },
                "cutting": {
                    "label": "Type",
                    "placeholder": "Standaard"
                },
                "cycle_network": {
                    "label": "Netwerk"
                },
                "cycleway": {
                    "label": "Fietspaden",
                    "options": {
                        "lane": {
                            "description": "Een fietspad afgescheiden van het autoverkeer door een geverfde lijn",
                            "title": "Standaardfietspad"
                        },
                        "none": {
                            "description": "Geen fietspad",
                            "title": "Geen"
                        },
                        "opposite": {
                            "description": "Een fietspad waar je in beide richtingen mag op rijden in een eenrichtingsstraat",
                            "title": "Tweerichtingsfietspad in eenrichtingsstraat"
                        },
                        "opposite_lane": {
                            "description": "Een fietspad in de andere richting dan de hoofdweg",
                            "title": "Tegenrichtingsfietspad"
                        },
                        "share_busway": {
                            "description": "Een rijstrook voor bussen en fietsers",
                            "title": "Fiets- en busstrook"
                        },
                        "shared_lane": {
                            "description": "Overrijdbare aanduidingen om auto's attent te maken op fietsers",
                            "title": "Fietssuggestiestrook"
                        },
                        "track": {
                            "description": "Een fietspad dat fysiek is afgescheiden van het verkeer. Niet op de hoofdweg aanduiden als het fietspad al afzonderlijk getekend is.",
                            "title": "Afgescheiden fietspad"
                        }
                    },
                    "placeholder": "geen",
                    "types": {
                        "cycleway:left": "Linkerkant",
                        "cycleway:right": "Rechterkant"
                    }
                },
                "dance/style": {
                    "label": "Dansstijlen"
                },
                "date": {
                    "label": "Datum"
                },
                "delivery": {
                    "label": "Levering"
                },
                "denomination": {
                    "label": "Geloofsrichting"
                },
                "denotation": {
                    "label": "Aanduiding"
                },
                "departures_board": {
                    "label": "Vertrekbord",
                    "options": {
                        "no": "Geen",
                        "realtime": "Realtime",
                        "timetable": "Vertrektijden",
                        "yes": "Ja"
                    }
                },
                "description": {
                    "label": "Omschrijving"
                },
                "design": {
                    "label": "Ontwerp"
                },
                "destination/ref_oneway": {
                    "label": "Bestemmingwegnummers"
                },
                "destination/symbol_oneway": {
                    "label": "Bestemmingsymbolen"
                },
                "destination_oneway": {
                    "label": "Bestemmingen"
                },
                "devices": {
                    "label": "Aantal apparaten",
                    "placeholder": "1, 2, 3 …"
                },
                "diet_multi": {
                    "label": "Soorten diëten"
                },
                "diplomatic": {
                    "label": "Diplomatietype"
                },
                "diplomatic/services": {
                    "label": "Diplomatieke diensten"
                },
                "direction": {
                    "label": "Richting (graden met de klok mee)",
                    "placeholder": "45, 90, 180, 270"
                },
                "direction_cardinal": {
                    "label": "Richting",
                    "options": {
                        "E": "Oost",
                        "ENE": "Oostnoordoost",
                        "ESE": "Oostzuidoost",
                        "N": "Noord",
                        "NE": "Noordoost",
                        "NNE": "Noordnoordoost",
                        "NNW": "Noordnoordwest",
                        "NW": "Noordwest",
                        "S": "Zuid",
                        "SE": "Zuidoost",
                        "SSE": "Zuidzuidoost",
                        "SSW": "Zuidzuidwest",
                        "SW": "Zuidwest",
                        "W": "West",
                        "WNW": "Westnoordwest",
                        "WSW": "Westzuidwest"
                    }
                },
                "direction_clock": {
                    "label": "Richting",
                    "options": {
                        "anticlockwise": "Tegen de klok in",
                        "clockwise": "Met de klok mee"
                    }
                },
                "direction_vertex": {
                    "options": {
                        "backward": "Achterwaarts (tegen richting van de getekende lijn in)",
                        "both": "Beide / Alle",
                        "forward": "Voorwaarts (in richting van de getekende lijn)"
                    }
                },
                "dispensing": {
                    "label": "Verkoopt geneesmiddelen op voorschrift"
                },
                "display": {
                    "label": "Weergave"
                },
                "distance": {
                    "label": "Afstand"
                },
                "dock": {
                    "label": "Type"
                },
                "dog": {
                    "label": "Honden",
                    "options": {
                        "leashed": "Alleen aan de leiband",
                        "no": "Niet toegestaan",
                        "yes": "Toegestaan"
                    }
                },
                "door": {
                    "label": "Deur"
                },
                "door_type": {
                    "label": "Deurtype"
                },
                "drive_through": {
                    "label": "Drive-Through"
                },
                "duration": {
                    "label": "Tijdsduur",
                    "placeholder": "00:00"
                },
                "electrified": {
                    "label": "Bovenleiding",
                    "options": {
                        "contact_line": "Contactleiding",
                        "no": "Nee",
                        "rail": "Elektrisch Spoor",
                        "yes": "Ja (onbepaald)"
                    },
                    "placeholder": "Contactleiding, Elektrisch Spoor …"
                },
                "elevation": {
                    "label": "Hoogte boven zeeniveau"
                },
                "email": {
                    "label": "E-mail",
                    "placeholder": "voorbeeld@example.com"
                },
                "embankment": {
                    "label": "Type",
                    "placeholder": "Standaard"
                },
                "embassy": {
                    "label": "Ambassadetype"
                },
                "emergency": {
                    "label": "Noodgeval"
                },
                "enforcement": {
                    "label": "Type"
                },
                "entrance": {
                    "label": "Type"
                },
                "except": {
                    "label": "Uitzonderingen"
                },
                "faces": {
                    "label": "Aantal zijden"
                },
                "fax": {
                    "label": "Fax",
                    "placeholder": "+31 42 123 4567"
                },
                "fee": {
                    "label": "Betalend"
                },
                "fence_type": {
                    "label": "Type"
                },
                "fire_hydrant/diameter": {
                    "label": "Diameter van aankoppelingspunt (mm of \" met eenheid, of letter)"
                },
                "fire_hydrant/pressure": {
                    "label": "Druk (bar)"
                },
                "fire_hydrant/type": {
                    "label": "Vorm",
                    "options": {
                        "pillar": "Pilaar/Bovengronds",
                        "pipe": "Simpele pijp",
                        "underground": "Ondergronds",
                        "wall": "Muur"
                    }
                },
                "fireplace": {
                    "label": "Haard"
                },
                "fitness_station": {
                    "label": "Toesteltype"
                },
                "fixme": {
                    "label": "Repareer me"
                },
                "flag/type": {
                    "label": "Vlagtype"
                },
                "floating": {
                    "label": "Drijvend"
                },
                "flood_prone": {
                    "label": "Overstromingsgevaar"
                },
                "ford": {
                    "label": "Type",
                    "placeholder": "Standaard"
                },
                "frequency": {
                    "label": "Frequentie"
                },
                "frequency_electrified": {
                    "label": "Zendfrequentie"
                },
                "from": {
                    "label": "Van"
                },
                "fuel": {
                    "label": "Brandstof"
                },
                "fuel_multi": {
                    "label": "Brandstoftypes"
                },
                "gauge": {
                    "label": "Spoorwijdte"
                },
                "gender": {
                    "label": "Geslacht",
                    "options": {
                        "female": "Vrouwelijk",
                        "male": "Mannelijk",
                        "unisex": "Unisex"
                    },
                    "placeholder": "Onbekend"
                },
                "generator/method": {
                    "label": "Methode"
                },
                "generator/output/electricity": {
                    "label": "Stroomuitvoer",
                    "placeholder": "50 MW, 100 MW, 200 MW …"
                },
                "generator/source": {
                    "label": "Bron"
                },
                "generator/type": {
                    "label": "Type"
                },
                "government": {
                    "label": "Type"
                },
                "grape_variety": {
                    "label": "Druivensoorten"
                },
                "handicap": {
                    "label": "Handicap",
                    "placeholder": "1-18"
                },
                "handrail": {
                    "label": "Trapleuning"
                },
                "hashtags": {
                    "placeholder": "#voorbeeld"
                },
                "healthcare": {
                    "label": "Type"
                },
                "healthcare/speciality": {
                    "label": "Specialisaties"
                },
                "height": {
                    "label": "Hoogte (in meter)"
                },
                "height_building": {
                    "label": "Gebouwhoogte (meters)"
                },
                "highspeed": {
                    "label": "Hogesnelheid"
                },
                "highway": {
                    "label": "Type"
                },
                "historic": {
                    "label": "Type"
                },
                "historic/civilization": {
                    "label": "Historische beschaving"
                },
                "historic/wreck/date_sunk": {
                    "label": "Datum gezonken"
                },
                "historic/wreck/visible_at_high_tide": {
                    "label": "Zichtbaar bij hoog tij"
                },
                "historic/wreck/visible_at_low_tide": {
                    "label": "Zichtbaar bij laag tij"
                },
                "hoops": {
                    "label": "Lussen",
                    "placeholder": "1, 2, 4 …"
                },
                "horse_dressage": {
                    "label": "Dressuur",
                    "options": {
                        "equestrian": "Ja",
                        "undefined": "Nee"
                    }
                },
                "horse_riding": {
                    "label": "Paardrijden",
                    "options": {
                        "horse_riding": "Ja",
                        "undefined": "Nee"
                    }
                },
                "horse_scale": {
                    "label": "Moeilijkheidsgraad paardrijden",
                    "options": {
                        "common": "Makkelijk: Geen problemen of moeilijkheden. (standaard)",
                        "critical": "Op het randje: Enkel toegankelijk voor ervaren ruiters en paarden. Grote obstakels. Bruggen moeten zorgvuldig geïnspecteerd worden.",
                        "dangerous": "Gevaarlijk: Enkel toegankelijk voor zeer ervaren ruiters en paarden en enkel onder gunstige weersomstandigheden. Afstijgen noodzakelijk.",
                        "demanding": "Pas op: oneffen weg, af en toe moeilijke stukken.",
                        "difficult": "Moeilijk: Smalle en onbeschutte weg. Er kunnen obstakels en nauwe passages zijn.",
                        "impossible": "Ondoordringbaar: Weg of brug niet toegankelijk voor paarden. Te smal, niet genoeg draagkracht, obstakels zoals ladders. Levensgevaar."
                    },
                    "placeholder": "Moeilijk, Gevaarlijk …"
                },
                "horse_stables": {
                    "label": "Rijstal",
                    "options": {
                        "stables": "Ja",
                        "undefined": "Nee"
                    }
                },
                "incline": {
                    "label": "Helling"
                },
                "incline_steps": {
                    "label": "Helling",
                    "options": {
                        "down": "Naar beneden",
                        "up": "Naar boven"
                    }
                },
                "indoor": {
                    "label": "Binnen"
                },
                "industrial": {
                    "label": "Type"
                },
                "information": {
                    "label": "Type"
                },
                "inscription": {
                    "label": "Opschrift"
                },
                "intermittent": {
                    "label": "Staat soms droog"
                },
                "intermittent_yes": {
                    "label": "Periodiek droogstaand"
                },
                "internet_access": {
                    "label": "Internettoegang",
                    "options": {
                        "no": "Nee",
                        "terminal": "Op voorziene computer(s)",
                        "wired": "Bekabeld",
                        "wlan": "Wifi",
                        "yes": "Ja"
                    }
                },
                "internet_access/fee": {
                    "label": "Internettoegang is betalend"
                },
                "internet_access/ssid": {
                    "label": "WiFi-netwerknaam"
                },
                "interval": {
                    "label": "Interval"
                },
                "junction/ref_oneway": {
                    "label": "Kruisingnummer"
                },
                "junction_line": {
                    "label": "Kruising",
                    "options": {
                        "circular": "Rotonde, verkeer erop niet steeds voorrang",
                        "jughandle": "Jughandle",
                        "roundabout": "Rotonde"
                    }
                },
                "kerb": {
                    "label": "Stoeprand"
                },
                "kerb/height": {
                    "label": "Hoogte"
                },
                "label": {
                    "label": "Markering"
                },
                "lamp_type": {
                    "label": "Type"
                },
                "landuse": {
                    "label": "Type"
                },
                "lanes": {
                    "label": "Rijstroken",
                    "placeholder": "1, 2, 3 …"
                },
                "language_multi": {
                    "label": "Talen"
                },
                "layer": {
                    "label": "Relatieve hoogteligging",
                    "placeholder": "0"
                },
                "leaf_cycle": {
                    "label": "Bladercyclus",
                    "options": {
                        "deciduous": "Bladverliezend",
                        "evergreen": "Groenblijvend",
                        "mixed": "Gemengd",
                        "semi_deciduous": "Half-bladverliezend",
                        "semi_evergreen": "Half-groenblijvend"
                    }
                },
                "leaf_cycle_singular": {
                    "label": "Bladercyclus",
                    "options": {
                        "deciduous": "Bladverliezend",
                        "evergreen": "Groenblijvend",
                        "semi_deciduous": "Half-bladverliezend",
                        "semi_evergreen": "Half-groenblijvend"
                    }
                },
                "leaf_type": {
                    "label": "Bladsoort",
                    "options": {
                        "broadleaved": "Loofbomen",
                        "leafless": "Bladloos",
                        "mixed": "Gemengd",
                        "needleleaved": "Naaldbomen"
                    }
                },
                "leaf_type_singular": {
                    "label": "Bladsoort",
                    "options": {
                        "broadleaved": "Loofboom",
                        "leafless": "Bladloos",
                        "needleleaved": "Naaldboom"
                    }
                },
                "leisure": {
                    "label": "Type"
                },
                "length": {
                    "label": "Lengte (meter)"
                },
                "level": {
                    "label": "Verdieping"
                },
                "lit": {
                    "label": "Verlicht"
                },
                "location": {
                    "label": "Locatie"
                },
                "location_pool": {
                    "label": "Locatie",
                    "options": {
                        "indoor": "Binnen",
                        "outdoor": "Buiten",
                        "roof": "Dak"
                    }
                },
                "man_made": {
                    "label": "Type"
                },
                "manhole": {
                    "label": "Type"
                },
                "manufacturer": {
                    "label": "Fabrikant"
                },
                "map_size": {
                    "label": "Dekkingsgebied"
                },
                "map_type": {
                    "label": "Type"
                },
                "material": {
                    "label": "Materiaal"
                },
                "max_age": {
                    "label": "Maximale leeftijd"
                },
                "maxheight": {
                    "label": "Maximale hoogte",
                    "placeholder": "4, 4.5, 5"
                },
                "maxspeed": {
                    "label": "Snelheidsbeperking",
                    "placeholder": "40, 50, 60 …"
                },
                "maxspeed/advisory": {
                    "label": "Adviessnelheid",
                    "placeholder": "40, 50, 70 …"
                },
                "maxstay": {
                    "label": "Maximale verblijftijd"
                },
                "maxweight": {
                    "label": "Maximaal gewicht"
                },
                "maxweight_bridge": {
                    "label": "Max. gewicht"
                },
                "memorial": {
                    "label": "Type"
                },
                "microbrewery": {
                    "label": "Microbrouwerij"
                },
                "minspeed": {
                    "label": "Minimale snelheidslimiet",
                    "placeholder": "20, 30, 40 ..."
                },
                "monitoring_multi": {
                    "label": "Gemeten waarden"
                },
                "mtb/scale": {
                    "label": "Mountainbike-moeilijkheidsgraad",
                    "options": {
                        "0": "0: Vaste grind/aarde, geen obstakels, wijde bochten",
                        "1": "1: Weinig losse ondergrond, kleine obstakels, wijde bochten",
                        "2": "2: Veel losse ondergrond, grote obstakels, makkelijke haarspeldbochten",
                        "3": "3: Gladde ondergrond, grote obstakels, krappe haarspeldbochten",
                        "4": "4: Losse ondergrond of keien, gevaarlijke haarspeldbochten",
                        "5": "5: Moeilijkst/gevaarlijkst, gebieden met rotsblokken, aardverschuivingen",
                        "6": "6: Niet berijdbaar, behalve voor de allerbeste mountainbikers"
                    },
                    "placeholder": "0, 1, 2, 3 …"
                },
                "mtb/scale/imba": {
                    "label": "IMBA-route-moeilijkheidsgraad",
                    "options": {
                        "0": "Gemakkelijkst (witte cirkel)",
                        "1": "Makkelijk (groene cirkel)",
                        "2": "Gemiddeld (blauw vierkant)",
                        "3": "Moeilijk (zwarte ruit)",
                        "4": "Extreem moeilijk (dubbele zwarte ruit)"
                    },
                    "placeholder": "Makkelijk, Gemiddeld, Moeilijk …"
                },
                "mtb/scale/uphill": {
                    "label": "Mountainbike-moeilijkheidsgraad bij berg-op",
                    "options": {
                        "0": "0: Gem. stijging <10%, grind/vaste aarde, geen obstakels",
                        "1": "1: Gem. stijging <15%, grind/vaste aarde, paar kleine objecten",
                        "2": "2: Gem. stijging <20%, stabiele ondergrond, vuistgrote stenen/wortels",
                        "3": "3: Gem. stijging <25%, variabele ondergrond, vuistgrote stenen/takken",
                        "4": "4: Gem. stijging <30%, slechte staat, grote rotsen/takken",
                        "5": "5: Erg steil, fiets wordt meestal geduwd of gedragen"
                    },
                    "placeholder": "0, 1, 2, 3 …"
                },
                "name": {
                    "label": "Naam",
                    "placeholder": "Algemene naam (indien aanwezig)"
                },
                "natural": {
                    "label": "Natuurlijk"
                },
                "network": {
                    "label": "Netwerk"
                },
                "network/type": {
                    "label": "Netwerkopzet"
                },
                "network_bicycle": {
                    "label": "Netwerkklasse",
                    "options": {
                        "icn": "Internationaal",
                        "lcn": "Lokaal",
                        "ncn": "Nationaal",
                        "rcn": "Regionaal"
                    },
                    "placeholder": "Lokaal, Regionaal, Nationaal, Internationaal"
                },
                "network_foot": {
                    "label": "Netwerkklasse",
                    "options": {
                        "iwn": "Internationaal",
                        "lwn": "Lokaal",
                        "nwn": "Nationaal",
                        "rwn": "Regionaal"
                    },
                    "placeholder": "Lokaal, Regionaal, Nationaal, Internationaal"
                },
                "network_horse": {
                    "label": "Netwerkklasse",
                    "options": {
                        "ihn": "Internationaal",
                        "lhn": "Lokaal",
                        "nhn": "Nationaal",
                        "rhn": "Regionaal"
                    },
                    "placeholder": "Lokaal, Regionaal, Nationaal, Internationaal"
                },
                "network_road": {
                    "label": "Netwerk"
                },
                "note": {
                    "label": "Aantekening"
                },
                "office": {
                    "label": "Type"
                },
                "oneway": {
                    "label": "Eenrichtingsverkeer",
                    "options": {
                        "alternating": "Afwisselend",
                        "no": "Nee",
                        "reversible": "Omkeerbaar",
                        "undefined": "Aangenomen dat het Nee is",
                        "yes": "Ja"
                    }
                },
                "oneway/bicycle": {
                    "label": "Eenrichtingsverkeer (fietsen)"
                },
                "oneway_yes": {
                    "label": "Eenrichtingsverkeer",
                    "options": {
                        "alternating": "Afwisselend",
                        "no": "Nee",
                        "reversible": "Omkeerbaar",
                        "undefined": "Aangenomen dat het Ja is",
                        "yes": "Ja"
                    }
                },
                "opening_date": {
                    "label": "Verwachte openingsdatum"
                },
                "opening_hours": {
                    "label": "Openingstijden",
                    "placeholder": "Onbekend"
                },
                "operator": {
                    "label": "Uitbatende organisatie"
                },
                "outdoor_seating": {
                    "label": "Buitenzitjes"
                },
                "par": {
                    "label": "Par",
                    "placeholder": "3, 4, 5 …"
                },
                "park_ride": {
                    "label": "Park & Ride (parkeren en ander vervoersmiddel nemen)"
                },
                "parking": {
                    "label": "Type",
                    "options": {
                        "carports": "Carports",
                        "garage_boxes": "Garageboxen",
                        "lane": "Parkeerstrook",
                        "multi-storey": "Parkeergebouw met meerdere verdiepingen",
                        "sheds": "Stallen",
                        "surface": "Oppervlak",
                        "underground": "Ondergronds"
                    }
                },
                "payment_multi": {
                    "label": "Betalingsmiddelen"
                },
                "payment_multi_fee": {
                    "label": "Betalingsmogelijkheden"
                },
                "phases": {
                    "label": "Fasen",
                    "placeholder": "1, 2, 3 …"
                },
                "phone": {
                    "label": "Telefoon",
                    "placeholder": "+31 42 123 4567"
                },
                "piste/difficulty": {
                    "label": "Moeilijkheidsgraad",
                    "options": {
                        "advanced": "Geavanceerd",
                        "easy": "Makkelijk",
                        "expert": "Expert",
                        "extreme": "Extreem",
                        "freeride": "Freeride",
                        "intermediate": "Gemiddeld",
                        "novice": "Beginner"
                    },
                    "placeholder": "Gemakkelijk, Gemiddeld, Moeilijk …"
                },
                "piste/difficulty_downhill": {
                    "label": "Moeilijkheidsgraad",
                    "options": {
                        "advanced": "Gevorderd (zwarte ruit)",
                        "easy": "Makkelijk (groene cirkel)",
                        "expert": "Expert (dubbele zwarte ruit)",
                        "extreme": "Extreem (klimuitrusting vereist)",
                        "freeride": "Freeride (niet op piste)",
                        "intermediate": "Normaal (blauw vierkant)",
                        "novice": "Beginner (educatief)"
                    },
                    "placeholder": "Makkelijk, Middelmatig, Gevorderd …"
                },
                "piste/difficulty_nordic": {
                    "label": "Moeilijkheidsgraad",
                    "options": {
                        "advanced": "Gevorderd – Smal, stijl of ijzig gedeelte, scherpe bocht",
                        "easy": "Makkelijk – Glooiende heuvels, kort stijl gedeelte",
                        "expert": "Expert – Gevaarlijk terrein rondom",
                        "intermediate": "Middelmatig – Stijl gedeelte",
                        "novice": "Beginner – Vlak, geen inspanningen nodig"
                    },
                    "placeholder": "Makkelijk, Middelmatig, Gevorderd …"
                },
                "piste/difficulty_skitour": {
                    "label": "Moeilijkheidsgraad",
                    "options": {
                        "advanced": "Gevorderd – S: 40–45° hellingshoek",
                        "easy": "Makkelijk – WS: 30–35° hellingshoek",
                        "expert": "Expert – SS: 45–50° hellingshoek",
                        "extreme": "Extreem – EX: > 55° hellingshoek",
                        "freeride": "Freeride – AS: 50–55° hellingshoek",
                        "intermediate": "Middelmatig – ZS: 35–40° hellingshoek",
                        "novice": "Beginner – L: < 30° hellingshoek"
                    },
                    "placeholder": "Makkelijk, Middelmatig, Moeilijk …"
                },
                "piste/grooming": {
                    "label": "Manier van sneeuw-grooming",
                    "options": {
                        "backcountry": "Off-piste",
                        "classic": "Klassiek",
                        "classic+skating": "Klassiek en schaatsen",
                        "mogul": "Buckel",
                        "scooter": "Scooter/Sneeuwscooter",
                        "skating": "Schaatsen"
                    }
                },
                "piste/grooming_downhill": {
                    "label": "Preparatie",
                    "options": {
                        "backcountry": "Off-piste – niet geprepareerd",
                        "classic": "Klassiek",
                        "mogul": "Mogul"
                    }
                },
                "piste/grooming_hike": {
                    "label": "Preparatie",
                    "options": {
                        "backcountry": "Off-piste – Sneeuwschoenrennen",
                        "classic": "Klassiek – Winterwandelen"
                    }
                },
                "piste/grooming_nordic": {
                    "label": "Preparatie",
                    "options": {
                        "backcountry": "Off-piste, niet geprepareerd",
                        "classic": "Klassiek",
                        "classic+skating": "Klassiek en schaatsen",
                        "scooter": "Sneeuwscooter/-mobiel",
                        "skating": "Schaatsen"
                    }
                },
                "piste/type": {
                    "label": "Type",
                    "options": {
                        "connection": "Verbinding",
                        "downhill": "Berg-af",
                        "hike": "Wandelen",
                        "ice_skate": "IJsschaatsen",
                        "nordic": "Nordic",
                        "playground": "Speeltuin",
                        "skitour": "Skitour",
                        "sled": "Kleine slee",
                        "sleigh": "Slee getrokken door dieren",
                        "snow_park": "Sneeuwpark"
                    }
                },
                "place": {
                    "label": "Type"
                },
                "plant": {
                    "label": "Plant"
                },
                "plant/output/electricity": {
                    "label": "Stroomuitvoer",
                    "placeholder": "500 MW, 1000 MW, 2000 MW …"
                },
                "playground": {
                    "label": "Speelplaatstype"
                },
                "population": {
                    "label": "Bevolkingsaantal"
                },
                "power": {
                    "label": "Type"
                },
                "power_supply": {
                    "label": "Stroomvoorziening"
                },
                "produce": {
                    "label": "Gewas"
                },
                "product": {
                    "label": "Producten"
                },
                "railway": {
                    "label": "Type"
                },
                "railway/position": {
                    "label": "Afstand op hectometerpaaltje",
                    "placeholder": "Tot op één decimaal (123.4)"
                },
                "railway/signal/direction": {
                    "options": {
                        "backward": "Achterwaarts (tegen richting van de getekende lijn in)",
                        "both": "Beide / Alle",
                        "forward": "Voorwaarts (in richting van de getekende lijn)"
                    }
                },
                "rating": {
                    "label": "Maximaal vermogen in VA"
                },
                "recycling_accepts": {
                    "label": "Aanvaardt"
                },
                "recycling_type": {
                    "label": "Type",
                    "options": {
                        "centre": "Park",
                        "container": "Container"
                    },
                    "placeholder": "Container, Park"
                },
                "ref": {
                    "label": "Referentiecode"
                },
                "ref/isil": {
                    "label": "ISIL-referentiecode"
                },
                "ref/vatin": {
                    "label": "BTW-nummer"
                },
                "ref_aeroway_gate": {
                    "label": "Poortnummer"
                },
                "ref_golf_hole": {
                    "label": "Hole-nummer",
                    "placeholder": "1-18"
                },
                "ref_highway_junction": {
                    "label": "Afritnummer"
                },
                "ref_platform": {
                    "label": "Perronnummer"
                },
                "ref_road_number": {
                    "label": "Wegnummer"
                },
                "ref_room_number": {
                    "label": "Kamernummer"
                },
                "ref_route": {
                    "label": "Routenummer"
                },
                "ref_runway": {
                    "label": "Startbaancode",
                    "placeholder": "bv. 01L/19R"
                },
                "ref_stop_position": {
                    "label": "Haltenummer"
                },
                "ref_taxiway": {
                    "label": "Taxibaancode",
                    "placeholder": "bv. A5"
                },
                "relation": {
                    "label": "Type"
                },
                "religion": {
                    "label": "Religie"
                },
                "reservation": {
                    "label": "Reserveringen",
                    "options": {
                        "no": "Niet geaccepteerd",
                        "recommended": "Aanbevolen",
                        "required": "Vereist",
                        "yes": "Geaccepteerd"
                    }
                },
                "restriction": {
                    "label": "Type"
                },
                "restrictions": {
                    "label": "Afslagbeperkingen"
                },
                "roof/colour": {
                    "label": "Kleur dak"
                },
                "rooms": {
                    "label": "Aantal kamers"
                },
                "route": {
                    "label": "Type"
                },
                "route_master": {
                    "label": "Type"
                },
                "sac_scale": {
                    "label": "Hiking-moeilijkheidsgraad",
                    "options": {
                        "alpine_hiking": "T4: Alpinewandelen",
                        "demanding_alpine_hiking": "T5: Zwaar alpinewandelen",
                        "demanding_mountain_hiking": "T3: Zwaar bergwandelen",
                        "difficult_alpine_hiking": "T6: Moeilijk alpinewandelen",
                        "hiking": "T1: Wandelen",
                        "mountain_hiking": "T2: Bergwandelen"
                    },
                    "placeholder": "Bergwandelen, Alpinewandelen …"
                },
                "salt": {
                    "label": "Zout"
                },
                "sanitary_dump_station": {
                    "label": "Toilet-afvoer"
                },
                "scuba_diving": {
                    "label": "Diensten"
                },
                "seamark/beacon_isolated_danger/shape": {
                    "label": "Vorm"
                },
                "seamark/beacon_lateral/category": {
                    "label": "Categorie",
                    "options": {
                        "danger_left": "Gevaar links",
                        "danger_right": "Gevaar rechts",
                        "port": "Bakboord",
                        "starboard": "Stuurboord",
                        "waterway_left": "Waterweg links",
                        "waterway_right": "Waterweg rechts"
                    }
                },
                "seamark/beacon_lateral/colour": {
                    "label": "Kleur",
                    "options": {
                        "green": "Groen",
                        "grey": "Grijs",
                        "red": "Rood"
                    }
                },
                "seamark/beacon_lateral/shape": {
                    "label": "Vorm"
                },
                "seamark/beacon_lateral/system": {
                    "label": "Systeem",
                    "options": {
                        "cevni": "CEVNI",
                        "iala-a": "IALA A",
                        "iala-b": "IALA B",
                        "other": "Overig"
                    }
                },
                "seamark/buoy_lateral/category": {
                    "label": "Categorie",
                    "options": {
                        "channel_left": "Vaargeul links",
                        "channel_right": "Vaargeul rechts",
                        "danger_left": "Gevaar links",
                        "danger_right": "Gevaar rechts",
                        "port": "Bakboord",
                        "preferred_channel_port": "Voorkeursvaargeul bakboord",
                        "preferred_channel_starboard": "Voorkeursvaargeul stuurboord",
                        "starboard": "Stuurboord",
                        "waterway_left": "Waterweg links",
                        "waterway_right": "Waterweg rechts"
                    }
                },
                "seamark/buoy_lateral/colour": {
                    "label": "Kleur",
                    "options": {
                        "green": "Groen",
                        "green;red;green": "Groen-Rood-Groen",
                        "green;white;green;white": "Groen-Wit-Groen-Wit",
                        "red": "Rood",
                        "red;green;red": "Rood-Groen-Rood",
                        "red;white;red;white": "Rood-Wit-Rood-Wit",
                        "white": "Wit",
                        "yellow": "Geel"
                    }
                },
                "seamark/buoy_lateral/shape": {
                    "label": "Vorm"
                },
                "seamark/buoy_lateral/system": {
                    "label": "Systeem",
                    "options": {
                        "cevni": "CEVNI",
                        "iala-a": "IALA A",
                        "iala-b": "IALA B",
                        "other": "Overig"
                    }
                },
                "seamark/mooring/category": {
                    "label": "Categorie"
                },
                "seamark/type": {
                    "label": "Scheepvaartobject"
                },
                "seamark/wreck/category": {
                    "label": "Categorie"
                },
                "seasonal": {
                    "label": "Seizoensgebonden"
                },
                "seats": {
                    "label": "Zitplaatsen",
                    "placeholder": "2, 4, 6 …"
                },
                "second_hand": {
                    "label": "Verkoopt tweedehands",
                    "options": {
                        "no": "Nee",
                        "only": "Uitsluitend",
                        "yes": "Ja"
                    },
                    "placeholder": "Ja, Nee, Uitsluitend"
                },
                "service": {
                    "label": "Type"
                },
                "service/bicycle": {
                    "label": "Diensten"
                },
                "service/vehicle": {
                    "label": "Diensten"
                },
                "service_rail": {
                    "label": "Type dienstspoor",
                    "options": {
                        "crossover": "Wisselspoor",
                        "siding": "Zijspoor",
                        "spur": "Aansluiting voor bedrijven",
                        "yard": "Bundel"
                    }
                },
                "service_times": {
                    "label": "Diensttijden"
                },
                "shelter": {
                    "label": "Beschutting"
                },
                "shelter_type": {
                    "label": "Type"
                },
                "shop": {
                    "label": "Type"
                },
                "siren/purpose": {
                    "label": "Doel"
                },
                "siren/type": {
                    "label": "Type",
                    "options": {
                        "electronic": "Elektronisch",
                        "other": "Overig",
                        "pneumatic": "Pneumatisch"
                    }
                },
                "site": {
                    "label": "Type"
                },
                "site_type": {
                    "label": "Soort site"
                },
                "smoking": {
                    "label": "Roken",
                    "options": {
                        "dedicated": "Toegespitst op rokers (bv. rookclub)",
                        "isolated": "Toegestaan op aangegeven, afgescheiden plaatsen",
                        "no": "Nergens toegestaan",
                        "outside": "Toegestaan buiten",
                        "separated": "Toegestaan op aangegeven, niet-afgescheiden plaatsen",
                        "yes": "Overal toegestaan"
                    },
                    "placeholder": "Nee, Gescheiden, Ja …"
                },
                "smoothness": {
                    "label": "Gladheid",
                    "options": {
                        "bad": "Stevige wielen: trekkingfiets, auto, riksja",
                        "excellent": "Dunne wieltjes: rolschaatsen, skateboard",
                        "good": "Dunne wielen: racefiets",
                        "horrible": "Offroad: zware offroadvoertuigen",
                        "impassable": "Ontoegankelijk / Geen voertuig op wielen",
                        "intermediate": "Wielen: stadsfiets, rolstoel, scooter",
                        "very_bad": "Grote bodemvrijheid: lichte offroadvoertuigen",
                        "very_horrible": "Gespecialiseerde offroad: tractor, quad"
                    },
                    "placeholder": "Dunne Wieltjes, Wielen, Offroad …"
                },
                "social_facility": {
                    "label": "Type"
                },
                "social_facility_for": {
                    "label": "Doelgroep"
                },
                "source": {
                    "label": "Bronnen"
                },
                "sport": {
                    "label": "Sporten"
                },
                "sport_ice": {
                    "label": "Sporten"
                },
                "sport_racing_motor": {
                    "label": "Sporten"
                },
                "sport_racing_nonmotor": {
                    "label": "Sporten"
                },
                "stars": {
                    "label": "Aantal sterren"
                },
                "start_date": {
                    "label": "Startdatum"
                },
                "step_count": {
                    "label": "Aantal treden"
                },
                "stop": {
                    "label": "Type van stopbord",
                    "options": {
                        "all": "Alle wegen moeten stoppen",
                        "minor": "Alleen kleine wegen moeten stoppen"
                    }
                },
                "structure": {
                    "label": "Constructie",
                    "options": {
                        "bridge": "Brug",
                        "cutting": "Landuitsnijding",
                        "embankment": "Dijk, talud",
                        "ford": "Voorde (doorwaadbare plaats)",
                        "tunnel": "Tunnel"
                    },
                    "placeholder": "Onbekend"
                },
                "structure_waterway": {
                    "label": "Constructie",
                    "options": {
                        "tunnel": "Tunnel"
                    },
                    "placeholder": "Onbekend"
                },
                "studio": {
                    "label": "Type"
                },
                "substance": {
                    "label": "Substantie"
                },
                "substation": {
                    "label": "Type"
                },
                "supervised": {
                    "label": "Onder toezicht"
                },
                "support": {
                    "label": "Bevestiging"
                },
                "surface": {
                    "label": "Oppervlak"
                },
                "surveillance": {
                    "label": "Soort bewaking"
                },
                "surveillance/type": {
                    "label": "Type bewaking",
                    "options": {
                        "ALPR": "Automatische kentekenplaat herkening",
                        "camera": "Camera",
                        "guard": "Wachter"
                    }
                },
                "surveillance/zone": {
                    "label": "Bewaakte zone"
                },
                "survey/date": {
                    "label": "Laatst bezocht en gecontroleerd op"
                },
                "swimming_pool": {
                    "label": "Type"
                },
                "switch": {
                    "label": "Type",
                    "options": {
                        "circuit_breaker": "Vermogensschakelaar",
                        "disconnector": "Scheidingsschakelaar",
                        "earthing": "Aarding",
                        "mechanical": "Mechanisch"
                    }
                },
                "tactile_paving": {
                    "label": "Voetpad met Aanraakbare Aanwijzingen voor Blinden"
                },
                "takeaway": {
                    "label": "Afhaal",
                    "options": {
                        "no": "Nee",
                        "only": "Alleen afhaal",
                        "yes": "Ja"
                    },
                    "placeholder": "Ja, Nee, Alleen afhaal …"
                },
                "tidal": {
                    "label": "Getijden"
                },
                "to": {
                    "label": "Naar"
                },
                "toilets/disposal": {
                    "label": "Afvoer",
                    "options": {
                        "bucket": "Emmer",
                        "chemical": "Chemisch",
                        "flush": "Doorspoelen"
                    }
                },
                "toilets/handwashing": {
                    "label": "Handwas"
                },
                "toilets/position": {
                    "label": "Posities"
                },
                "toll": {
                    "label": "Tol"
                },
                "tomb": {
                    "label": "Type"
                },
                "tourism": {
                    "label": "Type"
                },
                "tower/construction": {
                    "label": "Constructie",
                    "placeholder": "Mast, Raamwerk, Verborgen …"
                },
                "tower/type": {
                    "label": "Type"
                },
                "tracktype": {
                    "label": "Type Veldweg",
                    "options": {
                        "grade1": "Vast: verharde of zwaar compacte ondergrond",
                        "grade2": "Voornamelijk vast: grind/rotsen met wat los materiaal",
                        "grade3": "Gelijke mengeling van vast en los materiaal",
                        "grade4": "Voornamelijk los: aarde/zand/gras met wat vast materiaal",
                        "grade5": "Los: aarde/zand/gras"
                    },
                    "placeholder": "Vast, Voornamelijk vast, Los …"
                },
                "trade": {
                    "label": "Type"
                },
                "traffic_calming": {
                    "label": "Type"
                },
                "traffic_sign": {
                    "label": "Verkeersbord"
                },
                "traffic_sign/direction": {
                    "options": {
                        "backward": "Achterwaarts (tegen richting van de getekende lijn in)",
                        "both": "Beide",
                        "forward": "Voorwaarts (in richting van de getekende lijn)"
                    }
                },
                "traffic_signals": {
                    "label": "Type"
                },
                "traffic_signals/direction": {
                    "options": {
                        "backward": "Achterwaarts (tegen richting van de getekende lijn in)",
                        "both": "Beide / Alle",
                        "forward": "Voorwaarts (in richting van de getekende lijn)"
                    }
                },
                "trail_visibility": {
                    "label": "Zichtbaarheid van de weg",
                    "options": {
                        "bad": "Slecht: geen wegwijzers, paden soms zichtbaar/geen paden",
                        "excellent": "Uitstekend: duidelijke paden en overal wegwijzers",
                        "good": "Goed: zichtbare wegwijzers, soms wat zoeken",
                        "horrible": "Verschikkelijk: meestal geen paden, wat oriëntatie vaardigheden vereist",
                        "intermediate": "Gemiddeld: weinig wegwijzers, paden meestal zichtbaar",
                        "no": "Geen: geen paden, perfecte oriëntatie vaardigheden vereist"
                    },
                    "placeholder": "Uitmuntend, Goed, Slecht …"
                },
                "transformer": {
                    "label": "Type",
                    "options": {
                        "auto": "Auto-/Spaartransformator",
                        "auxiliary": "Hulptransformator",
                        "converter": "HVDC-converter",
                        "distribution": "Distributie",
                        "generator": "Generator",
                        "phase_angle_regulator": "Dwarsregeltransformator",
                        "traction": "Tractie",
                        "yes": "Onbekend"
                    }
                },
                "trees": {
                    "label": "Bomen"
                },
                "tunnel": {
                    "label": "Type",
                    "placeholder": "Standaard"
                },
                "usage_rail": {
                    "label": "Gebruikstype",
                    "options": {
                        "branch": "Zijspoor",
                        "industrial": "Industrieel",
                        "main": "Hoofdlijn",
                        "military": "Militair",
                        "test": "Test",
                        "tourism": "Toerisme"
                    }
                },
                "vending": {
                    "label": "Soorten waren"
                },
                "visibility": {
                    "label": "Zichtbaarheid",
                    "options": {
                        "area": "Meer dan 20 meter",
                        "house": "Minder dan 5 meter",
                        "street": "5 tot 20 meter"
                    }
                },
                "volcano/status": {
                    "label": "Vulkaanstatus",
                    "options": {
                        "active": "Actief",
                        "dormant": "Slapend",
                        "extinct": "Uitgedoofd"
                    }
                },
                "volcano/type": {
                    "label": "Vulkaantype",
                    "options": {
                        "scoria": "Scoria",
                        "shield": "Schildvulkaan",
                        "stratovolcano": "Stratovulkaan"
                    }
                },
                "voltage": {
                    "label": "Spanning"
                },
                "voltage/primary": {
                    "label": "Primaire spanning"
                },
                "voltage/secondary": {
                    "label": "Secundaire spanning"
                },
                "voltage/tertiary": {
                    "label": "Tertiaire spanning"
                },
                "voltage_electrified": {
                    "label": "Spanning"
                },
                "wall": {
                    "label": "Type"
                },
                "water": {
                    "label": "Type"
                },
                "water_point": {
                    "label": "Watervoorziening"
                },
                "water_source": {
                    "label": "Waterbron"
                },
                "water_volume": {
                    "label": "Watervoorraad (m³)"
                },
                "waterway": {
                    "label": "Type"
                },
                "website": {
                    "label": "Website",
                    "placeholder": "https://example.com"
                },
                "wetland": {
                    "label": "Type"
                },
                "wheelchair": {
                    "label": "Rolstoeltoegankelijkheid"
                },
                "wholesale": {
                    "label": "Groothandel"
                },
                "width": {
                    "label": "Breedte (in meter)"
                },
                "wikidata": {
                    "label": "Wikidata"
                },
                "wikipedia": {
                    "label": "Wikipedia"
                },
                "windings": {
                    "label": "Wikkelingen",
                    "placeholder": "1, 2, 3 …"
                },
                "windings/configuration": {
                    "label": "Wikkelingconfiguratie",
                    "options": {
                        "delta": "Delta",
                        "leblanc": "Leblanc",
                        "open": "Open",
                        "open-delta": "Open-delta",
                        "scott": "Scott",
                        "star": "Ster / Y",
                        "zigzag": "Zigzag"
                    }
                }
            },
            "presets": {
                "address": {
                    "name": "Adres",
                    "terms": "contact,plaats,adresgegevens,straat,huisnummer"
                },
                "advertising/billboard": {
                    "name": "Reclamebord",
                    "terms": "billboard"
                },
                "advertising/column": {
                    "name": "Reclamezuil",
                    "terms": "reclamepaal,advertentiezuil,advertentiepaal"
                },
                "aerialway": {
                    "name": "Kabelbaan"
                },
                "aerialway/cable_car": {
                    "name": "Kabelbaan met één of twee cabines",
                    "terms": "skilift"
                },
                "aerialway/chair_lift": {
                    "name": "Stoeltjeslift",
                    "terms": "skilift"
                },
                "aerialway/drag_lift": {
                    "name": "Ski-sleeplift",
                    "terms": "skilift,stoeltjeslift,babyliftje"
                },
                "aerialway/gondola": {
                    "name": "Kabelbaan met gondeltjes",
                    "terms": "gondellift,gondola,skilift"
                },
                "aerialway/goods": {
                    "name": "Goederenkabelbaan",
                    "terms": "goederenvervoer"
                },
                "aerialway/magic_carpet": {
                    "name": "Tapijtlift",
                    "terms": "skilift"
                },
                "aerialway/mixed_lift": {
                    "name": "Gemengde skilift",
                    "terms": "skilift,stoeltjeslift,gondellift,gondola"
                },
                "aerialway/platter": {
                    "name": "Stoeltjeslift met zitschijven in plaats van stoeltjes",
                    "terms": "skilift"
                },
                "aerialway/pylon": {
                    "name": "Kabelbaanpilaar",
                    "terms": "skiliftpaal,kabelbaanpaal,paal,pilaar"
                },
                "aerialway/rope_tow": {
                    "name": "Sleeplift",
                    "terms": "skilift,bugellift,handvat"
                },
                "aeroway": {
                    "name": "Vliegveld"
                },
                "aeroway/aerodrome": {
                    "name": "Luchthaven",
                    "terms": "vliegveld"
                },
                "aeroway/apron": {
                    "name": "Platform",
                    "terms": "taxibaan,apron,vliegveld"
                },
                "aeroway/gate": {
                    "name": "Luchthaven-gate",
                    "terms": "terminal,boarden,passagiers,instappen,uitstappen,gate,vliegveld"
                },
                "aeroway/hangar": {
                    "name": "Hangar",
                    "terms": "loods,hangaar,opslagplaats,shelter"
                },
                "aeroway/helipad": {
                    "name": "Helipad",
                    "terms": "helihaven,helikopterhaven,helikopterdek,landingsplaats"
                },
                "aeroway/runway": {
                    "name": "Startbaan",
                    "terms": "landingsbaan"
                },
                "aeroway/taxiway": {
                    "name": "Taxibaan",
                    "terms": "taxiën"
                },
                "aeroway/terminal": {
                    "name": "Luchthaventerminal",
                    "terms": "vertrekhal,aankomsthal,terminal,gate,vliegveld"
                },
                "allotments/plot": {
                    "name": "Tuintje in volkstuin",
                    "terms": "volkstuinplot,volkstuinlot,volkstuindeel"
                },
                "amenity": {
                    "name": "Voorziening"
                },
                "amenity/animal_boarding": {
                    "name": "Dierenpension",
                    "terms": "dierenhotel,kennel,huisdierenpension,huisdierenhotel,hondenhotel,hondenpension"
                },
                "amenity/animal_breeding": {
                    "name": "Fokkerij",
                    "terms": "kwekerij,stoeterij"
                },
                "amenity/animal_shelter": {
                    "name": "Dierenasiel",
                    "terms": "kennel,adoptie,huisdierenasiel,hondenasiel,kattenasiel"
                },
                "amenity/arts_centre": {
                    "name": "Cultureel centrum",
                    "terms": "kunstencentrum,CC,schouwburg,concertgebouw"
                },
                "amenity/atm": {
                    "name": "Bankautomaat",
                    "terms": "pinnen,pinautomaat,bancontact,ATM,geld afhalen,geldautomaat,geld uit de muur"
                },
                "amenity/bank": {
                    "name": "Bank (financieel)",
                    "terms": "geld,rekening"
                },
                "amenity/bar": {
                    "name": "Bar",
                    "terms": "cocktailbar,dancing,disco,café"
                },
                "amenity/bar/lgbtq": {
                    "name": "LGBTQ+-bar",
                    "terms": "homobar,lesbobar,LGB-bar,LGBT-bar,LGBQ-bar,LGBQT-bar"
                },
                "amenity/bbq": {
                    "name": "Barbecue/Grill",
                    "terms": "barbecue,grill,steengrill,BBQ,spit"
                },
                "amenity/bench": {
                    "name": "Zitbank",
                    "terms": "bank,bankje,picnictafel"
                },
                "amenity/bicycle_parking": {
                    "name": "Fietsenstalling",
                    "terms": "fietsenrek,fietsenparking"
                },
                "amenity/bicycle_rental": {
                    "name": "Fietsverhuur",
                    "terms": "huren,fietsen"
                },
                "amenity/bicycle_repair_station": {
                    "name": "Openbaar fietsgereedschap",
                    "terms": "fietsgereedschappen,fietsherstelplaats,fietspomp,pomp,kettinggereedschap,fietsbanden,onderhoud,doe-het-zelf-fietsenmaker"
                },
                "amenity/biergarten": {
                    "name": "Biergarten",
                    "terms": "bier,terras,café"
                },
                "amenity/boat_rental": {
                    "name": "Bootverhuur",
                    "terms": "boten,huren"
                },
                "amenity/bureau_de_change": {
                    "name": "Wisselkantoor",
                    "terms": "wisselen,geld,bank,munteenheid"
                },
                "amenity/bus_station": {
                    "name": "Busstation"
                },
                "amenity/cafe": {
                    "name": "Cafetaria",
                    "terms": "cafetaria,tea-room,tearoom,tea room,koffiehuis,koffie,thee,vieruurtje,cake,taart"
                },
                "amenity/car_rental": {
                    "name": "Autoverhuur",
                    "terms": "huurauto,huren"
                },
                "amenity/car_wash": {
                    "name": "Autowasstraat",
                    "terms": "carwash,wasstraat"
                },
                "amenity/casino": {
                    "name": "Casino",
                    "terms": "gokken,kansspelen"
                },
                "amenity/charging_station": {
                    "name": "Oplaadstation",
                    "terms": "elektrisch,elektriciteit,oplaadpaal,tankstation"
                },
                "amenity/childcare": {
                    "name": "Kinderdagverblijf",
                    "terms": "crèche,kribbe,kinderkribbe,baby,peuter"
                },
                "amenity/cinema": {
                    "name": "Bioscoop",
                    "terms": "cinema,film,theater"
                },
                "amenity/clinic": {
                    "name": "Dagkliniek",
                    "terms": "dagkliniek"
                },
                "amenity/clinic/abortion": {
                    "name": "Abortiecentrum",
                    "terms": "abortus"
                },
                "amenity/clinic/fertility": {
                    "name": "Vruchtbaarheidskliniek",
                    "terms": "kunstmatige inseminatie,conceptie,voorplanting"
                },
                "amenity/clock": {
                    "name": "Klok",
                    "terms": "uurwerk,horloge,uur,tijd"
                },
                "amenity/clock/sundial": {
                    "name": "Zonnewijzer"
                },
                "amenity/college": {
                    "name": "Campus van beroepsschool",
                    "terms": "bso,buo,buso,vmbo,speciaal onderwijs,bijzonder onderwijs,onderwijs,middelbaar,secundair onderwijs"
                },
                "amenity/community_centre": {
                    "name": "Buurthuis",
                    "terms": "feestzaal,parochiezaal,gemeenschapshuis"
                },
                "amenity/community_centre/lgbtq": {
                    "name": "LGBTQ+-buurthuis",
                    "terms": "homo-buurthuis,lesbo-buurthuis,LGB-buurthuis,LGBT-buurthuis,LGBQT-buurthuis"
                },
                "amenity/compressed_air": {
                    "name": "Perslucht",
                    "terms": "fietspomp,autobanden,pomp,opblazen,oppompen"
                },
                "amenity/courthouse": {
                    "name": "Gerechtsgebouw",
                    "terms": "rechtszaal,rechtbank,gerechtshof,paleis van justitie,justitiepaleis"
                },
                "amenity/coworking_space": {
                    "name": "Coworking-kantoor"
                },
                "amenity/crematorium": {
                    "name": "Crematorium",
                    "terms": "verassingscentrum,uitvaartcentrum,verbrandingsoven"
                },
                "amenity/dentist": {
                    "name": "Tandarts",
                    "terms": "tandheelkundige,mond,tanden"
                },
                "amenity/dive_centre": {
                    "name": "Duikcentrum",
                    "terms": "duiken,snorkelen"
                },
                "amenity/doctors": {
                    "name": "Dokter",
                    "terms": "arts,geneesheer,huisarts"
                },
                "amenity/dojo": {
                    "name": "Dojo / School voor Japanse krijgskunsten",
                    "terms": "judo,karate,kungfu,aikido,kendo,dojang,gevechtskunsten,vechtkunsten,japans gevechtskunsten,martial arts"
                },
                "amenity/drinking_water": {
                    "name": "Drinkwaterkraantje",
                    "terms": "water,kraan,verfrissing"
                },
                "amenity/driving_school": {
                    "name": "Rijschool",
                    "terms": "autorijschool,autoschool,rijlessen,rijinstructeur"
                },
                "amenity/embassy": {
                    "name": "Ambassade"
                },
                "amenity/fast_food": {
                    "name": "Fastfoodrestaurant",
                    "terms": "hamburgers,frieten,pizza"
                },
                "amenity/fast_food/burger": {
                    "name": "Burgerfastfoodzaak",
                    "terms": "hamburgerfastfoodzaak,burgerrestaurant,hamburgerrestaurant"
                },
                "amenity/fast_food/chicken": {
                    "name": "Kippenfastfoodzaak",
                    "terms": "kippenrestaurant"
                },
                "amenity/fast_food/fish_and_chips": {
                    "name": "Fish-and-chipsfastfoodzaak"
                },
                "amenity/fast_food/kebab": {
                    "name": "Kebabfastfoodzaak"
                },
                "amenity/fast_food/mexican": {
                    "name": "Mexicaanse fastfoodzaak"
                },
                "amenity/fast_food/pizza": {
                    "name": "Pizzafastfoodzaak"
                },
                "amenity/fast_food/sandwich": {
                    "name": "Broodjesfastfoodzaak"
                },
                "amenity/ferry_terminal": {
                    "name": "Veerbootterminal"
                },
                "amenity/fire_station": {
                    "name": "Brandweerkazerne",
                    "terms": "brandweerwagens,brandweerbasis,brandweerstation"
                },
                "amenity/food_court": {
                    "name": "Eetplaats omringd door fastfoodzaken",
                    "terms": "food court,fastfood,fast food,restaurants,voedselhal"
                },
                "amenity/fountain": {
                    "name": "Fontein",
                    "terms": "water,sproeier"
                },
                "amenity/fuel": {
                    "name": "Tankstation",
                    "terms": "benzinestation,auto,diesel,nafte"
                },
                "amenity/grave_yard": {
                    "name": "Begraafplaats",
                    "terms": "kerkhof"
                },
                "amenity/grit_bin": {
                    "name": "Bak met Mengeling van Strooizout en Grind",
                    "terms": "winter,ijs,ijsvrij,ijsruimen,ontdooien,grip,antislip"
                },
                "amenity/hospital": {
                    "name": "Ziekenhuisgebied",
                    "terms": "ziekenhuis,hospitaal,ziekenhuisgrond,hospitaalgrond,ziekenhuisgebied,hospitaalgebied,kliniek"
                },
                "amenity/hunting_stand": {
                    "name": "Jachthut",
                    "terms": "jachttoren,hoogzit"
                },
                "amenity/ice_cream": {
                    "name": "Ĳskraam",
                    "terms": "ijskraam,ijskraampje,ijscowinkel,ijsventer"
                },
                "amenity/internet_cafe": {
                    "name": "Internetcafé",
                    "terms": "cyberspace,cybercafé"
                },
                "amenity/language_school": {
                    "name": "Taalschool"
                },
                "amenity/library": {
                    "name": "Bibliotheek",
                    "terms": "boeken,lenen,lezen,literatuuur"
                },
                "amenity/love_hotel": {
                    "name": "Love hotel",
                    "terms": "liefdeshotel,discreet hotel,discrete kamers,sekshotel,privacyhotel,privacykamers"
                },
                "amenity/marketplace": {
                    "name": "Marktplaats",
                    "terms": "groenten,vis,groentemarkt"
                },
                "amenity/monastery": {
                    "name": "Kloostergebied",
                    "terms": "abdijgebied"
                },
                "amenity/money_transfer": {
                    "name": "Wisselkantoor"
                },
                "amenity/motorcycle_parking": {
                    "name": "Motorfietsparking",
                    "terms": "motorparking,motoparking,motostalling,motorstalling,motorfietsparking,motoren,moto's,parking voor motoren,parking voor moto's,parking voor motorfietsen"
                },
                "amenity/music_school": {
                    "name": "Muziekschool",
                    "terms": "muziekacademie,conservatorium"
                },
                "amenity/nightclub": {
                    "name": "Nachtclub",
                    "terms": "dancing,bar,uitgaan,disco"
                },
                "amenity/nightclub/lgbtq": {
                    "name": "LGBTQ+-nachtclub"
                },
                "amenity/nursing_home": {
                    "name": "Verpleeghuis"
                },
                "amenity/parking": {
                    "name": "Parkeerplaats",
                    "terms": "parkeerplaats,garage,parkeergarage,parkeergebouw,autoparking,parkeergelegenheid voor meerdere voertuigen"
                },
                "amenity/parking/multi-storey": {
                    "name": "Parkeergarage met meerdere niveaus",
                    "terms": "parkeertoren,parking met meerdere verdiepingen"
                },
                "amenity/parking/underground": {
                    "name": "Ondergronds parkeren"
                },
                "amenity/parking_space": {
                    "name": "Parkeerplaats binnen parkeergelegenheid",
                    "terms": "individuele parkeerplaats, parkeervak"
                },
                "amenity/payment_centre": {
                    "name": "Betalingscentrum"
                },
                "amenity/payment_terminal": {
                    "name": "Betalingsterminal"
                },
                "amenity/pharmacy": {
                    "name": "Apotheek"
                },
                "amenity/photo_booth": {
                    "name": "Pasfotohokje"
                },
                "amenity/place_of_worship": {
                    "name": "Gebedshuis",
                    "terms": "godshuis,kerk,moskee"
                },
                "amenity/place_of_worship/buddhist": {
                    "name": "Boeddhistische tempel",
                    "terms": "boedistische tempel,boeddha,boeddhisme,tempel,stupa,vihara,klooster,pagode,zendo,dojo"
                },
                "amenity/place_of_worship/christian": {
                    "name": "Christelijke kerk",
                    "terms": "kerk,christenen"
                },
                "amenity/place_of_worship/hindu": {
                    "name": "Hindoeïstische tempel",
                    "terms": "mandira,garbhargriha,mandu,puja,schrijn,tempel"
                },
                "amenity/place_of_worship/jewish": {
                    "name": "Joodse synagoge"
                },
                "amenity/place_of_worship/muslim": {
                    "name": "Islamitische moskee",
                    "terms": "moslimmoskee,moskee"
                },
                "amenity/place_of_worship/shinto": {
                    "name": "Shintotempel",
                    "terms": "jinja,torii,kami,shintoheiligdom"
                },
                "amenity/place_of_worship/sikh": {
                    "name": "Sikh-tempel",
                    "terms": "gurudwara,tempel"
                },
                "amenity/place_of_worship/taoist": {
                    "name": "Taoïstische tempel",
                    "terms": "daoïstische tempel,klooster,tempel"
                },
                "amenity/planetarium": {
                    "name": "Planetarium",
                    "terms": "sterrenhemel,astronomie,sterrenwacht,museum"
                },
                "amenity/police": {
                    "name": "Politiekantoor",
                    "terms": "politie,rijkswacht,gendarmerie"
                },
                "amenity/post_office": {
                    "name": "Postkantoor",
                    "terms": "postbus,brievenbus,bpost,posterijen,postnl"
                },
                "amenity/prison": {
                    "name": "Gevangenisgebied",
                    "terms": "penitentiair complex"
                },
                "amenity/pub": {
                    "name": "Café",
                    "terms": "bar,kroeg,bierhuis,bier"
                },
                "amenity/pub/lgbtq": {
                    "name": "LGBTQ+-café",
                    "terms": "homocafé,lesbocafé,LGB-café,LGBT-café,LGBQ-café,LGBQT-café"
                },
                "amenity/pub/microbrewery": {
                    "name": "Café met microbrouwerij"
                },
                "amenity/public_bath": {
                    "name": "Publiek bad",
                    "terms": "badhuis,onsen,voetbaden,warmwaterbronnen"
                },
                "amenity/public_bookcase": {
                    "name": "Openbare boekenkast",
                    "terms": "boeken,literatuur,bibliotheek,publieke boekenkast"
                },
                "amenity/ranger_station": {
                    "name": "Boswachtershut"
                },
                "amenity/recycling": {
                    "name": "Recycling"
                },
                "amenity/recycling_centre": {
                    "name": "Milieupark/Containerpark",
                    "terms": "milieupark,containerpark,milieustraat"
                },
                "amenity/recycling_container": {
                    "name": "Recyclingcontainer"
                },
                "amenity/register_office": {
                    "name": "Burgerlijke Stand"
                },
                "amenity/restaurant": {
                    "name": "Restaurant",
                    "terms": "kantine,snackbar,lunchroom,pizzeria"
                },
                "amenity/restaurant/american": {
                    "name": "Amerikaans restaurant"
                },
                "amenity/restaurant/asian": {
                    "name": "Aziatisch restaurant"
                },
                "amenity/restaurant/chinese": {
                    "name": "Chinees restaurant"
                },
                "amenity/restaurant/french": {
                    "name": "Frans restaurant"
                },
                "amenity/restaurant/german": {
                    "name": "Duits restaurant"
                },
                "amenity/restaurant/greek": {
                    "name": "Grieks restaurant"
                },
                "amenity/restaurant/indian": {
                    "name": "Indisch restaurant"
                },
                "amenity/restaurant/italian": {
                    "name": "Italiaans restaurant"
                },
                "amenity/restaurant/japanese": {
                    "name": "Japans restaurant"
                },
                "amenity/restaurant/mexican": {
                    "name": "Mexicaans restaurant"
                },
                "amenity/restaurant/noodle": {
                    "name": "Noedelrestaurant",
                    "terms": "ramennoedelrestaurant,rijstnoedelrestaurant"
                },
                "amenity/restaurant/pizza": {
                    "name": "Pizzarestaurant",
                    "terms": "pizzeria"
                },
                "amenity/restaurant/seafood": {
                    "name": "Visrestaurant",
                    "terms": "zeevruchtenrestaurant"
                },
                "amenity/restaurant/steakhouse": {
                    "name": "Vleesrestaurant",
                    "terms": "biefstukrestaurant,steakrestaurant"
                },
                "amenity/restaurant/sushi": {
                    "name": "Sushirestaurant",
                    "terms": "sushibar"
                },
                "amenity/restaurant/thai": {
                    "name": "Thais restaurant"
                },
                "amenity/restaurant/turkish": {
                    "name": "Turks restaurant"
                },
                "amenity/restaurant/vietnamese": {
                    "name": "Vietnamees restaurant"
                },
                "amenity/sanitary_dump_station": {
                    "name": "Kampeerauto-toilet-afvoer",
                    "terms": "kampeerauto,beerput,camper,kampeerwagen,mobilhome,zwerfwagen,motorhome,uitwerpselen,urine,toilet"
                },
                "amenity/school": {
                    "name": "Schoolgebied",
                    "terms": "school,onderwijs,secundair onderwijs,lager onderwijs,basisschool,middelbaar,voortgezet onderwijs"
                },
                "amenity/scrapyard": {
                    "name": "Sloperij"
                },
                "amenity/shelter": {
                    "name": "Beschutting",
                    "terms": "afdak,schuilplaats,bescherming,beschutting,wachthuisje,wachthokje,bushokje,buskotje"
                },
                "amenity/shelter/gazebo": {
                    "name": "Kiosk",
                    "terms": "paviljoen"
                },
                "amenity/shelter/lean_to": {
                    "name": "Halfopen hut"
                },
                "amenity/shelter/picnic_shelter": {
                    "name": "Picnicpaviljoen",
                    "terms": "paviljoentje,picnic-hutje,kiosk"
                },
                "amenity/shelter/public_transport": {
                    "name": "Schuilhuisje voor openbaar vervoer",
                    "terms": "bushokje,tramhokje,treinhokje,buskotje,tramkotje"
                },
                "amenity/shower": {
                    "name": "Douche",
                    "terms": "stortbad,waterkraan,kraan"
                },
                "amenity/smoking_area": {
                    "name": "Rookgebied",
                    "terms": "rookzone,kankerzone,rookpaviljoen"
                },
                "amenity/social_facility": {
                    "name": "Sociale Faciliteit",
                    "terms": "OCMW,kansarmen,hulp,hulpcentrum"
                },
                "amenity/social_facility/food_bank": {
                    "name": "Voedselbank",
                    "terms": "voedselbank"
                },
                "amenity/social_facility/group_home": {
                    "name": "Verzorgingstehuis (bv. bejaardentehuis)",
                    "terms": "rusthuis,bejaardentehuis"
                },
                "amenity/social_facility/homeless_shelter": {
                    "name": "Opvangcentrum voor Daklozen",
                    "terms": "dakloos"
                },
                "amenity/social_facility/nursing_home": {
                    "name": "Verpleeghuis",
                    "terms": "verpleegtehuis,rust- en verzorgingstehuis,rusttehuis,rusthuis,bejaardentehuis,RVT,VVT"
                },
                "amenity/studio": {
                    "name": "Studio",
                    "terms": "opnamestudio,radio"
                },
                "amenity/swimming_pool": {
                    "name": "Zwembad"
                },
                "amenity/taxi": {
                    "name": "Taxistandplaats",
                    "terms": "taxi's,taxiparking"
                },
                "amenity/telephone": {
                    "name": "Telefoon",
                    "terms": "telefoonhokje"
                },
                "amenity/theatre": {
                    "name": "Theater",
                    "terms": "concertgebouw,schouwburg,opvoering,optreden,opera,toneelstuk,musical"
                },
                "amenity/theatre/type/amphi": {
                    "name": "Amfitheater",
                    "terms": "Romeins theater"
                },
                "amenity/toilets": {
                    "name": "Toiletten",
                    "terms": "wc,wc's,privaat,sanitaire,urinoir,w.c.,plee"
                },
                "amenity/townhall": {
                    "name": "Gemeentehuis",
                    "terms": "stadhuis,gemeentekantoor,stadsbestuur,burgemeester"
                },
                "amenity/university": {
                    "name": "Campus van universiteit of hogeschool",
                    "terms": "universiteit,hogeschool,onderwijs,hoger onderwijs"
                },
                "amenity/vehicle_inspection": {
                    "name": "Voertuigkeuring",
                    "terms": "autokeuring,automobielkeuring,voertuiginspectie"
                },
                "amenity/vending_machine": {
                    "name": "Automaat",
                    "terms": "verkoopautomaat"
                },
                "amenity/vending_machine/cigarettes": {
                    "name": "Sigarettenautomaat",
                    "terms": "sigarettenautomaat,tabakautomaat"
                },
                "amenity/vending_machine/coffee": {
                    "name": "Koffieautomaat",
                    "terms": "koffiezetmachine"
                },
                "amenity/vending_machine/condoms": {
                    "name": "Condoomautomaat",
                    "terms": "automaat"
                },
                "amenity/vending_machine/drinks": {
                    "name": "Drankautomaat",
                    "terms": "drinken,waterautomaat,automaat"
                },
                "amenity/vending_machine/electronics": {
                    "name": "Electronica-automaat",
                    "terms": "automaat"
                },
                "amenity/vending_machine/elongated_coin": {
                    "name": "Souvenirsmuntautomaat",
                    "terms": "muntautomaat,iconische munt,muntvervormer"
                },
                "amenity/vending_machine/excrement_bags": {
                    "name": "Strontzakjesautomaat",
                    "terms": "hondenstrontzakjesautomaat"
                },
                "amenity/vending_machine/feminine_hygiene": {
                    "name": "Menstruatieproductautomaat",
                    "terms": "maandverbandautomaat,tamponautomaat,menstruatie,vrouwelijke hygiëne,vrouwencondooms"
                },
                "amenity/vending_machine/food": {
                    "name": "Voedselautomaat",
                    "terms": "etenautomaat,automaat met eten,voedingsautomaat"
                },
                "amenity/vending_machine/fuel": {
                    "name": "Brandstofpomp",
                    "terms": "benzinepomp,dieselpomp,gaspomp,lng-pomp,cng-pomp,biodieselpomp"
                },
                "amenity/vending_machine/ice_cream": {
                    "name": "IJs-automaat",
                    "terms": "friscoautomaat,ijsjesautomaat"
                },
                "amenity/vending_machine/newspapers": {
                    "name": "Krantenautomaat",
                    "terms": "automaat,dagbladautomaat,nieuwsautomaat"
                },
                "amenity/vending_machine/parcel_pickup": {
                    "name": "Pakketafhaalkluis"
                },
                "amenity/vending_machine/parcel_pickup_dropoff": {
                    "name": "Pakketautomaat",
                    "terms": "pakjesautomaat,pakketafhaalautomaat,pakjesafhaalautomaat,postpakketjes"
                },
                "amenity/vending_machine/parking_tickets": {
                    "name": "Parkeerticketautomaat",
                    "terms": "ticketautomaat,automaat"
                },
                "amenity/vending_machine/public_transport_tickets": {
                    "name": "Automaat voor tickets voor openbaar vervoer",
                    "terms": "openbaarvervoerticketautomaat,ticketautomaat,automaat,OV-ticketautomaat,OV-kaartjesautomaat,tramkaartautomaat,buskaartautomaat,treinbiljetautomaat,biljetautomaat"
                },
                "amenity/vending_machine/stamps": {
                    "name": "Postzegelautomaat",
                    "terms": "postautomaat,zegelautomaat"
                },
                "amenity/vending_machine/sweets": {
                    "name": "Snackautomaat",
                    "terms": "etenautomaat,automaat"
                },
                "amenity/veterinary": {
                    "name": "Dierenarts",
                    "terms": "veearts,dierendokter"
                },
                "amenity/waste/dog_excrement": {
                    "name": "Afvalbak voor hondenpoep",
                    "terms": "hondenstront,hondenpoepbuis,hondenstrontbuis"
                },
                "amenity/waste_basket": {
                    "name": "Prullenbak",
                    "terms": "afvalbak,vuilnisbak"
                },
                "amenity/waste_disposal": {
                    "name": "Kleine afvalcontainer",
                    "terms": "restafval,milieustraat,vuilbak"
                },
                "amenity/waste_transfer_station": {
                    "name": "Afval-transfer-station",
                    "terms": "afvalverwerkingsbedrijf,afvalopslag,tijdelijke afvalopslag"
                },
                "amenity/water_point": {
                    "name": "Waterpunt voor kampeerauto's",
                    "terms": "drinkwatertank,watertank,waterpunt voor campers"
                },
                "amenity/watering_place": {
                    "name": "Drinkplaats voor dieren",
                    "terms": "dierendrinkplaats,bron"
                },
                "area": {
                    "name": "Vlak",
                    "terms": "gebied,anders,overige,iets anders,algemeen"
                },
                "attraction": {
                    "name": "Attractie"
                },
                "attraction/amusement_ride": {
                    "name": "Standaard pretparkattractie",
                    "terms": "achtbaan,rit,plezierrit,kermisattractie"
                },
                "attraction/animal": {
                    "name": "Dier",
                    "terms": "zoo,dierenpark,kooi"
                },
                "attraction/big_wheel": {
                    "name": "Reuzenrad",
                    "terms": "panoramisch rad,gondelrad"
                },
                "attraction/bungee_jumping": {
                    "name": "Bungeespringen",
                    "terms": "bungeejumping"
                },
                "attraction/carousel": {
                    "name": "Draaimolen",
                    "terms": "carrousel,paardenmolen"
                },
                "attraction/dark_ride": {
                    "name": "Darkride",
                    "terms": "spookhuis,thema-attractie"
                },
                "attraction/maze": {
                    "name": "Doolhof",
                    "terms": "labyrint"
                },
                "attraction/roller_coaster": {
                    "name": "Achtbaan",
                    "terms": "roetsjbaan,rollercoaster"
                },
                "attraction/summer_toboggan": {
                    "name": "Zomerrodelbaan"
                },
                "attraction/train": {
                    "name": "Toeristentrein",
                    "terms": "treintje"
                },
                "attraction/water_slide": {
                    "name": "Waterglijbaan",
                    "terms": "glijbaan,wildwaterglijbaan,waterbaan"
                },
                "barrier": {
                    "name": "Barrière",
                    "terms": "grens,afscheiding,afsluiting,scheiding"
                },
                "barrier/block": {
                    "name": "Blok",
                    "terms": "wegversperring"
                },
                "barrier/bollard": {
                    "name": "Paaltjes",
                    "terms": "pollers,inzinkbare paal"
                },
                "barrier/border_control": {
                    "name": "Grenscontrole",
                    "terms": "douane"
                },
                "barrier/cattle_grid": {
                    "name": "Wildrooster",
                    "terms": "koeienrooster"
                },
                "barrier/city_wall": {
                    "name": "Stadsmuur",
                    "terms": "omwalling,wallen,verdediging"
                },
                "barrier/cycle_barrier": {
                    "name": "Slingerhek",
                    "terms": "fiets,fietshek,barrière,veiligheid,afsluiting,hekjes"
                },
                "barrier/ditch": {
                    "name": "Droge gracht",
                    "terms": "loopgraaf,loopgraven"
                },
                "barrier/entrance": {
                    "name": "Doorgang"
                },
                "barrier/fence": {
                    "name": "Afrastering",
                    "terms": "afscheiding,omheining,hek,hekwerk,omrastering,raster,heining,hekkens"
                },
                "barrier/fence/railing": {
                    "name": "Reling"
                },
                "barrier/gate": {
                    "name": "Poort",
                    "terms": "hekken,poort"
                },
                "barrier/guard_rail": {
                    "name": "Vangrail"
                },
                "barrier/hedge": {
                    "name": "Haag",
                    "terms": "heg,haag"
                },
                "barrier/kerb": {
                    "name": "Stoeprand",
                    "terms": "trottoirrand,boordje,rand van voetpad"
                },
                "barrier/kerb/flush": {
                    "name": "Stoeprand zonder hoogteverschil",
                    "terms": "naadloze trottoirrand,naadloze stoeprand,trottoirrand zonder hoogteverschil"
                },
                "barrier/kerb/lowered": {
                    "name": "Verlaagde stoeprand",
                    "terms": "verlaagde trottoirrand,verlaagd boordje,verlaagde rand van voetpad"
                },
                "barrier/kerb/raised": {
                    "name": "Verhoogde stoeprand"
                },
                "barrier/kissing_gate": {
                    "name": "Voetgangershek",
                    "terms": "veehek,kushek,kusjeshek,kissing gate"
                },
                "barrier/lift_gate": {
                    "name": "Slagboom",
                    "terms": "bareel"
                },
                "barrier/retaining_wall": {
                    "name": "Keermuur",
                    "terms": "steunmuur,terrasmuur,hoogteverschil,afgrond"
                },
                "barrier/stile": {
                    "name": "Overstaphek"
                },
                "barrier/toll_booth": {
                    "name": "Tolhuisje",
                    "terms": "tol,betalen,heffing,tolkantoor"
                },
                "barrier/turnstile": {
                    "name": "Draaipoort"
                },
                "barrier/wall": {
                    "name": "Muur",
                    "terms": "wand"
                },
                "boundary": {
                    "name": "Grens"
                },
                "boundary/administrative": {
                    "name": "Bestuurlijke grens",
                    "terms": "administratieve grens"
                },
                "bridge/support": {
                    "name": "Draagelement van brug",
                    "terms": "brugpijler,brugfundament,brugtoren"
                },
                "bridge/support/pier": {
                    "name": "Brugpijler",
                    "terms": "draagelement van brug,brugfundament,brugtoren"
                },
                "building": {
                    "name": "Gebouw",
                    "terms": "pand,bouwwerk,bouwsel,constructie"
                },
                "building/apartments": {
                    "name": "Appartementen"
                },
                "building/barn": {
                    "name": "Schuur",
                    "terms": "stal,loods"
                },
                "building/boathouse": {
                    "name": "Boothuis",
                    "terms": "botenhuis,bootligplaats"
                },
                "building/bungalow": {
                    "name": "Bungalow"
                },
                "building/bunker": {
                    "name": "Bunker"
                },
                "building/cabin": {
                    "name": "Blokhut",
                    "terms": "hut,blokhut,cabine,hout,balken,boomstammen"
                },
                "building/carport": {
                    "name": "Carport"
                },
                "building/cathedral": {
                    "name": "Kathedraalgebouw",
                    "terms": "kerkgebouw"
                },
                "building/chapel": {
                    "name": "Kapelgebouw"
                },
                "building/church": {
                    "name": "Kerkgebouw"
                },
                "building/civic": {
                    "name": "Niet gebruiken – niet-gestandardiseerde tag"
                },
                "building/college": {
                    "name": "Gebouw van beroepsschool",
                    "terms": "bso,buo,buso,vmbo,speciaal onderwijs,bijzonder onderwijs,onderwijs,middelbaar,secundair onderwijs"
                },
                "building/commercial": {
                    "name": "Kantoorgebouw",
                    "terms": "bedrijf,vestiging"
                },
                "building/construction": {
                    "name": "Gebouw in opbouw",
                    "terms": "constructie,werken,onaf,ruwbouw,nieuwbouw"
                },
                "building/detached": {
                    "name": "Alleenstaand huis",
                    "terms": "villa,woning"
                },
                "building/dormitory": {
                    "name": "Studentenflats",
                    "terms": "peda,kot,home,studentenkot"
                },
                "building/entrance": {
                    "name": "Ingang/Uitgang"
                },
                "building/farm": {
                    "name": "Boerderijhuis",
                    "terms": "gebouw van boerderij,boerderijgebouw"
                },
                "building/farm_auxiliary": {
                    "name": "Boerderijgebouw",
                    "terms": "gebouw van boerderij"
                },
                "building/garage": {
                    "name": "Garage (privéstalling voor voertuigen)",
                    "terms": "autogarage"
                },
                "building/garages": {
                    "name": "Garages (privéstalling voor voertuigen)",
                    "terms": "autogarage"
                },
                "building/grandstand": {
                    "name": "Overdekte tribune"
                },
                "building/greenhouse": {
                    "name": "Broeikas",
                    "terms": "serre,kas,glastuinbouw"
                },
                "building/hospital": {
                    "name": "Ziekenhuisgebouw",
                    "terms": "ziekenhuis,hospitaal,kliniek"
                },
                "building/hotel": {
                    "name": "Hotelgebouw",
                    "terms": "hotel,kamers"
                },
                "building/house": {
                    "name": "Huis",
                    "terms": "woning,woonst,woongebied,huizen,residentieel,wonen,woonwijk,gebouw"
                },
                "building/hut": {
                    "name": "Hut",
                    "terms": "hutje"
                },
                "building/industrial": {
                    "name": "Industrieel gebouw",
                    "terms": "industriegebouw,bedrijfsgebouw"
                },
                "building/mosque": {
                    "name": "Moskeegebouw",
                    "terms": "masjid,pleinmoskee"
                },
                "building/pavilion": {
                    "name": "Paviljoen"
                },
                "building/public": {
                    "name": "Openbaar gebouw",
                    "terms": "publiek gebouw"
                },
                "building/residential": {
                    "name": "Woongebouw",
                    "terms": "residentieel gebouw,appartementsgebouw,flats"
                },
                "building/retail": {
                    "name": "Handelspand",
                    "terms": "verkoop,winkel,handel,winkelgebouw,commercieel,shopping"
                },
                "building/roof": {
                    "name": "Dak",
                    "terms": "afdak"
                },
                "building/ruins": {
                    "name": "Gebouwruïnes",
                    "terms": "ruïnes,ingestort gebouw,vervallen gebouw"
                },
                "building/school": {
                    "name": "Schoolgebouw",
                    "terms": "school,onderwijs,secundair onderwijs,lager onderwijs,basisschool,middelbaar,voortgezet onderwijs"
                },
                "building/semidetached_house": {
                    "name": "Niet gebruiken – niet-gestandardiseerde tag"
                },
                "building/service": {
                    "name": "Klein machinegebouw (pomp, onderstation …)",
                    "terms": "dienstgebouw,machinegebouw,machinekamer"
                },
                "building/shed": {
                    "name": "Schuurtje",
                    "terms": "hutje,tuinhuis"
                },
                "building/stable": {
                    "name": "Stal",
                    "terms": "dieren,paarden,vee,stalling"
                },
                "building/stadium": {
                    "name": "Stadiongebouw",
                    "terms": "stadiumgebouw"
                },
                "building/static_caravan": {
                    "name": "Stacaravan",
                    "terms": "woonwagen,chalet"
                },
                "building/temple": {
                    "name": "Tempelgebouw"
                },
                "building/terrace": {
                    "name": "Rijhuizen",
                    "terms": "rijtjeshuizen,huis,woningen,woonsten,woongebied,gebouw"
                },
                "building/train_station": {
                    "name": "Treinstationgebouw"
                },
                "building/transportation": {
                    "name": "Openbaarvervoersgebouw"
                },
                "building/university": {
                    "name": "Gebouw van universiteit of hogeschool",
                    "terms": "universiteit,hogeschool,onderwijs,hoger onderwijs"
                },
                "building/warehouse": {
                    "name": "Opslagplaats",
                    "terms": "magazijn,warenhuis"
                },
                "building_point": {
                    "name": "Gebouw"
                },
                "club": {
                    "name": "Club",
                    "terms": "vereniging"
                },
                "club/sport": {
                    "name": "Sportclub"
                },
                "craft": {
                    "name": "Vakmanschap",
                    "terms": "stiel,kunde,handwerk"
                },
                "craft/basket_maker": {
                    "name": "Mandenvlechter",
                    "terms": "mand,vlecht,handwerk"
                },
                "craft/beekeeper": {
                    "name": "Imker",
                    "terms": "bijenhouder"
                },
                "craft/blacksmith": {
                    "name": "Smid",
                    "terms": "hoefsmid,metaal,staal,smeden,smidse,smederij"
                },
                "craft/boatbuilder": {
                    "name": "Scheepsbouwer",
                    "terms": "botenbouwer,boot,schip"
                },
                "craft/bookbinder": {
                    "name": "Boekbinder",
                    "terms": "boekbinderij,inbinder"
                },
                "craft/brewery": {
                    "name": "Brouwerij",
                    "terms": "bier,wijn,alcohol"
                },
                "craft/carpenter": {
                    "name": "Timmerman",
                    "terms": "houtwerk,planken"
                },
                "craft/carpet_layer": {
                    "name": "Tapijtlegger",
                    "terms": "vloerbekleder,tapis plain"
                },
                "craft/caterer": {
                    "name": "Catering",
                    "terms": "cateraar,traiteur"
                },
                "craft/chimney_sweeper": {
                    "name": "Schoorsteenveger",
                    "terms": "schouwveger"
                },
                "craft/clockmaker": {
                    "name": "Klokmaker",
                    "terms": "klok,uurwerk"
                },
                "craft/confectionery": {
                    "name": "Snoepmaker",
                    "terms": "artisanale snoepmaker,snoepwinkel"
                },
                "craft/distillery": {
                    "name": "Destilleerderij",
                    "terms": "stokerij,distillerij,distilleerderij,destillerij,destillatie,whisky,gin,alcohol,jenever,brandewijn"
                },
                "craft/dressmaker": {
                    "name": "Kleermaker voornamelijk voor vrouwen",
                    "terms": "kleermaker,kleedjes,jurken,maatwerk,kleren,kledij"
                },
                "craft/electrician": {
                    "name": "Elektricien",
                    "terms": "monteur,elektriciteit,installatie,stielman,elektrisch"
                },
                "craft/electronics_repair": {
                    "name": "Electronicaherstelwinkel",
                    "terms": "electronica herstel winkel,herstellingen,gsm-herstelwinkel,telefoonherstelwinkel,smartphoneherstelwinkel,schermherstelwinkel,herstelwinkel"
                },
                "craft/gardener": {
                    "name": "Tuinman",
                    "terms": "hovenier,tuinbouwer,tuinaannemer"
                },
                "craft/glaziery": {
                    "name": "Glazenmaker",
                    "terms": "glas,ruitenmaker,ruiten,vensters"
                },
                "craft/handicraft": {
                    "name": "Handwerkatelier",
                    "terms": "nijverheidsatelier,handenarbeid,handgemaakt,handvaardigheid,artisanaal atelier,brei-atelier"
                },
                "craft/hvac": {
                    "name": "HVAC",
                    "terms": "airco,verwarming,ventilatie,koeling,airconditioning,cv,loodgieter"
                },
                "craft/insulator": {
                    "name": "Isolatie"
                },
                "craft/key_cutter": {
                    "name": "Sleutelmaker",
                    "terms": "slotenmaker"
                },
                "craft/locksmith": {
                    "name": "Slotenmaker"
                },
                "craft/metal_construction": {
                    "name": "Metaalbewerker",
                    "terms": "metaalbewerking,staalbewerking,smid,lassers,lassen"
                },
                "craft/painter": {
                    "name": "Schilder",
                    "terms": "schildersbedrijf"
                },
                "craft/photographer": {
                    "name": "Fotograaf",
                    "terms": "portetten,pasfoto's,fotografie,fotokunstenaar"
                },
                "craft/photographic_laboratory": {
                    "name": "Foto-ontwikkellab",
                    "terms": "donkere kamer,foto,analoge foto,negatieven,fotograaf,fotografie"
                },
                "craft/plasterer": {
                    "name": "Stukadoor",
                    "terms": "pleister,plaaster,stucadoor,stucwerker,plakwerker,pleisterwerker,stiel"
                },
                "craft/plumber": {
                    "name": "Loodgieter",
                    "terms": "loodgieter"
                },
                "craft/rigger": {
                    "name": "Tuigage",
                    "terms": "zeilen,masten,boten,boot,zeilboot"
                },
                "craft/roofer": {
                    "name": "Dakwerker",
                    "terms": "dakwerker"
                },
                "craft/saddler": {
                    "name": "Zadelmaker",
                    "terms": "paarden,ruiter,paardrijden,manege"
                },
                "craft/sailmaker": {
                    "name": "Zeilmaker",
                    "terms": "zeilenmaker,zeilen,boten,boot,zeilenhersteller,hersteller"
                },
                "craft/sawmill": {
                    "name": "Zagerij",
                    "terms": "zagerij"
                },
                "craft/scaffolder": {
                    "name": "Stellingenmaker",
                    "terms": "stellagemaker"
                },
                "craft/sculptor": {
                    "name": "Beeldhouwer",
                    "terms": "beeldenaar,kunstenaar"
                },
                "craft/shoemaker": {
                    "name": "Schoenmaker",
                    "terms": "schoenenmaker"
                },
                "craft/stonemason": {
                    "name": "Metselaar",
                    "terms": "metselaar"
                },
                "craft/tailor": {
                    "name": "Kleermaker"
                },
                "craft/tiler": {
                    "name": "Tegelmaker",
                    "terms": "plavuis,tegel,tegellegger,tegelmaker"
                },
                "craft/tinsmith": {
                    "name": "Loodgieter",
                    "terms": "plombeur,waterleidingen"
                },
                "craft/upholsterer": {
                    "name": "Stoffeerder",
                    "terms": "meubelstoffeerder,bekleder"
                },
                "craft/watchmaker": {
                    "name": "Horlogemaker",
                    "terms": "uurwerkmaker"
                },
                "craft/window_construction": {
                    "name": "Raam- en deurkadermaker",
                    "terms": "raamconstructie,ramen,vensters,kozijnen,deuren"
                },
                "craft/winery": {
                    "name": "Wijnbrouwerij",
                    "terms": "wijnmakerij,wijnfabriek,druiven"
                },
                "embankment": {
                    "name": "Dijk"
                },
                "emergency/ambulance_station": {
                    "name": "Ambulancestandplaats",
                    "terms": "ambulancegarage"
                },
                "emergency/defibrillator": {
                    "name": "Defibrillator",
                    "terms": "AED,hartritme,groene doos,externe defibrillator,schok,elektrische schok,reanimeren"
                },
                "emergency/designated": {
                    "name": "Toegang voor hulpdiensten: geadviseerd"
                },
                "emergency/destination": {
                    "name": "Toegang voor hulpdiensten: bestemmingsverkeer"
                },
                "emergency/fire_alarm": {
                    "name": "Brandmeldknop",
                    "terms": "brandmelder,brandalarm,brandweeroproep"
                },
                "emergency/fire_extinguisher": {
                    "name": "Brandblusser"
                },
                "emergency/fire_hydrant": {
                    "name": "Brandkraan",
                    "terms": "hydrant,straatpot,brandstraatpot"
                },
                "emergency/first_aid_kit": {
                    "name": "EHBO-kit"
                },
                "emergency/life_ring": {
                    "name": "Reddingsboei",
                    "terms": "reddingsvest,reddingsring,drijfring"
                },
                "emergency/lifeguard": {
                    "name": "Reddingsbrigade"
                },
                "emergency/no": {
                    "name": "Toegang voor hulpdiensten: nee"
                },
                "emergency/official": {
                    "name": "Toegang voor hulpdiensten: officiële voorkeursweg"
                },
                "emergency/phone": {
                    "name": "Praatpaal",
                    "terms": "noodtelefoon"
                },
                "emergency/private": {
                    "name": "Toegang voor hulpdiensten: privé"
                },
                "emergency/siren": {
                    "name": "Sirene"
                },
                "emergency/water_tank": {
                    "name": "Noodwatertank",
                    "terms": "watertank,wateropslag,noodwateropslag,reservoir,noodreservoir,brandweerreservoir,brandweertank"
                },
                "emergency/yes": {
                    "name": "Toegang voor hulpdiensten: ja"
                },
                "ford": {
                    "name": "Voorde (doorwaadbare plaats)",
                    "terms": "drecht,dracht,trecht,tricht,waden,doorwaadbaar"
                },
                "golf/bunker": {
                    "name": "Bunker (zandpartij in golf)",
                    "terms": "zand,golf"
                },
                "golf/fairway": {
                    "name": "Fairway",
                    "terms": "golf"
                },
                "golf/green": {
                    "name": "Putting Green",
                    "terms": "golf"
                },
                "golf/hole": {
                    "name": "Golf Hole",
                    "terms": "gat,doel"
                },
                "golf/rough": {
                    "name": "Rough",
                    "terms": "golf"
                },
                "golf/tee": {
                    "name": "Tee-Box",
                    "terms": "golf"
                },
                "healthcare": {
                    "name": "Gezondheidszorg-faciliteit",
                    "terms": "medische faciliteit"
                },
                "healthcare/alternative": {
                    "name": "Alternatieve geneeskunde",
                    "terms": "kwakzalverij"
                },
                "healthcare/alternative/chiropractic": {
                    "name": "Chiropractor",
                    "terms": "chiropraxie,chiropraxis,ruggewervel,wervelkolom"
                },
                "healthcare/audiologist": {
                    "name": "Audiologist",
                    "terms": "audiologie,gehoorarts,gehoordokter"
                },
                "healthcare/birthing_center": {
                    "name": "Bevallingscentrum met huiselijke inrichting",
                    "terms": "bevallingsbad,bevalbad,alternatieve bevalling,thuisbevalling,geboorte,verloskunde"
                },
                "healthcare/blood_donation": {
                    "name": "Bloeddonorcentrum",
                    "terms": "bloedbank,bloeddonatie,bloedtransfusie,aferese,plasmaferese,stamceldonatie"
                },
                "healthcare/hospice": {
                    "name": "Palliatievezorgcentrum",
                    "terms": "hospice,hospitium,terminale zorg,terminaal,ongeneeslijk ziek,terminaal ziek,hospicezorg,palliatieve zorg,palliatievezorgeenheid"
                },
                "healthcare/laboratory": {
                    "name": "Medisch laboratorium",
                    "terms": "laboratorium"
                },
                "healthcare/midwife": {
                    "name": "Verloskundige",
                    "terms": "vroedkundige,vroedvrouw"
                },
                "healthcare/occupational_therapist": {
                    "name": "Ergotherapeut",
                    "terms": "ergotherapie,ergotherapeute"
                },
                "healthcare/optometrist": {
                    "name": "Optometrist",
                    "terms": "oogarts,opticien"
                },
                "healthcare/physiotherapist": {
                    "name": "Fysiotherapeut",
                    "terms": "fysiotherapie,kinesitherapie,kinesitherapeut,kinesist,kinesie"
                },
                "healthcare/podiatrist": {
                    "name": "Podoloog",
                    "terms": "voeten,nagels,voetheelkunde,podologie,podiatrie,podiatrist"
                },
                "healthcare/psychotherapist": {
                    "name": "Psychotherapeut",
                    "terms": "psychotherapie,psycholoog,psychologie,psychiatrie,psychiater"
                },
                "healthcare/rehabilitation": {
                    "name": "Revalidatiekliniek",
                    "terms": "cognitieverevalidatiekliniek,neuropsychologischerevalidatiekliniek,verslavingszorg,ontwenningskliniek,afkickkliniek,beroepsrevalidatie,psychologischerevalidatiekliniek,gezichtsrevalidatiekliniek"
                },
                "healthcare/speech_therapist": {
                    "name": "Logopedist",
                    "terms": "logopedie,spraaktherapeut,spraaktherapie"
                },
                "highway/bridleway": {
                    "name": "Ruiterpad",
                    "terms": "paardenspoor"
                },
                "highway/bus_guideway": {
                    "name": "Geleidebusweg",
                    "terms": "spoorbus,geleide bus"
                },
                "highway/bus_stop": {
                    "name": "Bushalte"
                },
                "highway/construction": {
                    "name": "Weg gesloten"
                },
                "highway/corridor": {
                    "name": "Gang in gebouw",
                    "terms": "binnen,binnenshuis,hal"
                },
                "highway/crossing/marked": {
                    "name": "Zebrapad"
                },
                "highway/crossing/marked-raised": {
                    "name": "Voetgangersoversteekplaats (op drempel)"
                },
                "highway/crossing/unmarked": {
                    "name": "Oversteekplaats",
                    "terms": "zebrapad"
                },
                "highway/crossing/unmarked-raised": {
                    "name": "Verhoogde oversteekplaats",
                    "terms": "zebrapad op plateau,zebrapad op drempel,oversteekplaats op plateau,oversteekplaats op drempel"
                },
                "highway/crossing/zebra": {
                    "name": "Zebrapad"
                },
                "highway/crossing/zebra-raised": {
                    "name": "Zebrapad (op drempel)"
                },
                "highway/cycleway": {
                    "name": "Fietspad",
                    "terms": "rijwielpad,fietssnelweg,flitsfietspad,fietsoversteekplaats"
                },
                "highway/cycleway/bicycle_foot": {
                    "name": "Fiets- en voetpad"
                },
                "highway/elevator": {
                    "name": "Lift"
                },
                "highway/footway": {
                    "name": "Wandelpad",
                    "terms": "voetpad"
                },
                "highway/footway/conveying": {
                    "name": "Rolband",
                    "terms": "loopband,rolbaan,rollend trottoir,lopende band"
                },
                "highway/footway/marked": {
                    "name": "Voetgangersoversteekplaats"
                },
                "highway/footway/marked-raised": {
                    "name": "Voetgangersoversteekplaats (op drempel)"
                },
                "highway/footway/sidewalk": {
                    "name": "Stoep"
                },
                "highway/footway/unmarked": {
                    "name": "Ongemarkeerde oversteekplaats"
                },
                "highway/footway/unmarked-raised": {
                    "name": "Ongemarkeerde oversteekplaats (op drempel)"
                },
                "highway/footway/zebra": {
                    "name": "Zebrapad"
                },
                "highway/footway/zebra-raised": {
                    "name": "Zebrapad (op drempel)"
                },
                "highway/give_way": {
                    "name": "Voorrangsbord",
                    "terms": "voorrangsteken,haaientanden"
                },
                "highway/living_street": {
                    "name": "Woonerf",
                    "terms": "erf,woonzone"
                },
                "highway/milestone": {
                    "name": "Afstandspaal",
                    "terms": "kilometerpaaltje,hectometerbordje,hectometerpaaltje,kilometerbordje"
                },
                "highway/mini_roundabout": {
                    "name": "Rotonde zonder middeneiland",
                    "terms": "rondpunt,rotonde waarvan door het midden kan worden gereden"
                },
                "highway/motorway": {
                    "name": "Autosnelweg",
                    "terms": "autostrade,snelweg"
                },
                "highway/motorway_junction": {
                    "name": "Oprit / Afrit van autosnelweg",
                    "terms": "afslag,afrit,kruispunt,autostrade,snelweg,autosnelweg,afrit"
                },
                "highway/motorway_link": {
                    "name": "Verbindingsweg van autosnelweg",
                    "terms": "autostrade,snelweg,autosnelweg,link,invoegstrook,afslag"
                },
                "highway/passing_place": {
                    "name": "Passeerplaats",
                    "terms": "uitwijkplaats,kruisplaats"
                },
                "highway/path": {
                    "name": "Pad",
                    "terms": "wandelpad,fietspad,gemengd wandelpad en fietspad,hikepad,fietsoversteekplaats"
                },
                "highway/pedestrian_area": {
                    "name": "Voetgangersplein",
                    "terms": "voetgangerszone,voetgangersgebied,autovrij plein,autovrije zone,autovrij gebied"
                },
                "highway/pedestrian_line": {
                    "name": "Voetgangersstraat",
                    "terms": "voetgangersgebied,voetgangerszone,autovrij gebied,autovrije zone,autovrije straat"
                },
                "highway/primary": {
                    "name": "Hoofdweg",
                    "terms": "provinciale weg,primaire weg,gewestweg,provincieweg"
                },
                "highway/primary_link": {
                    "name": "Verbindingsweg van hoofdweg",
                    "terms": "invoegstrook,oprit,afrit,provinciale weg,primaire weg,gewestweg,provincieweg"
                },
                "highway/residential": {
                    "name": "Straat",
                    "terms": "woonstraat,residentiële weg,gemeenteweg,gemeentelijke weg,kleine openbare weg"
                },
                "highway/rest_area": {
                    "name": "Stopplaats aan autoweg, zonder tankstation",
                    "terms": "aire,verzorgingsplaats,autoweg,autosnelweg,snelweg,autostrade,servicestation,picknick,tankstation,wegrestaurant,rustplaats,parkeerplaats,parking,afrit"
                },
                "highway/road": {
                    "name": "Weg met onbekend type",
                    "terms": "onbekende weg"
                },
                "highway/secondary": {
                    "name": "Secundaire weg",
                    "terms": "provinciale weg,gewestweg,provincieweg"
                },
                "highway/secondary_link": {
                    "name": "Verbindingsweg van secundaire weg",
                    "terms": "invoegstrook,oprit,afrit,provinciale weg,gewestweg,provincieweg"
                },
                "highway/service": {
                    "name": "Toegangsweg",
                    "terms": "privéweg"
                },
                "highway/service/alley": {
                    "name": "Steeg",
                    "terms": "steegje"
                },
                "highway/service/drive-through": {
                    "name": "Drive-through",
                    "terms": "drive-in"
                },
                "highway/service/driveway": {
                    "name": "Oprit",
                    "terms": "privéweg,privéoprit"
                },
                "highway/service/emergency_access": {
                    "name": "Toegangsweg voor hulpdiensten",
                    "terms": "noodweg,hulpdiensten,brandweerweg"
                },
                "highway/service/parking_aisle": {
                    "name": "Rijbaan in parkeergelegenheid",
                    "terms": "parkingweg,parkingas,weg in parkeergelegenheid"
                },
                "highway/services": {
                    "name": "Stopplaats aan autoweg met faciliteiten",
                    "terms": "aire,verzorgingsplaats,autoweg,autosnelweg,snelweg,autostrade,servicestation,picknick,tankstation,wegrestaurant,rustplaats,parkeerplaats,parking,afrit"
                },
                "highway/speed_camera": {
                    "name": "Flitspaal",
                    "terms": "snelheidscamera,flitser,flitskast,vogelkotje,nestkastje,vogelkastje"
                },
                "highway/steps": {
                    "name": "Trap",
                    "terms": "trappen"
                },
                "highway/steps/conveying": {
                    "name": "Roltrap"
                },
                "highway/stop": {
                    "name": "Stopbord",
                    "terms": "stopstreep,stopteken"
                },
                "highway/street_lamp": {
                    "name": "Straatlantaarn",
                    "terms": "straatverlichting,straatlamp,lantaarnpaal"
                },
                "highway/tertiary": {
                    "name": "Tertiare weg",
                    "terms": "provinciale weg,gewestweg,provincieweg"
                },
                "highway/tertiary_link": {
                    "name": "Verbindingsweg van tertiaire weg",
                    "terms": "invoegstrook,oprit,afrit,provinciale weg,gewestweg,provincieweg"
                },
                "highway/track": {
                    "name": "Veld- of bosweg",
                    "terms": "veldweg,bosweg,woudweg,houthakkersweg,landbouwweg,tractorweg,onbeheerde weg,trage weg,offroad"
                },
                "highway/traffic_mirror": {
                    "name": "Verkeersspiegel",
                    "terms": "spiegel,dodehoeksspiegel,kruispuntspiegel"
                },
                "highway/traffic_signals": {
                    "name": "Verkeerslichten",
                    "terms": "rode lichten,stoplichten"
                },
                "highway/trunk": {
                    "name": "Autoweg",
                    "terms": "expressweg,autostrade,autosnelweg"
                },
                "highway/trunk_link": {
                    "name": "Verbindingsweg van autoweg",
                    "terms": "invoegstrook,oprit,afrit,expressweg,autostrade,autosnelweg"
                },
                "highway/turning_circle": {
                    "name": "Keerplein",
                    "terms": "keerlus zonder eiland,draaicirkel,pijpekop,pijpenkop,einde van de straat,cul-de-sac"
                },
                "highway/turning_loop": {
                    "name": "Keerlus (met eiland)",
                    "terms": "keerplein,draaicirkel,pijpekop,pijpenkop,einde van de straat,cul-de-sac"
                },
                "highway/unclassified": {
                    "name": "Kleine openbare weg",
                    "terms": "ongeclassificeerde weg,niet-geclassificeerde weg,gemeenteweg,gemeentelijke weg,straat"
                },
                "historic": {
                    "name": "Geschiedskundige plaats",
                    "terms": "historische site,geschiedkundige site,historische plaats"
                },
                "historic/archaeological_site": {
                    "name": "Archeologische opgraving",
                    "terms": "archeologische site,archeologische plaats"
                },
                "historic/boundary_stone": {
                    "name": "Historische grenspaal",
                    "terms": "grenssteen"
                },
                "historic/castle": {
                    "name": "Kasteel",
                    "terms": "kasteel,burcht"
                },
                "historic/memorial": {
                    "name": "Gedenkplaats",
                    "terms": "monument"
                },
                "historic/memorial/plaque": {
                    "name": "Gedenkplaat"
                },
                "historic/monument": {
                    "name": "Monument",
                    "terms": "gedenkplaats"
                },
                "historic/ruins": {
                    "name": "Ruïne",
                    "terms": "geruïneerd gebouw"
                },
                "historic/tomb": {
                    "name": "Graftombe",
                    "terms": "tombe,grafmonument,grafheuvel,hunebed,megaliet,mausoleum"
                },
                "historic/wayside_cross": {
                    "name": "Wegkruis",
                    "terms": "bermmonument,veldkruis,bermkruis,hagelkruis,ongevalskruis,memoriekruis,moordkruis,zoenkruis,boetekruis,doodslagkruis"
                },
                "historic/wayside_shrine": {
                    "name": "Wegschrijn",
                    "terms": "bermmonument,kapelletje,veldschrijn,mariaschrijn,wegkapelletje"
                },
                "historic/wreck": {
                    "name": "Scheepswrak"
                },
                "internet_access/wlan": {
                    "name": "Wi-Fi-hotspot"
                },
                "junction": {
                    "name": "Kruispunt",
                    "terms": "kruising,toegangspunt,afslag,oprit,rotonde"
                },
                "landuse/allotments": {
                    "name": "Volkstuin",
                    "terms": "tuin,moestuin,aparte tuin"
                },
                "landuse/aquaculture": {
                    "name": "Aquacultuur",
                    "terms": "viskweek,vissenboerderij,visboerderij,oesterkweek,algenkweek,algenboerderij,algenboerderij"
                },
                "landuse/basin": {
                    "name": "Waterbekken"
                },
                "landuse/brownfield": {
                    "name": "Braakliggend terrein (voorheen bebouwd)",
                    "terms": "braakliggend terrein,afgebroken gebouw,ontwikkelingsgrond,braakliggende bouwgrond"
                },
                "landuse/cemetery": {
                    "name": "Begraafplaats",
                    "terms": "begraafplaats,kerkhof"
                },
                "landuse/churchyard": {
                    "name": "Kerkhof"
                },
                "landuse/commercial": {
                    "name": "Commercieel gebied",
                    "terms": "kantoren,bedrijven,bedrijvenpark"
                },
                "landuse/farm": {
                    "name": "Landbouwgrond"
                },
                "landuse/farmland": {
                    "name": "Landbouwgrond",
                    "terms": "akker,veld,agricultuur,boerderij"
                },
                "landuse/farmyard": {
                    "name": "Boerenerf",
                    "terms": "boerderij,hoeve,landbouw,hofstee"
                },
                "landuse/forest": {
                    "name": "Beheerd bos"
                },
                "landuse/garages": {
                    "name": "Garages (privéstalling voor voertuigen)",
                    "terms": "autogarage"
                },
                "landuse/grass": {
                    "name": "Grasland",
                    "terms": "gras,gazon"
                },
                "landuse/greenfield": {
                    "name": "Braakliggende bouwgrond (nooit bebouwd)",
                    "terms": "verkaveling,nieuwe verkaveling,bouwgrond,braakliggend terrein,ontwikkelingsgrond"
                },
                "landuse/greenhouse_horticulture": {
                    "name": "Glastuinbouw",
                    "terms": "kassenbouw,kassencomplex,tuinbouwcomplex,groeikasbouw,kasbouw,serrebouw"
                },
                "landuse/harbour": {
                    "name": "Natuurlijke haven",
                    "terms": "haven,harbour"
                },
                "landuse/industrial": {
                    "name": "Industriegebied",
                    "terms": "industriepark,industriezone,industrieel gebied,industriële zone"
                },
                "landuse/industrial/scrap_yard": {
                    "name": "Sloperij",
                    "terms": "autokerkhof,oud ijzer,wrakken,schroothoop,metaal"
                },
                "landuse/industrial/slaughterhouse": {
                    "name": "Slachthuis",
                    "terms": "slachterij,abattoir,veeslachterij"
                },
                "landuse/landfill": {
                    "name": "Stort",
                    "terms": "stortplaats,vuilnisbelt"
                },
                "landuse/meadow": {
                    "name": "Weide",
                    "terms": "wei,hooiveld,veld"
                },
                "landuse/military": {
                    "name": "Militair gebied",
                    "terms": "legerkazerne,kazerne,kwartier,landmacht,marinebasis,luchtmacht"
                },
                "landuse/military/airfield": {
                    "name": "Militair vliegveld",
                    "terms": "leger,luchtmacht,vliegtuigen"
                },
                "landuse/military/barracks": {
                    "name": "Kazerne",
                    "terms": "barakken,soldaten,troepen,militair,leger"
                },
                "landuse/military/danger_area": {
                    "name": "Militaire gevarenzone",
                    "terms": "bommen,munitie,leger,gevarenzone,geen toegang,ontruimingszone,militaire ontruimingszone"
                },
                "landuse/military/naval_base": {
                    "name": "Marinebasis",
                    "terms": "militair,leger,zeemacht"
                },
                "landuse/military/obstacle_course": {
                    "name": "Militair hindernissenparcours",
                    "terms": "oefenterrein,leger"
                },
                "landuse/military/range": {
                    "name": "Militair schietterrein",
                    "terms": "oefenterrein,leger"
                },
                "landuse/military/training_area": {
                    "name": "Militair oefenterrein",
                    "terms": "oefenterrein,leger,opleiding,training,soldaten"
                },
                "landuse/orchard": {
                    "name": "Boomgaard",
                    "terms": "boomgaard"
                },
                "landuse/plant_nursery": {
                    "name": "Plantenkwekerij",
                    "terms": "tuinderij,tuin"
                },
                "landuse/pond": {
                    "name": "Vijver"
                },
                "landuse/quarry": {
                    "name": "Groeve",
                    "terms": "steengroeve,mijn,openluchtmijn,dagbouw"
                },
                "landuse/railway": {
                    "name": "Spoorweggebied",
                    "terms": "spoorgebied,spoorwegengebied,bundel,spoorbundel"
                },
                "landuse/recreation_ground": {
                    "name": "Recreatiegebied",
                    "terms": "park,speelveld"
                },
                "landuse/religious": {
                    "name": "Religieus gebied"
                },
                "landuse/reservoir": {
                    "name": "Reservoir"
                },
                "landuse/residential": {
                    "name": "Woongebied",
                    "terms": "huizen,residentieel,wonen,woonwijk"
                },
                "landuse/residential/apartments": {
                    "name": "Appartementencomplex"
                },
                "landuse/retail": {
                    "name": "Handelsgebied",
                    "terms": "commercieel,handel,shoppingstraat,winkelstraat,winkelgebied,verkoopgebied,verkoopzone"
                },
                "landuse/vineyard": {
                    "name": "Wijngaard",
                    "terms": "wijngaard"
                },
                "leisure/adult_gaming_centre": {
                    "name": "Speelzaal (met kansspelmachines)",
                    "terms": "casino,slot machine,slots,gokken,slotmachine"
                },
                "leisure/amusement_arcade": {
                    "name": "Speelhal",
                    "terms": "lunapark"
                },
                "leisure/bandstand": {
                    "name": "Podium",
                    "terms": "paviljoen,kiosk"
                },
                "leisure/beach_resort": {
                    "name": "Strandoord",
                    "terms": "strandresort,strandhotel"
                },
                "leisure/bird_hide": {
                    "name": "Vogelkijkscherm of -hut",
                    "terms": "vogelkijkhut,vogelkijkscherm"
                },
                "leisure/bleachers": {
                    "name": "Tribune"
                },
                "leisure/bowling_alley": {
                    "name": "Bowlingbaan",
                    "terms": "bowlingcentrum,kegelbaan,bowlen,bowl inn"
                },
                "leisure/common": {
                    "name": "Gemene weide",
                    "terms": "gemeenschappelijke grond,open ruimte"
                },
                "leisure/dance": {
                    "name": "Danszaal",
                    "terms": "ballroom,jive,swing,tango,wals"
                },
                "leisure/dancing_school": {
                    "name": "Dansschool",
                    "terms": "dansonderwijs,dansconservatorium,conservatorium"
                },
                "leisure/dog_park": {
                    "name": "Hondenpark",
                    "terms": "losloopgebied voor honden"
                },
                "leisure/fishing": {
                    "name": "Visstek",
                    "terms": "visplaats,hengelplaats"
                },
                "leisure/fitness_centre": {
                    "name": "Fitnesscentrum",
                    "terms": "conditie,gym,sportschool,krachttraining,bodybuilding"
                },
                "leisure/fitness_centre/yoga": {
                    "name": "Yoga-studio",
                    "terms": "yogastudio,yogacentrum"
                },
                "leisure/fitness_station": {
                    "name": "Buitenshuis fitness-station",
                    "terms": "fitness,speeltuin"
                },
                "leisure/fitness_station/balance_beam": {
                    "name": "Evenwichtsbalk als fitnesstoestel",
                    "terms": "balk,balanceerbalk"
                },
                "leisure/fitness_station/box": {
                    "name": "Opstapje als fitnesstoestel",
                    "terms": "doos,stepdoos,stepkubus,fitnesskubus,fitnessdoos,verhoogje,fitness box,springen,calf raises"
                },
                "leisure/fitness_station/horizontal_bar": {
                    "name": "Rekstok als fitnesstoestel",
                    "terms": "optrekstang,pullupstang,stang"
                },
                "leisure/fitness_station/horizontal_ladder": {
                    "name": "Apenrek",
                    "terms": "horizontale ladder"
                },
                "leisure/fitness_station/hyperextension": {
                    "name": "Hyperextensiebank"
                },
                "leisure/fitness_station/parallel_bars": {
                    "name": "Gymnastische brug",
                    "terms": "brug met gelijke leggers,brug met ongelijke leggers,damesbrug,herenbrug,dipstangen,fitness"
                },
                "leisure/fitness_station/push-up": {
                    "name": "Push-upstation",
                    "terms": "push-upstang,push-upbalk,push-upstang,fitness"
                },
                "leisure/fitness_station/rings": {
                    "name": "Gymnastiekringen",
                    "terms": "ringen"
                },
                "leisure/fitness_station/sign": {
                    "name": "Instructiebord voor fitnessoefeningen",
                    "terms": "fitnessoefeningeninstructiebord,fitnessbord,oefeningenbord"
                },
                "leisure/fitness_station/sit-up": {
                    "name": "Sit-upstation",
                    "terms": "crunchstation,fitness,sit-upbank,crunchbank"
                },
                "leisure/fitness_station/stairs": {
                    "name": "Fitnesstrappen",
                    "terms": "oefentrappen,trappen,fitnesstreden"
                },
                "leisure/garden": {
                    "name": "Tuin",
                    "terms": "openbare tuin,kruidentuin"
                },
                "leisure/golf_course": {
                    "name": "Golfbaan",
                    "terms": "golfterrein"
                },
                "leisure/hackerspace": {
                    "name": "Hackerspace",
                    "terms": "hackspace,makerspace,hacklab"
                },
                "leisure/horse_riding": {
                    "name": "Manege",
                    "terms": "manege,paardrijden,stallen,dressuur,jumping"
                },
                "leisure/ice_rink": {
                    "name": "Schaatsbaan",
                    "terms": "ijsbaan"
                },
                "leisure/marina": {
                    "name": "Jachthaven",
                    "terms": "marina"
                },
                "leisure/miniature_golf": {
                    "name": "Minigolf",
                    "terms": "golf,midgetgolf,miniatuurgolf,hole"
                },
                "leisure/nature_reserve": {
                    "name": "Natuurreservaat"
                },
                "leisure/outdoor_seating": {
                    "name": "Terras (horeca)",
                    "terms": "buiten zitten,buitenzitjes,buitenstoeltjes,buitenterras,horecaterras"
                },
                "leisure/park": {
                    "name": "Park",
                    "terms": "park"
                },
                "leisure/picnic_table": {
                    "name": "Picknicktafel",
                    "terms": "tafel,bank,zitbank"
                },
                "leisure/picnic_table/chess": {
                    "name": "Schaaktafel"
                },
                "leisure/pitch": {
                    "name": "Sportveld",
                    "terms": "sportterrein"
                },
                "leisure/pitch/american_football": {
                    "name": "Americanfootball-veld",
                    "terms": "Amerikaans voetbalveld,american football"
                },
                "leisure/pitch/australian_football": {
                    "name": "Australianfootballveld",
                    "terms": "footyveld,Australian rules football,Aussie rules,rugbyveld"
                },
                "leisure/pitch/badminton": {
                    "name": "Badmintonveld"
                },
                "leisure/pitch/baseball": {
                    "name": "Honkbalveld",
                    "terms": "baseballveld,baseballterrein"
                },
                "leisure/pitch/basketball": {
                    "name": "Basketbalveld",
                    "terms": "basketbalterrein"
                },
                "leisure/pitch/beachvolleyball": {
                    "name": "Beachvolleybalveld",
                    "terms": "strandvolleybalveld,volleybalveld,zandveld"
                },
                "leisure/pitch/boules": {
                    "name": "Jeu-de-boules-veld",
                    "terms": "petanqueveld,petanquebaan,jeu de boules,bocce,lyonnaise,pétanque"
                },
                "leisure/pitch/bowls": {
                    "name": "Bowls-baan",
                    "terms": "koersbal,bowls"
                },
                "leisure/pitch/cricket": {
                    "name": "Cricketveld"
                },
                "leisure/pitch/equestrian": {
                    "name": "Paardrijpiste",
                    "terms": "bak,dressuur,paardenbak,manegebak"
                },
                "leisure/pitch/netball": {
                    "name": "Netballveld"
                },
                "leisure/pitch/rugby_league": {
                    "name": "Rugby League-veld",
                    "terms": "rugby,american football,football"
                },
                "leisure/pitch/rugby_union": {
                    "name": "Rugby Union-veld",
                    "terms": "rugby,american football,football"
                },
                "leisure/pitch/skateboard": {
                    "name": "Skatepark"
                },
                "leisure/pitch/soccer": {
                    "name": "Voetbalveld",
                    "terms": "voetbalveld,voetbalterrein"
                },
                "leisure/pitch/softball": {
                    "name": "Softbalveld"
                },
                "leisure/pitch/table_tennis": {
                    "name": "Pingpongtafel",
                    "terms": "tafeltennistafel"
                },
                "leisure/pitch/tennis": {
                    "name": "Tennisveld",
                    "terms": "tennisbaan,tennisterrein"
                },
                "leisure/pitch/volleyball": {
                    "name": "Volleybalveld",
                    "terms": "volleyterrein,volleybalterrein"
                },
                "leisure/playground": {
                    "name": "Speeltuin",
                    "terms": "speelplaats,speelterrein"
                },
                "leisure/resort": {
                    "name": "Resort",
                    "terms": "vakantiepark,hotel"
                },
                "leisure/sauna": {
                    "name": "Sauna"
                },
                "leisure/slipway": {
                    "name": "Botenhelling",
                    "terms": "trailerhelling,tewaterlating,te water laten,boot,helling,boothelling"
                },
                "leisure/sports_centre": {
                    "name": "Sportcentrum of -complex",
                    "terms": "sportcentrum,sportcomplex,bloso"
                },
                "leisure/sports_centre/climbing": {
                    "name": "Klimhal"
                },
                "leisure/sports_centre/swimming": {
                    "name": "Zwembadfaciliteit",
                    "terms": "zwemmen,waterbad,duiken"
                },
                "leisure/stadium": {
                    "name": "Stadion",
                    "terms": "arena"
                },
                "leisure/swimming_pool": {
                    "name": "Zwembad",
                    "terms": "zwemmen,water"
                },
                "leisure/track": {
                    "name": "Racepiste (niet-motorsport)",
                    "terms": "stadion,stadium,fietsen,parcours,velodroom,pisterijden,baanwielrennen,skatebaan,skatepiste"
                },
                "leisure/track/horse_racing": {
                    "name": "Paardenrenbaan",
                    "terms": "hippodroom,paardenrennen"
                },
                "leisure/track/running": {
                    "name": "Hardloopbaan",
                    "terms": "hardlooppiste,looppiste,atletiekpiste"
                },
                "leisure/water_park": {
                    "name": "Waterpretpark",
                    "terms": "subtropisch zwembad,zwembad,duiken,zwemmen"
                },
                "line": {
                    "name": "Lijn",
                    "terms": "anders,overige,iets anders,algemeen"
                },
                "man_made/adit": {
                    "name": "Horizontale mijn- of grotingang",
                    "terms": "ingang,ondergronds,grot,mijn,adit"
                },
                "man_made/antenna": {
                    "name": "Antenne",
                    "terms": "zender,ontvanger,radio,zendmast"
                },
                "man_made/beehive": {
                    "name": "Bijenkorf"
                },
                "man_made/breakwater": {
                    "name": "Golfbreker",
                    "terms": "golven,havenbescherming,kustbescherming,stortsteengolfbreker,caissongolfbreker,drijvende golfbreker,palengolfbreker,havengolfbreker,strekdammen"
                },
                "man_made/bunker_silo": {
                    "name": "Bunkersilo"
                },
                "man_made/chimney": {
                    "name": "Industriële schoorsteen",
                    "terms": "schoorsteen,schouw"
                },
                "man_made/clearcut": {
                    "name": "Gekapt bos"
                },
                "man_made/crane": {
                    "name": "Permanente kraan",
                    "terms": "kraan,containerkraan,havenkraan"
                },
                "man_made/cutline": {
                    "name": "Gerooide lijn",
                    "terms": "scheidingslijn"
                },
                "man_made/embankment": {
                    "name": "Dijk"
                },
                "man_made/flagpole": {
                    "name": "Vlaggenmast",
                    "terms": "vlaggenstok,vlaggenpaal"
                },
                "man_made/gasometer": {
                    "name": "Gashouder",
                    "terms": "voorraadtank,gastank,gasopslagtank,oude gastank"
                },
                "man_made/groyne": {
                    "name": "Strandhoofd",
                    "terms": "golfbreker"
                },
                "man_made/lighthouse": {
                    "name": "Vuurtoren",
                    "terms": "lichtbaken"
                },
                "man_made/mast": {
                    "name": "Mast",
                    "terms": "zendmast,antenne,zendtoren,gsm-mast,toren,communicatiemast,radiomast,tv-mast"
                },
                "man_made/mast/communication": {
                    "name": "Communicatietoren",
                    "terms": "communicatiemast"
                },
                "man_made/mast/communication/mobile_phone": {
                    "name": "Mobieletelefoonmast",
                    "terms": "GSM-mast"
                },
                "man_made/mast/communication/radio": {
                    "name": "Radiozendmast"
                },
                "man_made/mast/communication/television": {
                    "name": "Televisiezendmast"
                },
                "man_made/mineshaft": {
                    "name": "Mijnschacht"
                },
                "man_made/monitoring_station": {
                    "name": "Meetstation",
                    "terms": "observatiestation,meetapparatuur,observatieapparatuur,weerstation,seismische sensor,luchtkwaliteitmeetstation,luchtmeetstation,gps-meetstation,gps-grondstation,gnss-station,gnss-grondstation"
                },
                "man_made/observatory": {
                    "name": "Observatorium",
                    "terms": "sterrenwacht,astronomisch observatorium,meteorologisch observatorium"
                },
                "man_made/petroleum_well": {
                    "name": "Oliebron",
                    "terms": "olieput,gasbron"
                },
                "man_made/pier": {
                    "name": "Pier of steiger",
                    "terms": "dok,steiger"
                },
                "man_made/pier/floating": {
                    "name": "Drijvende pier",
                    "terms": "drijvende promenade"
                },
                "man_made/pipeline": {
                    "name": "Pijpleiding",
                    "terms": "pijplijn,pijpleiding"
                },
                "man_made/pipeline/underground": {
                    "name": "Ondergrondse pijpleiding"
                },
                "man_made/pumping_station": {
                    "name": "Gemaal (waterpompstation)",
                    "terms": "pompstation,waterpompstation"
                },
                "man_made/silo": {
                    "name": "Silo",
                    "terms": "veevoeder,graansilo"
                },
                "man_made/storage_tank": {
                    "name": "Opslagtank",
                    "terms": "olietank,silo"
                },
                "man_made/surveillance": {
                    "name": "Bewaking",
                    "terms": "bewakingscamera,cctv"
                },
                "man_made/surveillance/camera": {
                    "name": "Bewakingscamera"
                },
                "man_made/survey_point": {
                    "name": "Landmeetkundig referentiepunt",
                    "terms": "geodesisch punt,geodesisch referentiepunt"
                },
                "man_made/tower": {
                    "name": "Toren"
                },
                "man_made/tower/bell_tower": {
                    "name": "Klokkentoren"
                },
                "man_made/tower/communication": {
                    "name": "Communicatietoren"
                },
                "man_made/tower/minaret": {
                    "name": "Minaret"
                },
                "man_made/tower/observation": {
                    "name": "Observatietoren"
                },
                "man_made/wastewater_plant": {
                    "name": "Waterzuiveringsinstallatie",
                    "terms": "waterzuiveringsstation,zuiveringsstation,WZI"
                },
                "man_made/water_tower": {
                    "name": "Watertoren"
                },
                "man_made/water_well": {
                    "name": "Waterbron",
                    "terms": "waterput"
                },
                "man_made/water_works": {
                    "name": "Waterwinstation"
                },
                "man_made/watermill": {
                    "name": "Watermolen"
                },
                "man_made/windmill": {
                    "name": "Windmolen"
                },
                "man_made/works": {
                    "name": "Fabriek",
                    "terms": "assemblage,brouwerij,autofabriek,productie,industrie,raffinaderij"
                },
                "natural/bare_rock": {
                    "name": "Onbedekte rots",
                    "terms": "rotsformatie,blote rots"
                },
                "natural/bay": {
                    "name": "Baai"
                },
                "natural/beach": {
                    "name": "Strand",
                    "terms": "kust,zandstrand,duinen,steenstrand"
                },
                "natural/cave_entrance": {
                    "name": "Ingang van Grot",
                    "terms": "spelonk"
                },
                "natural/cliff": {
                    "name": "Klif",
                    "terms": "ravijn,afgrond"
                },
                "natural/coastline": {
                    "name": "Kustlijn",
                    "terms": "waterlijn"
                },
                "natural/fell": {
                    "name": "Fjell",
                    "terms": "berggebied,lage bergen,berkenbos,Scandinavische bergen"
                },
                "natural/glacier": {
                    "name": "IJsgletsjer",
                    "terms": "gletsjer"
                },
                "natural/grassland": {
                    "name": "Natuurlijk grasland",
                    "terms": "grasland,grassen en kruidachtige planten,prairie,savanne"
                },
                "natural/heath": {
                    "name": "Heideveld"
                },
                "natural/mud": {
                    "name": "Modder",
                    "terms": "slijk,modderpoel,drassig gebied,moeras,drasland"
                },
                "natural/peak": {
                    "name": "Top",
                    "terms": "bergtop,heuveltop"
                },
                "natural/reef": {
                    "name": "Rif",
                    "terms": "ondiepte,koraalrif,zandbank"
                },
                "natural/ridge": {
                    "name": "Bergkam",
                    "terms": "kam,bergtop,top"
                },
                "natural/saddle": {
                    "name": "Zadelpunt",
                    "terms": "bergkam,kam,top,bergtop,pas,bergpas"
                },
                "natural/sand": {
                    "name": "Zand"
                },
                "natural/scree": {
                    "name": "Puinhelling",
                    "terms": "ravijn,talud"
                },
                "natural/scrub": {
                    "name": "Scrubland",
                    "terms": "kreupelhout,ruigte,savanne,prairie,pampa"
                },
                "natural/spring": {
                    "name": "Bron"
                },
                "natural/tree": {
                    "name": "Boom"
                },
                "natural/tree_row": {
                    "name": "Bomenrij"
                },
                "natural/valley": {
                    "name": "Vallei",
                    "terms": "dal"
                },
                "natural/volcano": {
                    "name": "Vulkaan",
                    "terms": "caldera,krater"
                },
                "natural/water": {
                    "name": "Water"
                },
                "natural/water/basin": {
                    "name": "Basin"
                },
                "natural/water/lake": {
                    "name": "Meer",
                    "terms": "ven"
                },
                "natural/water/pond": {
                    "name": "Vijver",
                    "terms": "meer,ven,poel,plas"
                },
                "natural/water/reservoir": {
                    "name": "Reservoir",
                    "terms": "waterbekken,bekken,waterreservoir"
                },
                "natural/wetland": {
                    "name": "Moeras of drassig gebied",
                    "terms": "drasland,moerassen en waterrijke gebieden,drassig gebied"
                },
                "network/type/node_network": {
                    "name": "Knooppunt van recreatief netwerk"
                },
                "noexit/yes": {
                    "name": "Doodlopend einde",
                    "terms": "geen doorgang,cul-de-sac,doodlopende straat"
                },
                "office": {
                    "name": "Kantoor",
                    "terms": "bureau"
                },
                "office/accountant": {
                    "name": "Boekhouder",
                    "terms": "accountant,bedrijfsadministratie"
                },
                "office/administrative": {
                    "name": "Bestuurlijke instantie"
                },
                "office/adoption_agency": {
                    "name": "Adoptiebureau",
                    "terms": "adoptieagentschap,adoptieorganisatie,adopteren,pleeggezin"
                },
                "office/advertising_agency": {
                    "name": "Reclamebureau",
                    "terms": "advertentiebureau,reclameagentschap,reclamebureau"
                },
                "office/architect": {
                    "name": "Architectenbureau",
                    "terms": "gebouwenontwerper,tekenaar,bouwmeester,architectenkantoor"
                },
                "office/association": {
                    "name": "Kantoor van non-profitorganisatie",
                    "terms": "non-profitorganisatiekantoor,ngo-kantoor,vzw-kantoor,verenigingskantoor,kantoor van vereniging zonder winstoogmerk,vereniging zonder winstoogmerk,kantoor van vzw,kantoor van ngo"
                },
                "office/charity": {
                    "name": "Kantoor van liefdadigheidsinstelling",
                    "terms": "liefdadigheidsinstellingskantoor"
                },
                "office/company": {
                    "name": "Kantoor van bedrijf",
                    "terms": "bedrijfskantoor,hoofdkwartier"
                },
                "office/coworking": {
                    "name": "Coworking-kantoor",
                    "terms": "samenwerken,coworking,coworking-kantoor,kantoor,gedeeld kantoor,coworking-plaats,coworking-omgeving"
                },
                "office/diplomatic/consulate": {
                    "name": "Consulaat"
                },
                "office/diplomatic/embassy": {
                    "name": "Ambassade"
                },
                "office/educational_institution": {
                    "name": "Kantoor van onderwijsinstelling",
                    "terms": "educatieve instelling,onderricht,onderwijsinstelling"
                },
                "office/employment_agency": {
                    "name": "Uitzendbureau",
                    "terms": "uitzendkantoor,interimkantoor,werkloos,werk zoeken,werkwinkel"
                },
                "office/energy_supplier": {
                    "name": "Kantoor van energiemaatschappij",
                    "terms": "energiemaatschappijkantoor,energieleverancierskantoor,kantoor van energieleverancier"
                },
                "office/estate_agent": {
                    "name": "Immobiliënkantoor",
                    "terms": "vastgoedkantoor,vastgoedmakelaarskantoor"
                },
                "office/financial": {
                    "name": "Privékantoor van financiële instelling",
                    "terms": "financieel kantoor"
                },
                "office/forestry": {
                    "name": "Bosbeheerkantoor",
                    "terms": "boswachtkantoor,kantoor van boswachters"
                },
                "office/foundation": {
                    "name": "Kantoor van stichting",
                    "terms": "stichtingskantoor"
                },
                "office/government": {
                    "name": "Overheidskantoor",
                    "terms": "overheidsdienst"
                },
                "office/government/register_office": {
                    "name": "Burgerlijke stand",
                    "terms": "dienst bevolking,bevolking,identiteitskaart,geboorte,trouwakte,trouw,huwelijk,burgerlijk,overlijdens,sterfte,scheiding,echtscheiding"
                },
                "office/government/tax": {
                    "name": "Belastingskantoor",
                    "terms": "fiscaal kantoor,kantoor van belastingen"
                },
                "office/guide": {
                    "name": "Gidsenkantoor",
                    "terms": "gidskantoor,kantoor van gidsen,berggidskantoor,duikbegeleiderskantoor"
                },
                "office/insurance": {
                    "name": "Verzekeringskantoor",
                    "terms": "verzekeringsmakelaarkantoor,makelaarkantoor"
                },
                "office/it": {
                    "name": "IT-kantoor",
                    "terms": "computerkantoor,elektronicakantoor,hardware,software,IT-specialist,ICT-kantoor,ICT-specialist"
                },
                "office/lawyer": {
                    "name": "Advocatenkantoor",
                    "terms": "advocatenbureau,wetsgeleerden"
                },
                "office/lawyer/notary": {
                    "name": "Notariaat"
                },
                "office/moving_company": {
                    "name": "Kantoor van verhuisbedrijf",
                    "terms": "verhuizers,verhuisbedrijfkantoor"
                },
                "office/newspaper": {
                    "name": "Krantredactie",
                    "terms": "redactie,nieuwsredactie,krantenredactie"
                },
                "office/ngo": {
                    "name": "Kantoor van NGO",
                    "terms": "niet-gouvernementele organisatie,vzw,ngo,kantoor van ngo,ngo-kantoor"
                },
                "office/notary": {
                    "name": "Notariskantoor",
                    "terms": "notariaat, notaris, kantoor van notaris"
                },
                "office/physician": {
                    "name": "Arts"
                },
                "office/private_investigator": {
                    "name": "Kantoor van privédetective",
                    "terms": "privédetectivekantoor,rechercheurskantoor,onderzoekerskantoor"
                },
                "office/quango": {
                    "name": "Kantoor van quango",
                    "terms": "quangokantoor,quasi-NGO-kantoor,quasi-autonome-non-gouvernementele-organisatiekantoor"
                },
                "office/religion": {
                    "name": "Religieus kantoor"
                },
                "office/research": {
                    "name": "Onderzoekskantoor",
                    "terms": "researchkantoor,laboratorium,R&D"
                },
                "office/surveyor": {
                    "name": "Kantoor van landmeter/expert/risicoschatter/schademeter/opiniepeilers/statisticus",
                    "terms": "kantoor van landmeter,landmeterskantoor,kantoor van expert,exertisekantoor,kantoor van risicoschatter,risicoschatterskantoor,opiniepeilersbureau,kantoor van opiniepeilers,statisticikantoor,kantoor van statistici"
                },
                "office/tax_advisor": {
                    "name": "Kantoor van belastingsadviseur",
                    "terms": "belastingsontwijking*,belastingsontduiking*,belastingsminimalisatie*,belastingen,belastingsreductie*"
                },
                "office/telecommunication": {
                    "name": "Telecomkantoor",
                    "terms": "belwinkel,gsm-winkel,telcokantoor"
                },
                "office/therapist": {
                    "name": "Kantoor van therapeut",
                    "terms": "therapiekantoor,therapeutenkantoor"
                },
                "office/travel_agent": {
                    "name": "Reisbureau"
                },
                "office/water_utility": {
                    "name": "Kantoor van watermaatschappij",
                    "terms": "watermaatschappij*,waterleidingsmaatschappij*"
                },
                "piste/skitour": {
                    "name": "Toerskipad",
                    "terms": "ski-alpinismepad,ski mountaineering,skilooppad,langlaufpiste"
                },
                "place": {
                    "name": "Plaats"
                },
                "place/city": {
                    "name": "Stad",
                    "terms": "plaats,gemeente"
                },
                "place/city_block": {
                    "name": "Huizenblok"
                },
                "place/farm": {
                    "name": "Boerderij"
                },
                "place/hamlet": {
                    "name": "Dorp/gehucht/buurtschap"
                },
                "place/island": {
                    "name": "Eiland",
                    "terms": "eiland"
                },
                "place/islet": {
                    "name": "Eilandje < 1 km²",
                    "terms": "archipel,atol,islet,rif"
                },
                "place/isolated_dwelling": {
                    "name": "Alleenstaande woning"
                },
                "place/locality": {
                    "name": "Veldnaam"
                },
                "place/neighbourhood": {
                    "name": "Buurt",
                    "terms": "kwartier,wijk"
                },
                "place/plot": {
                    "name": "Perceel",
                    "terms": "plot,lot"
                },
                "place/quarter": {
                    "name": "Wijk",
                    "terms": "wijk,buurt,stadsdeel"
                },
                "place/square": {
                    "name": "Plein",
                    "terms": "open plein,open plaats"
                },
                "place/suburb": {
                    "name": "Stadsdeel",
                    "terms": "stadsdeel,buurt,kwartier"
                },
                "place/town": {
                    "name": "Plaats",
                    "terms": "stad,gemeente"
                },
                "place/village": {
                    "name": "Dorp",
                    "terms": "gehucht,woonkern,kern,buurt,buurtschap,vlek,kerkdorp,oort,gemeente"
                },
                "playground/balance_beam": {
                    "name": "Evenwichtsbalk als speeltuig",
                    "terms": "balk,balanceerbalk"
                },
                "playground/basket_spinner": {
                    "name": "Manddraaimolentje",
                    "terms": "mandmolentje"
                },
                "playground/basket_swing": {
                    "name": "Mandschommel",
                    "terms": "schommel"
                },
                "playground/climbing_frame": {
                    "name": "Klimrek"
                },
                "playground/cushion": {
                    "name": "Springkussen"
                },
                "playground/horizontal_bar": {
                    "name": "Rekstok als speeltuig"
                },
                "playground/rocker": {
                    "name": "Veerwip",
                    "terms": "veerpaardje,paardje,wipje"
                },
                "playground/roundabout": {
                    "name": "Speelplein-draaimolen",
                    "terms": "draaimolentje,zwierder,molentje,ronddraaiend platform"
                },
                "playground/sandpit": {
                    "name": "Zandbak"
                },
                "playground/seesaw": {
                    "name": "Wip"
                },
                "playground/slide": {
                    "name": "Glijbaan"
                },
                "playground/structure": {
                    "name": "Speeltuig",
                    "terms": "speelconstructie"
                },
                "playground/swing": {
                    "name": "Schommel"
                },
                "playground/zipwire": {
                    "name": "Tokkelbaan"
                },
                "point": {
                    "name": "Punt",
                    "terms": "anders,overige,iets anders,algemeen"
                },
                "power/cable/underground": {
                    "name": "Ondergrondse hoogspanningskabel",
                    "terms": "grondkabel,ondergrondse kabel,elektriciteitskabel,ondergrondse elektriciteitskabel,stroomkabel,ondergrondse stroomkabel"
                },
                "power/generator": {
                    "name": "Elektriciteitsgenerator",
                    "terms": "stroom,elektriciteit,energieopwekking,windmolen,windturbine,zonnepaneel,elektriciteitscentrale,energiecentrale,kerncentrale"
                },
                "power/generator/method/photovoltaic": {
                    "name": "Zonnepaneel",
                    "terms": "fotovoltaïsche module"
                },
                "power/generator/source/hydro": {
                    "name": "Waterturbine"
                },
                "power/generator/source/nuclear": {
                    "name": "Kernreactor",
                    "terms": "nucleaire reactor,kernfusie"
                },
                "power/generator/source/wind": {
                    "name": "Windturbine",
                    "terms": "windmolen"
                },
                "power/line": {
                    "name": "Elektriciteitslijn",
                    "terms": "stroomlijn,hoogspanningslijn,hoogspanningsleiding,elektriciteitsnet,elektriciteitslijn"
                },
                "power/minor_line": {
                    "name": "Kleine elektriciteitslijn",
                    "terms": "stroomlijn,laagspanningslijn,laagspanningsleiding,elektriciteitsnet,elektriciteitslijn"
                },
                "power/plant": {
                    "name": "Gebied van elektriciteitscentrale",
                    "terms": "elektriciteitscentrale,koolcentrale,kolencentrale,stoomcentrale,STEG-centrale,oliecentrale,gascentrale,biomassacentrale,geothermische centrale,waterkrachtcentrale,kerncentrale,krachtcentrale,energiecentrale"
                },
                "power/pole": {
                    "name": "Elektriciteitspaal",
                    "terms": "stroom,laagspanning,laagspanningsleiding,elektriciteitsnet,elektriciteitskabel"
                },
                "power/substation": {
                    "name": "Transformatiestation",
                    "terms": "stroom,elektriciteit,energievoorzieningen,transformator,distributie,transformatiecabine,laagspanning,hoogspanning,voltage,spanning,onderstation,klein onderstation,distributiecabine,ondercentrale"
                },
                "power/switch": {
                    "name": "Stroomschakelaar",
                    "terms": "schakelaar,hoogspanningsschakelaar,onderbreker,circuitbreker,elektrische schakelaar,elektriciteitsschakelaar"
                },
                "power/tower": {
                    "name": "Hoogspanningsmast",
                    "terms": "hoogspanningstoren,elektriciteitsmast"
                },
                "power/transformer": {
                    "name": "Transformator",
                    "terms": "trafo,omvormer"
                },
                "public_transport/platform": {
                    "name": "Openbaarvervoershalte",
                    "terms": "spoorwegperron,spoorwegplatform,treinperron,treinplatform,tramperron,tramhalte,tramplatform,metroperron,metrohalte,metroplatform,busperron,bushalte,busplatform,platform"
                },
                "public_transport/platform/bus_point": {
                    "name": "Bushalte"
                },
                "public_transport/platform/monorail_point": {
                    "name": "Monorailperron"
                },
                "public_transport/platform/subway": {
                    "name": "Metroperron"
                },
                "public_transport/platform/trolleybus_point": {
                    "name": "Trolleybushalte"
                },
                "public_transport/station": {
                    "name": "Openbaarvervoershalte"
                },
                "public_transport/station_aerialway": {
                    "name": "Kabelbaanstation"
                },
                "public_transport/station_bus": {
                    "name": "Busstation"
                },
                "public_transport/station_ferry": {
                    "name": "Veerbootstation",
                    "terms": "ferrystation"
                },
                "public_transport/station_light_rail": {
                    "name": "Lightrailstation",
                    "terms": "lichtspoorstation,tramtreinstation,sneltramstation,lichtgewichttreinstation,spoorwegstation"
                },
                "public_transport/station_monorail": {
                    "name": "Monorailstation",
                    "terms": "spoorwegstation"
                },
                "public_transport/station_subway": {
                    "name": "Metrostation",
                    "terms": "spoorwegstation"
                },
                "public_transport/station_train": {
                    "name": "Treinstation",
                    "terms": "spoorwegstation"
                },
                "public_transport/station_train_halt": {
                    "name": "Treinstation op aanvraag",
                    "terms": "spoorwegstation,treinhalte,spoorweghalte,halte"
                },
                "public_transport/station_tram": {
                    "name": "Tramstation",
                    "terms": "spoorwegstation"
                },
                "public_transport/station_trolleybus": {
                    "name": "Trolleybusstation"
                },
                "public_transport/stop_area": {
                    "name": "Haltecomplex",
                    "terms": "stopplaats,haltecomplex,openbaar vervoer,openbaarvervoershaltecomplex,haltes,haltegroep,station"
                },
                "public_transport/stop_position": {
                    "name": "Stopplaats voor openbaarvervoersvoertuig"
                },
                "public_transport/stop_position_aerialway": {
                    "name": "Kabelbaanstopplaats"
                },
                "public_transport/stop_position_bus": {
                    "name": "Busstopplaats"
                },
                "public_transport/stop_position_ferry": {
                    "name": "Veerbootstopplaats",
                    "terms": "ferrystopplaats,veerbootaanmeerplaats,ferryaanmeerplaats,aanmeerplaats"
                },
                "public_transport/stop_position_light_rail": {
                    "name": "Lightrailstopplaats",
                    "terms": "lichtspoorstopplaats,tramtreinstopplaats,sneltramstopplaats,lichtgewichttreinstopplaats"
                },
                "public_transport/stop_position_monorail": {
                    "name": "Monorailstopplaats"
                },
                "public_transport/stop_position_subway": {
                    "name": "Metrostopplaats"
                },
                "public_transport/stop_position_train": {
                    "name": "Treinstopplaats"
                },
                "public_transport/stop_position_tram": {
                    "name": "Tramstopplaats"
                },
                "public_transport/stop_position_trolleybus": {
                    "name": "Trolleybusstopplaats"
                },
                "railway/abandoned": {
                    "name": "Voormalige spoorweg (sporen weggehaald)",
                    "terms": "in onbruik geraakte spoorbaan,ongebruikte spoorweg,oude spoorweg,rails,oude rails,sporen,oude sporen,oude treinroute,treinroute,ongebruikte spoorweg,verloederde spoorweg"
                },
                "railway/buffer_stop": {
                    "name": "Stootblok",
                    "terms": "stootjuk"
                },
                "railway/crossing": {
                    "name": "Spoorwegovergang (pad)",
                    "terms": "gelijkvloerse overgang,gelijkgrondse overgang,overweg,spooroverweg,treinkruising,treinsporen"
                },
                "railway/derail": {
                    "name": "Ontspoorblok",
                    "terms": "ontspoorinrichting,stopontspoorblok"
                },
                "railway/disused": {
                    "name": "Ongebruikte spoorweg (sporen nog aanwezig)",
                    "terms": "in onbruik geraakte spoorbaan,verloederde spoorweg,oude spoorweg,voormalige spoorweg,rails,oude rails,sporen,oude sporen,oude treinroute,treinroute,voormalige spoorweg,verloederde spoorweg"
                },
                "railway/funicular": {
                    "name": "Kabelspoorweg",
                    "terms": "kabelbaan,teleferiek,funiculaire"
                },
                "railway/halt": {
                    "name": "Treinstation op aanvraag"
                },
                "railway/level_crossing": {
                    "name": "Spoorwegovergang (weg)",
                    "terms": "gelijkvloerse overgang,gelijkgrondse overgang,overweg,spooroverweg,treinkruising,treinsporen"
                },
                "railway/light_rail": {
                    "name": "Lightrail",
                    "terms": "lichtspoor,lichte spoorweg"
                },
                "railway/milestone": {
                    "name": "Afstandspaal aan spoorweg",
                    "terms": "hectometerpaaltje aan spoorweg,kilometerpaaltje aan spoorweg,mijlpaal,spoorwegmijlpaal,spoorwegafstandspaal"
                },
                "railway/miniature": {
                    "name": "Berijdbare minispoorweg",
                    "terms": "miniatuurspoorweg,minispoorweg,smalspoor"
                },
                "railway/monorail": {
                    "name": "Monorail",
                    "terms": "magneetzweefbaan,enkelspoor,spoor"
                },
                "railway/narrow_gauge": {
                    "name": "Smalspoor",
                    "terms": "smal spoor,normaalspoor,spoor"
                },
                "railway/rail": {
                    "name": "Spoorweg",
                    "terms": "treinspoor,tramspoor,spoorlijn,normaalspoor,spoor"
                },
                "railway/rail/highspeed": {
                    "name": "Hogesnelheidslijn"
                },
                "railway/signal": {
                    "name": "Spoorwegsein",
                    "terms": "sein,treinsein"
                },
                "railway/station": {
                    "name": "Treinstation"
                },
                "railway/subway": {
                    "name": "Metrospoor",
                    "terms": "metrolijn,spoor"
                },
                "railway/subway_entrance": {
                    "name": "Ingang van metrostation",
                    "terms": "metro-ingang"
                },
                "railway/switch": {
                    "name": "Spoorwegwissel",
                    "terms": "wissel,kruising"
                },
                "railway/train_wash": {
                    "name": "Treinwasstraat",
                    "terms": "train wash"
                },
                "railway/tram": {
                    "name": "Tramspoor",
                    "terms": "tramlijn,spoor"
                },
                "railway/tram_stop": {
                    "name": "Tramhalte"
                },
                "relation": {
                    "name": "Relatie",
                    "terms": "relation"
                },
                "route/ferry": {
                    "name": "Veerboottraject",
                    "terms": "ferrytraject,veerponttraject"
                },
                "seamark": {
                    "name": "Scheepvaartobject"
                },
                "seamark/beacon_isolated_danger": {
                    "name": "Gevaarsbaken"
                },
                "seamark/beacon_lateral": {
                    "name": "Vaargeulbaken"
                },
                "seamark/buoy_lateral": {
                    "name": "Vaargeulboei"
                },
                "seamark/buoy_lateral/green": {
                    "name": "Groene boei"
                },
                "seamark/buoy_lateral/red": {
                    "name": "Rode boei"
                },
                "seamark/mooring": {
                    "name": "Aanmeerpunt"
                },
                "shop": {
                    "name": "Winkel",
                    "terms": "handelszaak"
                },
                "shop/agrarian": {
                    "name": "Landbouwbenodigdhedenwinkel",
                    "terms": "landbouwwinkel,landbouwzaak,landbouwerswinkel,landbouwerszaak,pesticidenwinkel,meststoffenwinkel,zadenwinkel,tractorwinkel,voerwinkel,veevoerwinkel,landbouwgereedschapswinkel,landbouwwerktuigenwinkel"
                },
                "shop/alcohol": {
                    "name": "Slijterij",
                    "terms": "alcoholwinkel"
                },
                "shop/antiques": {
                    "name": "Antiquair",
                    "terms": "antiekwinkel"
                },
                "shop/appliance": {
                    "name": "Huishoudelijkeapparatuurwinkel",
                    "terms": "huisraadwinkel,huishoudelijke apparatuur"
                },
                "shop/art": {
                    "name": "Kunstwinkel",
                    "terms": "galerij,kunstgalerij,galerie,kunstgalerie,tentoonstelling"
                },
                "shop/baby_goods": {
                    "name": "Babyartikelenwinkel",
                    "terms": "kledijwinkel,fopspeenwinkel,tutters,knuffels,babyspullenwinkel,babykledijwinkel"
                },
                "shop/bag": {
                    "name": "Zak-/Reiskofferwinkel",
                    "terms": "zakken,bagage,kofferwinkel,zakwinkel,reiskofferwinkel"
                },
                "shop/bakery": {
                    "name": "Bakkerij",
                    "terms": "banketbakkerij,patisserie"
                },
                "shop/bathroom_furnishing": {
                    "name": "Badkamermeubelwinkel",
                    "terms": "sanitairwinkel"
                },
                "shop/beauty": {
                    "name": "Schoonheidssalon",
                    "terms": "schoonheidswinkel,schoonheidsspeciaalzaak"
                },
                "shop/beauty/nails": {
                    "name": "Nagelsalon",
                    "terms": "manicure,pedicure,nagelstudio,nagellak,lakken"
                },
                "shop/beauty/tanning": {
                    "name": "Zonnebank",
                    "terms": "zonnecentrum,bruinen,zonnebankcentrum"
                },
                "shop/bed": {
                    "name": "Bed-/Matrassenwinkel",
                    "terms": "beddenzaak,matrassenzaak,beddenwinkel,bedwinkel,matrassenwinkel"
                },
                "shop/beverages": {
                    "name": "Drankenwinkel",
                    "terms": "drankenhandel,bierhuis,drankenhuis,drankhandel,wijnhandel,drankenwinkel,slijterij"
                },
                "shop/bicycle": {
                    "name": "Fietswinkel",
                    "terms": "fietsenwinkel"
                },
                "shop/bookmaker": {
                    "name": "Bookmaker (gokkantoor)",
                    "terms": "bookmaker"
                },
                "shop/books": {
                    "name": "Boekwinkel",
                    "terms": "boek,bibliotheek,boekenwinkel,boekhandel"
                },
                "shop/boutique": {
                    "name": "Boetiek"
                },
                "shop/butcher": {
                    "name": "Slagerij",
                    "terms": "slagerij,beenhouwerij"
                },
                "shop/candles": {
                    "name": "Kaarsenwinkel",
                    "terms": "kaarsen,parafine,was,gezelligheid,lont"
                },
                "shop/car": {
                    "name": "Autoshowroom",
                    "terms": "autodealer,autowinkel,toonzaal,autotoonzaal,garage,autogarage"
                },
                "shop/car_parts": {
                    "name": "Auto-onderdelenwinkel",
                    "terms": "automaterialenwinkel,automaterialenhandel,auto-onderdelenhandel"
                },
                "shop/car_repair": {
                    "name": "Autogarage (herstel)",
                    "terms": "garage,autohersteller"
                },
                "shop/caravan": {
                    "name": "Caravan-dealer"
                },
                "shop/carpet": {
                    "name": "Tapijtwinkel",
                    "terms": "vloerbedekkingswinkel,vloerbedekkingsspeciaalzaak"
                },
                "shop/catalogue": {
                    "name": "Cataloguswinkel"
                },
                "shop/charity": {
                    "name": "Winkel van goed doel",
                    "terms": "kringloopwinkel,kringloopcentrum,kringwinkel,meerwinkel,vzw,goede doel,charitatieve instelling,charitatieve winkel"
                },
                "shop/cheese": {
                    "name": "Kaaswinkel",
                    "terms": "kaashandel"
                },
                "shop/chemist": {
                    "name": "Drogisterij",
                    "terms": "apotheek,apoteek,geneesmiddelen,geneesmiddelenwinkel zonder apotheker"
                },
                "shop/chocolate": {
                    "name": "Chocoladewinkel",
                    "terms": "chocolatier,chocola,chocla,chokolade,zoetigheid,snoep"
                },
                "shop/clothes": {
                    "name": "Kledingzaak",
                    "terms": "kledingwinkel,kledinghandel,kledij"
                },
                "shop/coffee": {
                    "name": "Koffiewinkel",
                    "terms": "koffiebonen,koffiemolen"
                },
                "shop/computer": {
                    "name": "Computerwinkel",
                    "terms": "IT,ICT,hardware,software,electronica,laptop"
                },
                "shop/confectionery": {
                    "name": "Snoepwinkel"
                },
                "shop/convenience": {
                    "name": "Gemakswinkel",
                    "terms": "buurtsuper,kruidenier,buurtwinkel,tankstationwinkel"
                },
                "shop/copyshop": {
                    "name": "Copyshop",
                    "terms": "kopieshop,kopieerwinkel"
                },
                "shop/cosmetics": {
                    "name": "Cosmeticawinkel",
                    "terms": "parfumerie"
                },
                "shop/country_store": {
                    "name": "Outdoorzaak",
                    "terms": "kampeerzaak,landelijk,scoutingwinkel,jacht,ruiter,paardrijden,tuinmachines"
                },
                "shop/curtain": {
                    "name": "Gordijnenwinkel",
                    "terms": "gordijnenwinkel,gordijnenzaak"
                },
                "shop/dairy": {
                    "name": "Zuivelhandel",
                    "terms": "zuivelwinkel"
                },
                "shop/deli": {
                    "name": "Delicatessenwinkel",
                    "terms": "delicatesse,speciaalzaak,delicatessenwinkel,delicatessen,winkel"
                },
                "shop/department_store": {
                    "name": "Warenhuis",
                    "terms": "grootwarenhuis,winkelcentrum,shopping center"
                },
                "shop/doityourself": {
                    "name": "Bouwmarkt, doe-het-zelfwinkel",
                    "terms": "DHZ-winkel,DIY-winkel,kluswinkel"
                },
                "shop/dry_cleaning": {
                    "name": "Stomerij",
                    "terms": "droogkuis,nieuwkuis"
                },
                "shop/e-cigarette": {
                    "name": "E-sigarettenwinkel",
                    "terms": "e-cigarettewinkel"
                },
                "shop/electronics": {
                    "name": "Huishoudtoestellen-/Witgoedwinkel",
                    "terms": "huishoudelektro,witgoed,elektro,electro,wasmachine,keuken,vaatwasmachine,afwasmachine"
                },
                "shop/erotic": {
                    "name": "Seksshop",
                    "terms": "erotiek,sex shop"
                },
                "shop/fabric": {
                    "name": "Stofwinkel",
                    "terms": "kledij,naaien"
                },
                "shop/farm": {
                    "name": "Groente- en fruitkraam",
                    "terms": "groentenkraam"
                },
                "shop/fashion": {
                    "name": "Modewinkel"
                },
                "shop/fireplace": {
                    "name": "Haardwinkel",
                    "terms": "kachelwinkel"
                },
                "shop/fishing": {
                    "name": "Hengelsportwinkel",
                    "terms": "visserswinkel,visserijwinkel,visgereiwinkel,netten,vislijnen"
                },
                "shop/fishmonger": {
                    "name": "Visboer"
                },
                "shop/florist": {
                    "name": "Bloemenwinkel",
                    "terms": "bloemist,bloemenzaak"
                },
                "shop/frame": {
                    "name": "Kaderwinkel",
                    "terms": "schilderijen,kunst,kadrering"
                },
                "shop/frozen_food": {
                    "name": "Ingevrorenvoedselzaak"
                },
                "shop/fuel": {
                    "name": "Tankstation",
                    "terms": "benzinestation,dieselstation,brandstofstation"
                },
                "shop/funeral_directors": {
                    "name": "Begrafenisondernemer",
                    "terms": "rouwcentrum"
                },
                "shop/furnace": {
                    "name": "Verwarmingswinkel"
                },
                "shop/furniture": {
                    "name": "Meubelzaak",
                    "terms": "woonwarenhuis,meubelwinkel"
                },
                "shop/games": {
                    "name": "Bordspellenwinkel"
                },
                "shop/garden_centre": {
                    "name": "Tuincentrum",
                    "terms": "tuincentrum,bloemist,kas,kassen"
                },
                "shop/gas": {
                    "name": "Gasflessenwinkel",
                    "terms": "methaan,ethaan,propaan,butaan,gaswinkel,gastank,aardgas,lpg"
                },
                "shop/gift": {
                    "name": "Cadeauwinkel",
                    "terms": "cadeauzaak,geschenkwinkel"
                },
                "shop/greengrocer": {
                    "name": "Groenteboer",
                    "terms": "groenten en fruit,groentezaak,groentewinkel,fruitzaak,fruitwinkel,versmarkt"
                },
                "shop/hairdresser": {
                    "name": "Kapper",
                    "terms": "kapper"
                },
                "shop/hairdresser_supply": {
                    "name": "Haarbenodigdhedenwinkel",
                    "terms": "kapperswinkel"
                },
                "shop/hardware": {
                    "name": "Bouwmarkt",
                    "terms": "bouwcentrum,bouwmaterialenspeciaalzaak"
                },
                "shop/health_food": {
                    "name": "Gezondheidswinkel",
                    "terms": "supervoedselwinkel,superfoodwinkel"
                },
                "shop/hearing_aids": {
                    "name": "Hoorapparatenwinkel",
                    "terms": "doof,slechthorend,oor,oren,hoorhulp"
                },
                "shop/herbalist": {
                    "name": "Herbalist",
                    "terms": "homeopathie"
                },
                "shop/hifi": {
                    "name": "Hifi-/Bruingoedwinkel",
                    "terms": "audio,bruingoed,hifi,stereoinstallatie"
                },
                "shop/houseware": {
                    "name": "Huisraadwinkel",
                    "terms": "huiswaar,elektronica,meubilair,meubels,huishoudelijke elektronica,gebruiksvoorwerpen"
                },
                "shop/hunting": {
                    "name": "Jachtwinkel"
                },
                "shop/interior_decoration": {
                    "name": "Binnenhuisdecoratiewinkel",
                    "terms": "versiering,decoratie,huis,interieur,stijl"
                },
                "shop/jewelry": {
                    "name": "Juwelierszaak",
                    "terms": "juwelen,goud,diamanten,ringen,oorbellen,sierraden"
                },
                "shop/kiosk": {
                    "name": "Winkelkiosk",
                    "terms": "kiosk,nieuwskiosk,krantenwinkel,krantenkiosk"
                },
                "shop/kitchen": {
                    "name": "Keukenontwerpwinkel",
                    "terms": "keukendesignwinkel,keukendesignzaak,keukenwinkel,keukenzaak"
                },
                "shop/laundry": {
                    "name": "Wasserette",
                    "terms": "wassalon"
                },
                "shop/leather": {
                    "name": "Lederwinkel",
                    "terms": "handtassen,leerwinkel,schoenen"
                },
                "shop/locksmith": {
                    "name": "Slotenmaker"
                },
                "shop/lottery": {
                    "name": "Loterij"
                },
                "shop/mall": {
                    "name": "Winkelcentrum",
                    "terms": "shopping center,grootwarenhuis,warenhuis"
                },
                "shop/massage": {
                    "name": "Massagewinkel",
                    "terms": "olie"
                },
                "shop/medical_supply": {
                    "name": "Winkel voor Medische Hulpmiddelen"
                },
                "shop/mobile_phone": {
                    "name": "Mobieletelefoonwinkel",
                    "terms": "gsm-winkel,telefoonwinkel,telefoonzaak,gsm-zaak,mobieltjeswinkel,mobieltjeszaak"
                },
                "shop/money_lender": {
                    "name": "Particuliere Gelduitleendienst",
                    "terms": "pandhuis,lommerd,lombard,kredietinstelling,lenen,geld,bank van lening"
                },
                "shop/motorcycle": {
                    "name": "Motorwinkel"
                },
                "shop/motorcycle_repair": {
                    "name": "Motorreparatie"
                },
                "shop/music": {
                    "name": "Muziekwinkel"
                },
                "shop/musical_instrument": {
                    "name": "Muziekinstrumentenwinkel",
                    "terms": "musiceren,muziekschool,pianowinkel,gitaarwinkel,vioolwinkel,partituren,pianokruk"
                },
                "shop/newsagent": {
                    "name": "Kranten-/Tijdschriftwinkel",
                    "terms": "nieuws,kranten,tijdschriften,magazines"
                },
                "shop/nutrition_supplements": {
                    "name": "Voedingssupplementenwinkel",
                    "terms": "supplementen,vitaminen,mineralen,kruiden,eiwitten"
                },
                "shop/optician": {
                    "name": "Opticien",
                    "terms": "brillenwinkel,brillenwinkel,lenzen,bril,zonnebril,oogarts"
                },
                "shop/organic": {
                    "name": "Winkel met Organische Koopwaar"
                },
                "shop/outdoor": {
                    "name": "Winkel voor Benodigdheden voor Buitenactiviteiten",
                    "terms": "trekking,fietsen,hike,gps,kamperen,tent"
                },
                "shop/paint": {
                    "name": "Verfwinkel",
                    "terms": "verfhandel,verfzaak"
                },
                "shop/party": {
                    "name": "Feestwinkel",
                    "terms": "feestartikelen,carnavalswinkel,ballonnen,kostuums"
                },
                "shop/pastry": {
                    "name": "Fijnbakkerij",
                    "terms": "patisserie,patissier,cake"
                },
                "shop/pawnbroker": {
                    "name": "Bank van lening",
                    "terms": "pandhuis,lommerd,lombard,kredietinstelling,lenen,geld"
                },
                "shop/perfumery": {
                    "name": "Parfumwinkel",
                    "terms": "parfumerie,geuren,eau de toilette,eau de parfum"
                },
                "shop/pet": {
                    "name": "Dierenwinkel",
                    "terms": "dierenzaak,dierenwinkel,huisdieren"
                },
                "shop/pet_grooming": {
                    "name": "Trimsalon",
                    "terms": "huisdierenverzorging,huisdierentrimsalon,hondenverzorging,hondentrimsalon,kattenverzorging,kattentrimsalon"
                },
                "shop/photo": {
                    "name": "Fotowinkel",
                    "terms": "camera,film"
                },
                "shop/pyrotechnics": {
                    "name": "Vuurwerkwinkel",
                    "terms": "vuurpijlen,buskruit,nieuwjaar"
                },
                "shop/radiotechnics": {
                    "name": "Winkel voor radio- en elektronische componenten",
                    "terms": "radiotechniek,satelliet-TV"
                },
                "shop/religion": {
                    "name": "Religieuze winkel",
                    "terms": "liturgisch centrum,kerk,godsdienstwinkel,kruisbeelden,souvenirwinkel"
                },
                "shop/scuba_diving": {
                    "name": "Duikwinkel",
                    "terms": "diepzeeduiken,duiken,duiksport,scuba"
                },
                "shop/seafood": {
                    "name": "Viswinkel"
                },
                "shop/second_hand": {
                    "name": "Tweedehandswinkel",
                    "terms": "hergebruik,doorverkoop"
                },
                "shop/sewing": {
                    "name": "Naaiwinkel",
                    "terms": "naaimachine,stofwinkel"
                },
                "shop/shoes": {
                    "name": "Schoenenwinkel",
                    "terms": "schoenenzaak,schoenenhandel"
                },
                "shop/sports": {
                    "name": "Sportzaak",
                    "terms": "sportwinkel,sportkledij,sportattributen,sporttoebehoren,sportgerief"
                },
                "shop/stationery": {
                    "name": "Kantoorboekhandel",
                    "terms": "kaart,papier,kantoorbenodigdheden,kantoorartikelen"
                },
                "shop/storage_rental": {
                    "name": "Verworpen tag, gebruik dit niet"
                },
                "shop/supermarket": {
                    "name": "Supermarkt",
                    "terms": "supermarkt,grootwarenhuis"
                },
                "shop/tailor": {
                    "name": "Kleermaker",
                    "terms": "maatwerk,kleren,kledij,kostuum"
                },
                "shop/tattoo": {
                    "name": "Tattoozetter",
                    "terms": "tattooshop,tattoeëerder,tattoeagezetter,tattooartist"
                },
                "shop/tea": {
                    "name": "Theewinkel",
                    "terms": "theehuis"
                },
                "shop/ticket": {
                    "name": "Ticketverkoop",
                    "terms": "toegangskaartjes,ticketjes"
                },
                "shop/tiles": {
                    "name": "Tegelwinkel",
                    "terms": "betegeling,vloertegelwinkel,muurtegelwinkel"
                },
                "shop/tobacco": {
                    "name": "Tabakwinkel",
                    "terms": "sigarettenwinkel"
                },
                "shop/toys": {
                    "name": "Speelgoedwinkel",
                    "terms": "speelgoedwinkel"
                },
                "shop/trade": {
                    "name": "Bouwmaterialenhandel",
                    "terms": "bouwmaterialenwinkel,bouwmaterialenzaak,bouwmaterialengroothandel,vensterhandel,ruitenhandel,glashandel,ramenhandel,tegelhandel,tegelgroothandel,loodgieterswinkel,houthandel,houtgroothandel,plankenhandel"
                },
                "shop/travel_agency": {
                    "name": "Reisbureau",
                    "terms": "reisbureau"
                },
                "shop/tyres": {
                    "name": "Bandenwinkel"
                },
                "shop/vacant": {
                    "name": "Leegstaande winkel"
                },
                "shop/vacuum_cleaner": {
                    "name": "Stofzuigerwinkel",
                    "terms": "huishouden,schoonmaken,poetsen,stofzuigen,electro,elektro"
                },
                "shop/variety_store": {
                    "name": "Euroshop"
                },
                "shop/video": {
                    "name": "Videotheek",
                    "terms": "videoverhuur,dvd-theek,dvd-verhuur"
                },
                "shop/video_games": {
                    "name": "Computerspelwinkel"
                },
                "shop/watches": {
                    "name": "Horlogewinkel",
                    "terms": "uurwerkwinkel,klokkenwinkel"
                },
                "shop/water": {
                    "name": "Drinkwaterwinkel",
                    "terms": "waterwinkel,flessenwaterwinkel,waterflessenwinkel"
                },
                "shop/water_sports": {
                    "name": "Watersport-/Zwemwinkel",
                    "terms": "watersportwinkel,zwemwinkel,watersportzaak,zwemgerief,watersportgerief"
                },
                "shop/weapons": {
                    "name": "Wapenwinkel",
                    "terms": "wapens,munitie"
                },
                "shop/wholesale": {
                    "name": "Groothandel",
                    "terms": "groothandelszaak"
                },
                "shop/window_blind": {
                    "name": "Jaloeziewinkel",
                    "terms": "zonwering,luiken,jaloezieën"
                },
                "shop/wine": {
                    "name": "Wijnhandel",
                    "terms": "wijnwinkel,wijnproeverij,wijnzaak,wijnerij"
                },
                "telecom/data_center": {
                    "name": "Datacenter"
                },
                "tourism/alpine_hut": {
                    "name": "Berghut"
                },
                "tourism/apartment": {
                    "name": "Vakantieappartement",
                    "terms": "gastenappartement,verhuurd appartement,zomerappartement,vakantieflat,gastenflat,gastappartement,gastflat,verhuurde flat,zomerflat"
                },
                "tourism/aquarium": {
                    "name": "Aquarium",
                    "terms": "vis,zee,water"
                },
                "tourism/artwork": {
                    "name": "Kunstwerk",
                    "terms": "kunst,object,kunstobject,sculptuur,beeldhouwwerk,schilderij"
                },
                "tourism/artwork/bust": {
                    "name": "Buste"
                },
                "tourism/artwork/graffiti": {
                    "name": "Graffitie"
                },
                "tourism/artwork/installation": {
                    "name": "Kunstinstallatie"
                },
                "tourism/artwork/mural": {
                    "name": "Muurschildering",
                    "terms": "fresco"
                },
                "tourism/artwork/sculpture": {
                    "name": "Sculptuur",
                    "terms": "standbeeld,beeldhouwwerk"
                },
                "tourism/artwork/statue": {
                    "name": "Standbeeld",
                    "terms": "beeldhouwwerk"
                },
                "tourism/attraction": {
                    "name": "Toeristische attractie",
                    "terms": "bezienswaardigheid,toeristische trekpleister,trekpleister"
                },
                "tourism/camp_site": {
                    "name": "Camping",
                    "terms": "kamperen,kampeertenten,kampeerwagenpark"
                },
                "tourism/caravan_site": {
                    "name": "Caravan-/kampeerwagenterrein",
                    "terms": "caravans,kampeerwagens,campers,motorhomes,mobilehomes,terrein voor kampeerwagens"
                },
                "tourism/chalet": {
                    "name": "Vakantiehuisje",
                    "terms": "chalet,huisje,bungalow"
                },
                "tourism/gallery": {
                    "name": "Kunstgallerij",
                    "terms": "tentoonstelling,exposé,gallerij,kunstgallerie,gallerie,schilderijen,beeldhouwwerken,sculpturen"
                },
                "tourism/guest_house": {
                    "name": "Pension",
                    "terms": "bed and breakfast,bed & breakfast,hotel,B&B"
                },
                "tourism/hostel": {
                    "name": "Jeugdherberg",
                    "terms": "hostel"
                },
                "tourism/hotel": {
                    "name": "Hotel",
                    "terms": "hotelgebouw,kamers"
                },
                "tourism/information": {
                    "name": "Informatie",
                    "terms": "i,info,vvv,touristeninformatie,office de tourisme,tourismekantoor"
                },
                "tourism/information/board": {
                    "name": "Informatiebord",
                    "terms": "uitlegbord,informatie"
                },
                "tourism/information/guidepost": {
                    "name": "Wandel-, fiets-, e.d. -wegwijzer",
                    "terms": "wegwijzer,wandelroutewegwijzer,fietsroutewegwijzer,routewegwijzer,route,wandelwegwijzer,fietswegwijzer"
                },
                "tourism/information/map": {
                    "name": "Kaart",
                    "terms": "plan,plattegrond,informatie"
                },
                "tourism/information/office": {
                    "name": "Toerismekantoor",
                    "terms": "bezoekerscentrum,informatiecentrum,vvv-kantoor,office du tourisme,informatie"
                },
                "tourism/motel": {
                    "name": "Motel",
                    "terms": "motorhotel"
                },
                "tourism/museum": {
                    "name": "Museum",
                    "terms": "museum"
                },
                "tourism/picnic_site": {
                    "name": "Picknickplek",
                    "terms": "park"
                },
                "tourism/theme_park": {
                    "name": "Themapark",
                    "terms": "pretpark"
                },
                "tourism/trail_riding_station": {
                    "name": "Ruiterlogies",
                    "terms": "paardrijdhotel,ruiterhotel,paardrijdlogies,paardrijdaccomodatie,ruiteraccomodatie"
                },
                "tourism/viewpoint": {
                    "name": "Uitzichtpunt",
                    "terms": "zicht,uitkijkpunt"
                },
                "tourism/wilderness_hut": {
                    "name": "Onbemande hut in wildernis",
                    "terms": "wildernishut,berghut,berghuis,berghostel,bergschuilhuis"
                },
                "tourism/zoo": {
                    "name": "Dierentuin",
                    "terms": "zoo"
                },
                "traffic_calming": {
                    "name": "Verkeersremmer",
                    "terms": "drempel,heuvel,langzaam,snelheid"
                },
                "traffic_calming/bump": {
                    "name": "Kleine verkeersdrempel",
                    "terms": "snelheidsdrempel,plateau,verkeersplateau"
                },
                "traffic_calming/chicane": {
                    "name": "Asverlegging",
                    "terms": "zigzag"
                },
                "traffic_calming/choker": {
                    "name": "Vernauwing",
                    "terms": "wegversmalling,versmalling,wegvernauwing"
                },
                "traffic_calming/cushion": {
                    "name": "Verkeerskussen"
                },
                "traffic_calming/dip": {
                    "name": "Verkeersremmende greppel"
                },
                "traffic_calming/hump": {
                    "name": "Verkeersdrempel, 2 meter of langer",
                    "terms": "snelheidsdrempel,plateau,verkeersplateau"
                },
                "traffic_calming/island": {
                    "name": "Verkeerseiland",
                    "terms": "rotonde,cirkel,langzaam"
                },
                "traffic_calming/rumble_strip": {
                    "name": "Verkeerswasbord",
                    "terms": "rammelstrook,ribbeltjesstrook,ribbelstrook,ribbelstrook over volledig wegdek"
                },
                "traffic_calming/table": {
                    "name": "Verkeersplateau",
                    "terms": "verhoogd zebrapad,verkeersdrempel,drempel,plateau,verkeerstafel"
                },
                "traffic_sign": {
                    "name": "Verkeersbord"
                },
                "traffic_sign/city_limit": {
                    "name": "Verkeersbord stadsgrens",
                    "terms": "plaats,dorp,nederzetting,grens,rand,bord stadsgrens"
                },
                "traffic_sign/city_limit_vertex": {
                    "name": "Verkeersbord stadsgrens",
                    "terms": "plaats,dorp,nederzetting,grens,rand,bord stadsgrens"
                },
                "traffic_sign/maxspeed": {
                    "name": "Verkeersbord maximumsnelheid",
                    "terms": "maximumsnelheid,maximale snelheid,snelheidslimietbord"
                },
                "traffic_sign/maxspeed_vertex": {
                    "name": "Verkeersbord maximumsnelheid",
                    "terms": "maximumsnelheidsbord,maximale snelheid,snelheidslimietbord"
                },
                "traffic_sign_vertex": {
                    "name": "Verkeersbord",
                    "terms": "bord"
                },
                "type/boundary": {
                    "name": "Grens"
                },
                "type/boundary/administrative": {
                    "name": "Bestuurlijke grens",
                    "terms": "administratieve grens"
                },
                "type/enforcement": {
                    "name": "Controle"
                },
                "type/multipolygon": {
                    "name": "Meervoudige polygoon"
                },
                "type/restriction": {
                    "name": "Beperking"
                },
                "type/restriction/no_left_turn": {
                    "name": "Niet links afslaan",
                    "terms": "links afslaan verboden,links inslaan verboden,niet links inslaan,niet naar links"
                },
                "type/restriction/no_right_turn": {
                    "name": "Niet rechts afslaan",
                    "terms": "rechts afslaan verboden,rechts inslaan verboden,niet rechts inslaan,niet naar rechts"
                },
                "type/restriction/no_straight_on": {
                    "name": "Niet rechtdoor",
                    "terms": "rechtdoor verboden,rechtdoor gaan verboden,niet rechtdoorgaan,afslaan verplicht"
                },
                "type/restriction/no_u_turn": {
                    "name": "Niet omkeren",
                    "terms": "geen U-bocht,U-bocht verboden,omkeren verboden,omdraaien verboden,verboden om te draaien,verboden om te keren,niet omdraaien,niet keren,verboden te keren,keren verboden,niet keren,niet draaien"
                },
                "type/restriction/only_left_turn": {
                    "name": "Alleen links afslaan",
                    "terms": "enkel links afslaan,verplicht links afslaan,links afslaan verplicht,enkel links inslaan,alleen links inslaan,verplicht links inslaan,links inslaan verplicht"
                },
                "type/restriction/only_right_turn": {
                    "name": "Alleen rechts afslaan",
                    "terms": "enkel rechts afslaan,verplicht rechts afslaan,rechts afslaan verplicht,enkel rechts inslaan,alleen rechts inslaan,verplicht rechts inslaan,rechts inslaan verplicht"
                },
                "type/restriction/only_straight_on": {
                    "name": "Alleen rechtdoor",
                    "terms": "enkel rechtdoor,rechtdoor,niet draaien,niet afslaan,niet inslaan,draaien verboden,afslaan verboden,draaien verboden"
                },
                "type/restriction/only_u_turn": {
                    "name": "Alleen omkeren",
                    "terms": "alleen U-bocht,U-bocht verplicht,omkeren verplicht,omdraaien verplicht,verplicht om te draaien,verplicht om te keren,enkel omdraaien,enkel omkeren,verplicht te keren,keren verplicht,enkel keren,alleen omdraaien,alleen draaien,alleen keren"
                },
                "type/route": {
                    "name": "Route"
                },
                "type/route/bicycle": {
                    "name": "Fietsroute",
                    "terms": "fietstraject"
                },
                "type/route/bus": {
                    "name": "Bustraject",
                    "terms": "busroute,buslijn,lijn"
                },
                "type/route/detour": {
                    "name": "Permanente omleiding",
                    "terms": "omrijden,file vermijden,omleiding"
                },
                "type/route/ferry": {
                    "name": "Veerboottraject",
                    "terms": "ferrytraject,veerponttraject"
                },
                "type/route/foot": {
                    "name": "Wandelroute",
                    "terms": "hikingroute,trekkingroute"
                },
                "type/route/hiking": {
                    "name": "Hikingtraject",
                    "terms": "wandelroute,trekkingroute,wandeltraject"
                },
                "type/route/horse": {
                    "name": "Ruitertraject"
                },
                "type/route/light_rail": {
                    "name": "Lightrailtraject",
                    "terms": "lichtspoorroute,lichtespoorwegroute"
                },
                "type/route/monorail": {
                    "name": "Monorailroute"
                },
                "type/route/pipeline": {
                    "name": "Pijpleidingstraject",
                    "terms": "pijplijnroute,pijplijntraject,pijpleidingsroute"
                },
                "type/route/piste": {
                    "name": "Piste of skiroute",
                    "terms": "skipiste"
                },
                "type/route/power": {
                    "name": "Elektriciteitsleidingstraject",
                    "terms": "elektriciteitslijnroute,elektriciteitslijntraject,elektriciteitsleidingsroute"
                },
                "type/route/road": {
                    "name": "Autoroute",
                    "terms": "autotraject,sightseeingroute"
                },
                "type/route/subway": {
                    "name": "Metrotraject",
                    "terms": "metrolijn,route,lijn,metrotraject"
                },
                "type/route/train": {
                    "name": "Treintraject",
                    "terms": "spoor,NMBS,NS,treinroute"
                },
                "type/route/tram": {
                    "name": "Tramtraject",
                    "terms": "tramroute"
                },
                "type/route_master": {
                    "name": "Openbaarvervoerstraject",
                    "terms": "lijn,buslijn,tramlijn,metrolijn,treintraject,treinlijn"
                },
                "type/site": {
                    "name": "Site",
                    "terms": "terrein"
                },
                "type/waterway": {
                    "name": "Waterloop",
                    "terms": "waterweg,rivier,stroom,verloop,afwatering,beek,vaart,kanaal"
                },
                "waterway/boatyard": {
                    "name": "Scheepswerf",
                    "terms": "bootwerf,scheepsherstellingen,bootherstellingen,droogdok,bouwdok"
                },
                "waterway/canal": {
                    "name": "Kanaal",
                    "terms": "vaart,afvoerkanaal,waterkanaal"
                },
                "waterway/canal/lock": {
                    "name": "Kanaalsluis"
                },
                "waterway/dam": {
                    "name": "Dam",
                    "terms": "dam"
                },
                "waterway/ditch": {
                    "name": "Sloot",
                    "terms": "sloot,gracht"
                },
                "waterway/dock": {
                    "name": "Havendok",
                    "terms": "kade,dok"
                },
                "waterway/drain": {
                    "name": "Afvoer",
                    "terms": "greppel,gracht"
                },
                "waterway/fuel": {
                    "name": "Maritiem tankstation",
                    "terms": "schip,brandstof"
                },
                "waterway/milestone": {
                    "name": "Afstandspaal aan waterweg",
                    "terms": "hectometerpaaltje aan waterweg,kilometerpaaltje aan waterweg,mijlpaal,waterwegmijlpaal,waterwegafstandspaal"
                },
                "waterway/river": {
                    "name": "Rivier",
                    "terms": "stroom,beek"
                },
                "waterway/riverbank": {
                    "name": "Rivieroever"
                },
                "waterway/sanitary_dump_station": {
                    "name": "Maritieme toiletafvoer",
                    "terms": "schip,uitwerpselen,urine,toilet"
                },
                "waterway/stream": {
                    "name": "Beek",
                    "terms": "stroom,rivier"
                },
                "waterway/stream_intermittent": {
                    "name": "Soms droge stroom",
                    "terms": "stroom die soms droog straat,droge stroom,seizoensstroom,wadi,ford"
                },
                "waterway/water_point": {
                    "name": "Waterpunt voor boten",
                    "terms": "drinkwatertank,watertank"
                },
                "waterway/waterfall": {
                    "name": "Waterval",
                    "terms": "cascade"
                },
                "waterway/weir": {
                    "name": "Stuw",
                    "terms": "waterkering,stuwdam,keerdam"
                }
            }
        },
        "imagery": {
            "AGIV": {
                "attribution": {
                    "text": "© agentschap Informatie Vlaanderen"
                },
                "name": "AIV Vlaanderen meest recente luchtfotografie"
            },
            "AGIV10cm": {
                "attribution": {
                    "text": "© agentschap Informatie Vlaanderen"
                },
                "name": "AIV Vlaanderen 2013-2015 luchtfotografie 10cm"
            },
            "AGIVFlandersGRB": {
                "attribution": {
                    "text": "© agentschap Informatie Vlaanderen"
                },
                "name": "AIV Vlaanderen GRB"
            },
            "AIV_DHMV_II_HILL_25cm": {
                "attribution": {
                    "text": "© agentschap Informatie Vlaanderen"
                },
                "name": "AIV Digitaal Hoogtemodel Vlaanderen II, multidirectionele hillshade 0,25 m"
            },
            "AIV_DHMV_II_SVF_25cm": {
                "attribution": {
                    "text": "© agentschap Informatie Vlaanderen"
                },
                "name": "AIV Digitaal Hoogtemodel Vlaanderen II, Skyview factor 0,25 m"
            },
            "Bing": {
                "description": "Satelliet- en luchtfoto's.",
                "name": "Bing-luchtfoto's"
            },
            "EOXAT2018CLOUDLESS": {
                "attribution": {
                    "text": "Sentinel-2 onbewolkt - https://s2maps.eu door EOX IT Services GmbH (Bevat aangepaste gegevens van Copernicus Sentinel 2017 & 2018)"
                },
                "description": "Postprocessed foto's van Sentinel Satellite.",
                "name": "eox.at 2018 onbewolkt"
            },
            "EsriWorldImagery": {
                "attribution": {
                    "text": "Voorwaarden & Terugkoppeling"
                },
                "description": "Esri world imagery.",
                "name": "Esri World Imagery"
            },
            "EsriWorldImageryClarity": {
                "attribution": {
                    "text": "Gebruiksvoorwaarden & feedback"
                },
                "description": "Esri-archiefbeelden kunnen duidelijker en accurater zijn dan de standaard achtergrondbeelden.",
                "name": "Esri World Imagery (Clarity) Beta"
            },
            "MAPNIK": {
                "attribution": {
                    "text": "© OpenStreetMap-bijdragers, CC-BY-SA"
                },
                "description": "De standaard OpenStreetMap-laag",
                "name": "OpenStreetMap (Standaard)"
            },
            "Mapbox": {
                "attribution": {
                    "text": "Gebruiksvoorwaarden & feedback"
                },
                "description": "Satelliet- en luchtfoto's.",
                "name": "Mapbox-satellietbeelden"
            },
            "OSM_Inspector-Addresses": {
                "attribution": {
                    "text": "© Geofabrik GmbH, OpenStreetMap-bijdragers, CC-BY-SA"
                },
                "name": "OSM Inspecteur: Adressen"
            },
            "OSM_Inspector-Geometry": {
                "attribution": {
                    "text": "© Geofabrik GmbH, OpenStreetMap-bijdragers, CC-BY-SA"
                },
                "name": "OSM Inspecteur: Geometrie"
            },
            "OSM_Inspector-Highways": {
                "attribution": {
                    "text": "© Geofabrik GmbH, OpenStreetMap-bijdragers, CC-BY-SA"
                },
                "name": "OSM Inspecteur: Snelwegen"
            },
            "OSM_Inspector-Multipolygon": {
                "attribution": {
                    "text": "© Geofabrik GmbH, OpenStreetMap-bijdragers, CC-BY-SA"
                },
                "name": "OSM Inspecteur: Gebied"
            },
            "OSM_Inspector-Places": {
                "attribution": {
                    "text": "© Geofabrik GmbH, OpenStreetMap-bijdragers, CC-BY-SA"
                },
                "name": "OSM Inspecteur: Plaatsen"
            },
            "OSM_Inspector-Routing": {
                "attribution": {
                    "text": "© Geofabrik GmbH, OpenStreetMap-bijdragers, CC-BY-SA"
                },
                "name": "OSM Inspecteur: Routering"
            },
            "OSM_Inspector-Tagging": {
                "attribution": {
                    "text": "© Geofabrik GmbH, OpenStreetMap-bijdragers, CC-BY-SA"
                },
                "name": "OSM Inspecteur: Tagging"
            },
            "SPW_ORTHO_LAST": {
                "name": "Nieuwste luchtfoto's van SPW(allonie)"
            },
            "SPW_PICC": {
                "name": "SPW(allonie) PICC numerieke beelden"
            },
            "US-TIGER-Roads-2014": {
                "description": "Bij zoomniveau 16+, kaartgegevens in publiek domein van de VS Census. Bij lagere zoomniveaus, enkel wijzigingen sinds 2006 behalve wijzigingen die al in OpenStreetMap zitten",
                "name": "TIGER Roads 2014"
            },
            "US-TIGER-Roads-2017": {
                "description": "Geel = Publiek domein kaartgegevens van de US Census. Rood = data niet gevonden in OpenStreetMap",
                "name": "TIGER Roads 2017"
            },
            "US-TIGER-Roads-2018": {
                "description": "Geel = Publiek domein kaartgegevens van de US Census. Rood = data niet gevonden in OpenStreetMap",
                "name": "TIGER Roads 2018"
            },
            "US-TIGER-Roads-2019": {
                "description": "Geel = Openbare kaartgegevens van de US Census. Rood = Gegevens die niet in OpenStreetMap zijn gevonden",
                "name": "TIGER Roads 2019"
            },
            "USDA-NAIP": {
                "description": "Het meest recente jaar van DOQQs van het National Agriculture Imagery Program (NAIP) voor de aaneengesloten staten van de Verenigde Staten.",
                "name": "National Agriculture Imagery Program"
            },
            "US_Forest_Service_roads_overlay": {
                "description": "Wegen: Groene omlijning = ongeclassificeerd. Bruine omlijning = veldweg. Oppervlak: grind = lichtbruin gevuld, asfalt = zwart, bestraat = grijs, grond = wit, beton = blauw, gras = groen. Seizoensgebonden = witte balken",
                "name": "U.S. Forest Roads-laag"
            },
            "UrbISOrtho2016": {
                "attribution": {
                    "text": "Gerealiseerd met middelen van Brussels UrbIS®© - Distributie & Copyright CIRB"
                },
                "name": "UrbIS-Ortho 2016"
            },
            "UrbISOrtho2017": {
                "attribution": {
                    "text": "Gerealiseerd met middelen van Brussels UrbIS®© - Distributie & Copyright CIRB"
                },
                "name": "UrbIS-Ortho 2017"
            },
            "UrbISOrtho2018": {
                "attribution": {
                    "text": "Gerealiseerd met middelen van Brussels UrbIS®© - Distribution & Copyright CIRB"
                },
                "name": "UrbIS-Ortho 2018"
            },
            "UrbISOrtho2019": {
                "attribution": {
                    "text": "Tot stand gekomen door middel van Brussel UrbIS®© - Distributie & Auteursrecht CIRB"
                },
                "name": "UrbIS-Ortho 2019"
            },
            "UrbisAdmFR": {
                "attribution": {
                    "text": "Gerealiseerd met middelen van Brussels UrbIS®© - Distribution & Copyright CIRB"
                },
                "name": "UrbisAdm FR"
            },
            "UrbisAdmNL": {
                "attribution": {
                    "text": "Gerealiseerd met middelen van Brussels UrbIS®© - Distribution & Copyright CIRB"
                },
                "name": "UrbisAdm NL"
            },
            "Waymarked_Trails-Cycling": {
                "attribution": {
                    "text": "© waymarkedtrails.org, OpenStreetMap-bijdragers, CC BY-SA 3.0"
                },
                "name": "Waymarked Trails: Fietsen"
            },
            "Waymarked_Trails-Hiking": {
                "attribution": {
                    "text": "© waymarkedtrails.org, OpenStreetMap-bijdragers, CC BY-SA 3.0"
                },
                "name": "Waymarked Trails: Wandelen"
            },
            "Waymarked_Trails-MTB": {
                "attribution": {
                    "text": "© waymarkedtrails.org, OpenStreetMap-bijdragers, CC BY-SA 3.0"
                },
                "name": "Waymarked Trails: Mountainbiken"
            },
            "Waymarked_Trails-Skating": {
                "attribution": {
                    "text": "© waymarkedtrails.org, OpenStreetMap-bijdragers, CC BY-SA 3.0"
                },
                "name": "Waymarked Trails: Inline skaten"
            },
            "Waymarked_Trails-Winter_Sports": {
                "attribution": {
                    "text": "© waymarkedtrails.org, OpenStreetMap-bijdragers, CC BY-SA 3.0"
                },
                "name": "Waymarked Trails: Wintersportpistes"
            },
            "basemap.at": {
                "attribution": {
                    "text": "basemap.at"
                },
                "description": "Basiskaart van Oostenrijk, gebaseerd op overheidsgegevens.",
                "name": "basemap.at"
            },
            "basemap.at-orthofoto": {
                "attribution": {
                    "text": "basemap.at"
                },
                "description": "Orthofoto-laag voorzien door basemap.at. 'Opvolger' van geoimage.at.",
                "name": "basemap.at Orthofoto"
            },
            "basemap.at-overlay": {
                "attribution": {
                    "text": "basemap.at"
                },
                "description": "Annotatie-overlay is geleverd door basemap.at.",
                "name": "basemap.at Overlay"
            },
            "basemap.at-surface": {
                "attribution": {
                    "text": "basemap.at"
                },
                "description": "Oppervlaktelaag is geleverd door basemap.at.",
                "name": "basemap.at Oppervlakte"
            },
            "basemap.at-terrain": {
                "attribution": {
                    "text": "basemap.at"
                },
                "description": "Terreinlaag is geleverd door basemap.at.",
                "name": "basemap.at Terrein"
            },
            "eufar-balaton": {
                "attribution": {
                    "text": "EUFAR Balaton orthofoto's 2010"
                },
                "description": "1940 gegeorefereede fotografie van Balaton Limnological Institute.",
                "name": "EUFAR Balaton orthofoto's"
            },
            "finds.jp_KBN_2500": {
                "attribution": {
                    "text": "GIS KIBAN 2500"
                },
                "description": "GIS KIBAN 2500 van finds.jp. Goed voor het tekenen van tracés, maar iets ouder.",
                "name": "Japan GSI KIBAN 2500"
            },
            "gsi.go.jp": {
                "attribution": {
                    "text": "GSI Japan"
                },
                "description": "Japan GSI orthofoto. Gewoonlijk beter dan Bing, maar iets ouder.",
                "name": "Japan GSI orthofoto"
            },
            "gsi.go.jp_airphoto": {
                "attribution": {
                    "text": "GSI Japan"
                },
                "description": "Japan GSI luchtfoto. Niet volledig orthogerectificeerd, maar voor een deel nieuwer en/of ander bereik dan GSI orthofoto.",
                "name": "Japan GSI luchtfoto"
            },
            "gsi.go.jp_seamlessphoto": {
                "attribution": {
                    "text": "GSI Japan naadloze foto"
                },
                "description": "Japan GSI naadloze foto Imagery. De verzameling van de laatste beelden van GSI ortho, airphoto, post disaster en andere.",
                "name": "Japan GSI naadloze foto Imagery"
            },
            "gsi.go.jp_std_map": {
                "attribution": {
                    "text": "GSI Japan"
                },
                "description": "Japan GSI Standaard Kaart. Grootschalige dekking.",
                "name": "Japan GSI Standaard Kaart"
            },
            "helsingborg-orto": {
                "attribution": {
                    "text": "© Gemeente Helsingborg"
                },
                "description": "Orthofoto's van de gemeente Helsingborg 2016, publiek domein",
                "name": "Helsingborg Orthofoto"
            },
            "kalmar-orto-2014": {
                "attribution": {
                    "text": "© Gemeente Kalmar"
                },
                "description": "Orthofoto's van de noordkust van de gemeente Kalmar 2014",
                "name": "Kalmar-noord Orthofoto 2014"
            },
            "kalmar-orto-2016": {
                "attribution": {
                    "text": "© Gemeente Kalmar"
                },
                "description": "Orthofoto's van de zuidkust van de gemeente Kalmar 2016",
                "name": "Kalmar-zuid Orthofoto 2016"
            },
            "kalmar-orto-2018": {
                "attribution": {
                    "text": "© Gemeente Kalmar"
                },
                "description": "Orthofoto's van de stedelijke gebieden van de gemeente Kalmar 2018",
                "name": "Kalmar Stedelijke Orthofoto 2018"
            },
            "kelkkareitit": {
                "attribution": {
                    "text": "© Kelkkareitit.fi"
                },
                "description": "Kelkkareitit.fi sneeuwscooter routes van OSM (Nordic coverage)",
                "name": "Nordic snowmobile overlay"
            },
            "lantmateriet-orto1960": {
                "attribution": {
                    "text": "© Lantmäteriet, CC0"
                },
                "description": "Mosaic van Zweedse luchtfoto's van de periode 1955–1965. Oudere en nieuwere luchtfoto's kunnen voorkomen.",
                "name": "Lantmäteriet Historic Orthophoto 1960"
            },
            "lantmateriet-orto1975": {
                "attribution": {
                    "text": "© Lantmäteriet, CC0"
                },
                "description": "Mosaic van Zweedse luchtfoto's van de periode 1970-1980. Wordt uitgebreid.",
                "name": "Lantmäteriet Historic Orthophoto 1975"
            },
            "lantmateriet-topowebb": {
                "attribution": {
                    "text": "© Lantmäteriet, CC0"
                },
                "description": "Topografische kaart van Zweden 1:50 000",
                "name": "Lantmäteriet Topografische Kaart"
            },
            "linkoping-orto": {
                "attribution": {
                    "text": "© Gemeente Linköping"
                },
                "description": "Orthofoto's van de gemeente Linköping 2010, open data",
                "name": "Linköping Orthofoto"
            },
            "mapbox_locator_overlay": {
                "attribution": {
                    "text": "Gebruiksvoorwaarden & feedback"
                },
                "description": "Toont grote objecten om je te helpen oriënteren.",
                "name": "Oriëntatiehulp"
            },
            "openpt_map": {
                "attribution": {
                    "text": "© OpenStreetMap-bijdragers, CC-BY-SA"
                },
                "name": "OpenPT Map (transparant)"
            },
            "osm-gps": {
                "attribution": {
                    "text": "© OpenStreetMap-bijdragers"
                },
                "description": "Publieke GPS-traces die door gebruikers naar OpenStreetMap geüpload zijn.",
                "name": "GPS-traces van OpenStreetMap"
            },
            "osm-mapnik-black_and_white": {
                "attribution": {
                    "text": "© OpenStreetMap-bijdragers, CC-BY-SA"
                },
                "name": "OpenStreetMap (Standaard Zwart & Wit)"
            },
            "osm-mapnik-german_style": {
                "attribution": {
                    "text": "© OpenStreetMap-bijdragers, CC-BY-SA"
                },
                "name": "OpenStreetMap (Duitse stijl)"
            },
            "osmse-ekonomiska": {
                "attribution": {
                    "text": "© Lantmäteriet"
                },
                "description": "Scan van \"Economische kaarten\" ca. 1950-1980",
                "name": "Lantmäteriet Economische Kaart 1950–1980"
            },
            "qa_no_address": {
                "attribution": {
                    "text": "Simon Poole, Gegevens ©OpenStreetMap-bijdragers"
                },
                "name": "QA Geen Adres"
            },
            "skobbler": {
                "attribution": {
                    "text": "© Tegels: skobbler Kaartgegevens: OpenStreetMap-bijdragers"
                },
                "name": "skobbler"
            },
            "skoterleder": {
                "attribution": {
                    "text": "© Skoterleder.org"
                },
                "description": "Sneeuwscooter routes",
                "name": "Sneeuwscooter kaart Zweden"
            },
            "stamen-terrain-background": {
                "attribution": {
                    "text": "Kaarttegels van Stamen Design, onder CC BY 3.0. Gegevens van OpenStreetMap, onder ODbL"
                },
                "name": "Stamen Terrein"
            },
            "stockholm-orto": {
                "attribution": {
                    "text": "© Gemeente Stockholm, CC0"
                },
                "description": "Orthofoto's van de gemeente Stockholm 2016, CC0-licentie",
                "name": "Stockholm Orthofoto"
            },
            "tf-cycle": {
                "attribution": {
                    "text": "Kaarten © Thunderforest, gegevens © OpenStreetMap-bijdragers"
                },
                "name": "Thunderforest OpenCycleMap (fietskaart)"
            },
            "tf-landscape": {
                "attribution": {
                    "text": "Kaarten © Thunderforest, gegevens © OpenStreetMap-bijdragers"
                },
                "name": "Thunderforest Landschap"
            },
            "trafikverket-baninfo": {
                "attribution": {
                    "text": "© Trafikverket, CC0"
                },
                "description": "Zweeds spoorwegnet, zijsporen inbegrepen",
                "name": "Trafikverket Spoornetwerk"
            },
            "trafikverket-baninfo-option": {
                "attribution": {
                    "text": "© Trafikverket, CC0"
                },
                "description": "Zweeds spoornetwerk met verschillende opties voor kaartlagen",
                "name": "Trafikverket Spoornetwerk opties"
            },
            "trafikverket-vagnat": {
                "attribution": {
                    "text": "© Trafikverket, CC0"
                },
                "description": "Zweeds NVDB wegennetwerk",
                "name": "Trafikverket Wegennetwerk"
            },
            "trafikverket-vagnat-extra": {
                "attribution": {
                    "text": "© Trafikverket, CC0"
                },
                "description": "Zweedse NVDB extra details: Snelweg referenties, autoluw, parkeerplaatsen, bushaltes, tunnels, flitspalen",
                "name": "Trafikverket Wegennetwerk Extra"
            },
            "trafikverket-vagnat-navn": {
                "attribution": {
                    "text": "© Trafikverket, CC0"
                },
                "description": "Zweedse NVDB straatnamen",
                "name": "Trafikverket Straatnamen"
            },
            "trafikverket-vagnat-option": {
                "attribution": {
                    "text": "© Trafikverket, CC0"
                },
                "description": "Zweeds NVDB wegennetwerk met verschillende opties voor kaartlagen",
                "name": "Trafikverket Wegennetwerk opties"
            }
        },
        "community": {
            "Bahia-telegram": {
                "name": "OpenStreetMap Bahia Telegram-group",
                "description": "OpenStreetMap Bahia op Telegram"
            },
            "Bay-Area-OpenStreetMappers": {
                "name": "Bay Area OpenStreetMappers",
                "description": "Verbeter OpenStreetMap in de Bay Area"
            },
            "Central-Pennsylvania-OSM": {
                "name": "OpenStreetMap Central Pennsylvania"
            },
            "Code-for-San-Jose-Slack": {
                "name": "Slack"
            },
            "DF-telegram": {
                "name": "OpenStreetMap Brasília Telegram-groep",
                "description": "OpenStreetMap Brazilië op Telegram"
            },
            "Dallas-Fort-Worth-OSM": {
                "name": "Dallas-Fort Worth OSM"
            },
            "GeoPhilly": {
                "name": "GeoPhilly"
            },
<<<<<<< HEAD
            "LATAM-Telegram": {
                "name": "OpenStreetMap Latam Telegram",
                "description": "OpenStreetMap Telegram voor Latijns Amerika"
            },
=======
>>>>>>> b1a7bdca
            "MapMinnesota": {
                "name": "MapMinnesota"
            },
            "Mapping-DC-meetup": {
                "name": "Mapping DC",
                "description": "Verbeter OpenStreetMap in District Columbia"
            },
            "Maptime-Bogota": {
                "name": "Maptime Bogota"
            },
            "MaptimeHRVA-twitter": {
                "description": "Volg ons op Twitter via {url}"
            },
            "OSM-AR-facebook": {
                "name": "Facebook",
                "description": "Neem deel aan de OpenStreetMap Argentinië community op Facebook",
                "extendedDescription": "Nieuws van de lokale gemeenschap"
            },
            "OSM-AR-irc": {
                "name": "OpenStreetMap Argentinië IRC"
            },
            "OSM-AR-mailinglist": {
                "name": "Talk-ar Mailinglijst"
            },
            "OSM-AR-telegram": {
                "name": "OpenStreetMap Argentinië Telegram",
                "description": "OpenStreetMap Argentinië op Telegram"
            },
            "OSM-AR-twitter": {
                "name": "OpenStreetMap Argentinië Twitter",
                "description": "Volg ons op Twitter: {url}"
            },
            "OSM-BGD-facebook": {
                "name": "OpenStreetMap Bangladesh",
                "description": "Verbeter OpenStreetMap in Bangladesh",
                "extendedDescription": "Map je in Bangladesh? Heb je vragen, wil je in contact treden met de community here? Kom erbij op {Url}. Iedereen is welkom!"
            },
            "OSM-Boston": {
                "name": "OpenStreetMap Boston"
            },
            "OSM-CA-Slack": {
                "name": "Slack"
            },
            "OSM-CL-facebook": {
                "name": "Facebook",
                "description": "Neem deel aan de OpenStreetMap Chili community op Facebook",
                "extendedDescription": "Sluit je aan bij onze gemeenschap om meer te leren over OpenStreetMap, om vragen te stellen of om deel te nemen aan onze besprekingen. Iedereen is welkom!"
            },
            "OSM-CL-mailinglist": {
                "name": "Talk-cl Mailinglijst",
                "description": "Talk-cl is de officiële Mailinglijst voor Chili"
            },
            "OSM-CL-telegram": {
                "name": "OpenStreetMap Chili Telegram",
                "description": "OpenStreetMap Chili op Telegram",
                "extendedDescription": "Sluit je aan bij onze gemeenschap om meer te leren over OpenStreetMap, om vragen te stellen of om deel te nemen aan onze besprekingen. Iedereen is welkom!"
            },
            "OSM-CL-twitter": {
                "name": "OpenStreetMap Chili Twitter",
                "description": "Volg ons op Twitter: {url}"
            },
            "OSM-CO": {
                "name": "OpenStreetMap Colombia"
            },
            "OSM-CO-facebook": {
                "name": "OpenStreetMap Colombia Facebook",
                "description": "Wordt lid van de OpenStreetMap Colombia community op Facebook"
            },
            "OSM-CO-telegram": {
                "name": "OSM Colombia op Telegram",
                "description": "OpenStreetMap Colombia Telegram-chat"
            },
            "OSM-CO-twitter": {
                "name": "OpenStreetMap Colombia Twitter",
                "description": "Volg ons op Twitter at {url}"
            },
            "OSM-CU-telegram": {
                "name": "OSM Cuba op Telegram",
                "description": "OpenStreetMap Cuba Telegram-chat"
            },
            "OSM-Central-Salish-Sea": {
                "name": "OpenStreetMap Central Salish Sea"
            },
            "OSM-Chattanooga": {
                "name": "OSM Chattanooga",
                "description": "De OpenStreetMap-gebruikersgroep voor Chattanooga"
            },
            "OSM-Colorado": {
                "name": "OpenStreetMap Colorado"
            },
            "OSM-EC-telegram": {
                "name": "OSM Ecuador op Telegram",
                "description": "OpenStreetMap Ecuador Telegram-chat"
            },
            "OSM-ES-telegram": {
                "name": "@OSMes op Telegram",
                "description": "OpenStreetMap Spanje op Telegram"
            },
            "OSM-Facebook": {
                "name": "OpenStreetMap op Facebook"
            },
            "OSM-IDN-facebook": {
                "name": "OpenStreetMap Indonesië",
                "description": "Verbeter OpenStreetMap in Indonesië",
                "extendedDescription": "Map je in Indonesië? Heb je vragen, wil je in contact treden met de community hier? Kom erbij op {Url}. Iedereen is welkom!"
            },
            "OSM-India-Puducherry-Facebook": {
                "name": "Free Software Hardware Movement – Facebook",
                "description": "FSHM Facebook-pagina om op de hoogte te blijven van community-evenementen, -activiteiten",
                "extendedDescription": "FSHM organiseert evenementen gerelateerd aan gratis software/hardware, technologie, activisme en OpenStreetmap. De FB pagina is de beste manier om op de hoogte te blijven van deze evenementen."
            },
            "OSM-India-Puducherry-Matrix": {
                "name": "Free Software Hardware Movement – Matrix"
            },
            "OSM-India-facebook": {
                "name": "OpenStreetMap India",
                "description": "Verbeter OpenStreetMap in India",
                "extendedDescription": "Map je in India? Heb je vragen, wil je in contact treden met de community hier? Kom erbij op {Url}. Iedereen is welkom!"
            },
            "OSM-MMR-facebook": {
                "name": "OpenStreetMap Myanmar",
                "description": "Verbeter OpenStreetMap in Myanmar",
                "extendedDescription": "Map je in Myanmar? Heb je vragen, wil je in contact treden met de community hier? Kom erbij op {Url}. Iedereen is welkom!"
            },
            "OSM-MNG-facebook": {
                "name": "OpenStreetMap Mongolië",
                "description": "Verbeter OpenStreetMap in Mongolia",
                "extendedDescription": "Map je in Mongolië? Heb je vragen, wil je in contact treden met de community hier? Kom erbij op {Url}. Iedereen is welkom!"
            },
            "OSM-MY-facebook": {
                "name": "OpenStreetMap Malaysia op Facebook",
                "description": "Om te chatten over alles gerelateerd aan OpenStreetMap!"
            },
            "OSM-MY-forum": {
                "name": "OpenStreetMap Maleisië Forum",
                "description": "Officiële OpenStreetMap Maleisië Forum"
            },
            "OSM-MY-matrix": {
                "name": "OpenStreetMap Maleisië Riot-kanaal",
                "description": "Alle mappers zijn welkom! Meld je aan via {signupUrl}"
            },
            "OSM-Nepal-facebook": {
                "name": "OpenStreetMap Nepal",
                "description": "Verbeter OpenStreetMap in Nepal",
                "extendedDescription": "Map je in Nepal? Heb je vragen, wil je in contact treden met de community hier? Kom erbij op {Url}. Iedereen is welkom!"
            },
            "OSM-PE-telegram": {
                "name": "OpenStreetMap Peru Telegram",
                "description": "Word lid van de OpenStreetMap-gemeenschap Peru op Telegram"
            },
            "OSM-PH-facebook": {
                "name": "Facebook",
                "description": "Welkom bij OpenStreetMap Filippijnen, waar we alle Filipijnen aanmoedigen om bij te dragen aan het OpenStreetMap project."
            },
            "OSM-PH-mailinglist": {
                "name": "Talk-ph Mailinglijst",
                "description": "Talk-ph is de officiële Mailinglijst voor de Filipijnen"
            },
            "OSM-PH-slack": {
                "name": "Slack",
                "description": "Iedereen is welkom! Maak een account onder: {signupUrl}"
            },
            "OSM-PH-telegram": {
                "name": "Telegram",
                "description": "OpenStreetMap Filipijnen op Telegram"
            },
            "OSM-PL-facebook-group": {
                "name": "OpenStreetMap Polen Facebook-groep"
            },
            "OSM-PL-forum": {
                "name": "OpenStreetMap Polen forum"
            },
            "OSM-PY-telegram": {
                "name": "OSM Paraguay op Telegram",
                "description": "OpenStreetMap Paraguay Telegram-chat"
            },
            "OSM-Portland": {
                "name": "OpenStreetMap Portland"
            },
            "OSM-RU-forum": {
                "name": "OpenStreetMap RU forum",
                "description": "OpenStreetMap Rusland webforum"
            },
            "OSM-RU-telegram": {
                "name": "Telegram",
                "description": "OpenStreetMap Rusland op Telegram"
            },
            "OSM-Reddit": {
                "name": "OpenStreetMap op Reddit",
                "description": "Op /r/openstreetmap/ vind een levendige dialoog plaats over OpenStreetMap. Hier kun je alles vragen!"
            },
            "OSM-Rome-meetup": {
                "name": "Incontro Mappatori Romani",
                "description": "Verbeter OpenStreetMap in Rome"
            },
            "OSM-Seattle": {
                "name": "OpenStreetMap Seattle"
            },
            "OSM-SoCal": {
                "name": "OpenStreetMap Zuid Californië"
            },
            "OSM-South-Bay": {
                "name": "OSM South Bay"
            },
            "OSM-TH-CNX-meetup": {
                "name": "OSM Meetup Chiang Mai",
                "description": "Onregelmatige bijeenkoms van de OpenStreetMap gemeenschap in Chiang Mai",
                "extendedDescription": "Leden van de OpenStreetMap gemeenschap komen elke paar maanden bij elkaar in Chiang Mai. Treed in contact en bekijk {url} om te zien wanneer de volgende bijeenkomst is."
            },
            "OSM-TH-facebook": {
                "name": "OpenStreetMap TH Facebook groep",
                "description": "Facebook group voor OpenStreetMappers in Thailand"
            },
            "OSM-TH-forum": {
                "name": "OpenStreetMap TH-forum",
                "description": "OpenStreetMap Thailand web forum"
            },
            "OSM-TW-facebook": {
                "name": "OpenStreetMap Taiwan",
                "description": "Neem deel aan de OpenStreetMap Taiwan community op Facebook"
            },
            "OSM-TW-mailinglist": {
                "name": "OpenStreetMap Taiwan Mailinglijst",
                "description": "Talk-tw is de officiële Mailinglijst voor Taiwan"
            },
            "OSM-Tampa-Bay": {
                "name": "OpenStreetMap Tampa Bay"
            },
            "OSM-Telegram": {
                "name": "OpenStreetMap Telegram",
                "description": "Word lid van de OpenStreetMap Telegram global supergroup at {url}"
            },
            "OSM-Twitter": {
                "name": "OpenStreetMap Twitter",
                "description": "Volg ons op Twitter at {url}"
            },
            "OSM-US": {
                "name": "OpenStreetMap Verenigde Staten"
            },
            "OSM-US-Slack": {
                "name": "Slack"
            },
            "OSM-Utah": {
                "name": "OpenStreetMap Utah"
            },
            "OSM-Vancouver-meetup": {
                "name": "OpenStreetMap Vancouver"
            },
            "OSM-Wyoming": {
                "name": "OpenStreetMap Wyoming"
            },
            "OSM-br-mailinglist": {
                "name": "Talk-br Mailinglijst",
                "description": "Talk-br is de officiële Mailinglijst voor Brazilië"
            },
            "OSM-br-telegram": {
                "name": "OpenStreetMap Brazilië Telegram",
                "description": "OpenStreetMap Brazilië op Telegram"
            },
            "OSM-br-twitter": {
                "name": "OpenStreetMap Brazilië Twitter",
                "description": "Volg ons op Twitter: {url}"
            },
            "OSM-help": {
                "name": "OpenStreetMap Help"
            },
            "OSM-india-mailinglist": {
                "name": "OpenStreetMap India Mailinglijst",
                "description": "Talk-in is de officiële Mailinglijst voor de India"
            },
            "OSM-india-twitter": {
                "name": "OpenStreetMap India Twitter",
                "description": "Volg ons op Twitter: {url}"
            },
            "OSM-japan-facebook": {
                "name": "OpenStreetMap Japan",
                "description": "Mappers en OpenStreetMap gebruikers in Japan"
            },
            "OSM-japan-mailinglist": {
                "name": "OpenStreetMap Japan Mailinglijst",
                "description": "Talk-ja is de officiële Mailinglijst voor Japan"
            },
            "OSM-japan-twitter": {
                "name": "OpenStreetMap Japan Twitter",
                "description": "Volg ons op Twitter: {url}"
            },
            "OSM-japan-website": {
                "name": "OpenStreetMap Japan",
                "description": "Mappers en OpenStreetMap gebruikers in Japan"
            },
            "OpenCleveland-meetup": {
                "name": "Open Cleveland",
                "description": "Verbeter OpenStreetMap in de regio Cleveland"
            },
            "PHXGeo-meetup": {
                "name": "PHXGeo Meetup"
            },
            "PHXGeo-twitter": {
                "name": "PHXGeo Twitter",
                "description": "Volg ons op Twitter: {url}"
            },
            "RS-telegram": {
                "name": "OpenStreetMap Rio Grande do Sul Telegram-group"
            },
            "South-Tyrol-Mailing-List": {
                "name": "OpenStreetMap maillijst voor Zuid-Tirol"
            },
            "Trentino-Mailing-List": {
                "name": "OpenStreetMap maillijst voor Trentino"
            },
            "Western-Slope-facebook": {
                "name": "Facebook"
            },
            "Western-Slope-meetup": {
                "name": "Western Slope OSM-meetup"
            },
            "al-forum": {
                "name": "OSM Albanie Forum",
                "description": "OpenStreetMap Albanie Forum"
            },
            "al-maptime-tirana": {
                "name": "Maptime Tirana",
                "description": "Sociale evenementen georganiseerd rondom mappen - beginners zijn van harte welkom!",
                "extendedDescription": "Maptime is een open leeromgeving voor alle niveaus. Het biedt interantionale educatieve ondersteuning voor beginners. Maptine is tegelijkertijk flexibel en gestructureerd, biedt ruimte voor mapping tutorials, workshops, projecten met een gezamenlijk doel en onafhankelijke/samenwerkende werktijd."
            },
            "al-telegram": {
                "name": "OSM Albanië Telegram-kanaal",
                "description": "OpenStreetMap Albanië Telegram-kanaal"
            },
            "at-forum": {
                "name": "OpenStreetMap Oostenrijk Forum",
                "description": "Het officiële forum voor OpenStreetMap vragen in en rond Oostenrijk"
            },
            "at-mailinglist": {
                "name": "Talk-at Mailinglijst",
                "description": "Talk-at is de officiële Mailinglijst voor Oostenrijk"
            },
            "at-twitter": {
                "name": "OpenStreetMap Oostenrijk Twitter",
                "description": "Volg ons op Twitter: {url}"
            },
            "be-facebook": {
                "description": "Mappers en OpenStreetMap op Facebook in België"
            },
            "be-forum": {
                "name": "OpenStreetMap BE forum",
                "description": "Webforum van OpenStreetMap in België"
            },
            "be-irc": {
                "name": "OpenStreetMap België IRC",
                "description": "Kom erbij op #osmbe op irc.oftc.net (poort 6667)",
                "extendedDescription": "Kom erbij op #osmbe op irc.oftc.net (poort 6667), het kanaal is gekoppeld aan de Matrix-chatruimte"
            },
            "be-mailinglist": {
                "name": "Talk-be-mailinglijst",
                "description": "Talk-be is de officiële mailinglijst voor de Belgische OpenStreetMapgemeenschap"
            },
            "be-matrix": {
                "name": "OpenStreetMap BE Matrix-kanaal",
                "description": "Alle mappers zijn welkom!"
            },
            "be-meetup": {
                "name": "OpenStreetMap België Meetup",
                "description": "Bijeenkomsten in het echte leven van iedereen die geïnteresseerd is in OpenStreetMap",
                "extendedDescription": "Fysieke bijeenkomsten zijn fantastisch om andere mappers te leren kennen, hen vragen te stellen, en veel bij te leren. In het bijzonder zijn nieuwe bijdragers van harte welkom!"
            },
            "be-twitter": {
                "name": "OpenStreetMap België Twitter",
                "description": "OSM België op Twitter: @osm_be"
            },
            "bw-facebook": {
                "name": "Mapping Botswana op Facebook",
                "description": "Pagina van OpenStreetMap in Botswana"
            },
            "bw-twitter": {
                "name": "Mapping Botswana op Twitter",
                "description": "Twitter van OpenStreetMap in Botswana"
            },
            "byosm": {
                "name": "OpenStreetMap Wit-Rusland",
                "description": "OpenStreetMap Wit-Rusland op Telegram"
            },
            "cape-coast-youthmappers": {
                "name": "University of Cape Coast YouthMappers",
                "description": "Volg ons op Twitter: {url}",
                "extendedDescription": "Dit is officiële account van de afdeling van Youth Mappers van de University of Cape Coast, Ghana. We houden van kaarten, open data en het helpen van kwetsbaren."
            },
            "czech-community": {
                "name": "Tsjechische OSM community",
                "description": "Kaartportaal, website en contactgegevens van OSM leden in Tsjechie"
            },
            "de-berlin-mailinglist": {
                "name": "Berlijn Mailing List",
                "description": "Dit is de mailing list voor de Berlijnse OSM gemeenschap"
            },
            "de-berlin-meetup": {
                "name": "OpenStreetMap Berlijn-Brandenburg Meetup",
                "description": "Mappers en OpenStreetMap gebruikers in de omgeving van Berlijn"
            },
            "de-berlin-telegram": {
                "name": "@osmberlin op Telegram",
                "description": "OpenStreetMap Berlijn Telegram chat"
            },
            "de-berlin-twitter": {
                "name": "OpenStreetMap Berlijn Twitter",
                "description": "Volg ons op Twitter: {url}"
            },
            "de-forum": {
                "name": "OpenStreetMap DE forum",
                "description": "OpenStreetMap Duitsland web forum"
            },
            "de-irc": {
                "name": "OpenStreetMap Duitsland IRC",
                "description": "Kom erbij op #odm-de op irc.oftc.net (poort 6667)"
            },
            "de-mailinglist": {
                "name": "Talk-de Mailinglijst",
                "description": "Talk-de is de officiële Mailinglijst voor Duitsland"
            },
            "de-ostwestfalen-lippe-mailinglist": {
                "name": "OWL Mailing List",
                "description": "Dit is de mailing list voor de Ostwestfalen-Lippe OSM gemeenschap"
            },
            "de-telegram": {
                "name": "OpenStreetMap Duitsland Telegram",
                "description": "Kom bij de OpenStreetMap Duitsland Telegram supergroup via {url}"
            },
            "dk-forum": {
                "name": "OpenStreetMap Denemarken Web Forum",
                "description": "OpenStreetMap Denemarken Web Forum"
            },
            "dk-irc": {
                "name": "OpenStreetMap Denemarken IRC",
                "description": "Kom erbij op #odm-dk op irc.oftc.net (poort 6667)"
            },
            "dk-mailinglist": {
                "name": "Talk-dk Mailing List",
                "description": "Een mailing list om OpenStreetMap in Denemarken te bespreken"
            },
            "fi-forum": {
                "name": "OpenStreetMap FI forum",
                "description": "OpenStreetMap Finland web forum"
            },
            "fi-irc": {
                "name": "OpenStreetMap Finland IRC",
                "description": "Kom erbij op #osm-fi op irc.oftc.net (port 6667)"
            },
            "fi-mailinglist": {
                "name": "Talk-fi Mailing List",
                "description": "Talk-fi is de officiële mailing list voor de Finse OSM community"
            },
            "fr-facebook": {
                "name": "OpenStreetMap Frankrijk Facebook-pagina",
                "description": "OpenStreetMap Frankrijk Facebook-pagina"
            },
            "fr-forum": {
                "name": "OpenStreetMap Frankrijk web forum",
                "description": "OpenStreetMap Frankrijk web forum"
            },
            "fr-irc": {
                "name": "OpenStreetMap Frankrijk op IRC",
                "description": "Kom erbij op #osm-fr op irc.oftc.net (port 6667)"
            },
            "fr-mailinglist": {
                "name": "Talk-fr Mailing List",
                "description": "Talk-fr mailing list"
            },
            "fr-twitter": {
                "name": "OpenStreetMap Frankrijk op Twitter",
                "description": "OpenStreetMap Frankrijk op Twitter: {url}"
            },
            "gb-irc": {
                "name": "OpenStreetMap Verenigd Koninkrijk IRC"
<<<<<<< HEAD
            },
            "hr-facebook": {
                "name": "OpenStreetMap Kroatie Facebook-groep",
                "description": "OpenStreetMap Kroatie Facebook-groep"
            },
=======
            },
            "hr-facebook": {
                "name": "OpenStreetMap Kroatie Facebook-groep",
                "description": "OpenStreetMap Kroatie Facebook-groep"
            },
>>>>>>> b1a7bdca
            "hr-irc": {
                "name": "OpenStreetMap Kroatië op IRC",
                "description": "Kom erbij op #osm-hr op irc.freenode.org (poort 6667)"
            },
            "hr-mailinglist": {
                "name": "Talk-hr Mailing List",
                "description": "Talk-hr mailing list"
            },
            "hu-facebook": {
                "name": "OpenStreetMap HU op Facebook",
                "description": "Mappers en OpenStreetMap op Facebook in Hongarije"
            },
            "hu-forum": {
                "name": "OpenStreetMap HU forum",
                "description": "OpenStreetMap Hongarije web forum"
            },
            "hu-meetup": {
                "name": "OpenStreetMap Hongarije Meetup",
                "description": "Het platform om meetups te organiseren in Hongarije"
            },
            "is-facebook": {
                "name": "OSM IJsland on Facebook",
                "description": "Pagina van OpenStreetMap in IJsland"
            },
            "is-mailinglist": {
                "name": "Talk-is Mailing List",
                "description": "Talk-is is de officiële mailinglijst voor de IJslandse OpenStreetMap gemeenschap"
            },
            "is-twitter": {
                "description": "Twitter van OpenStreetMap in IJsland"
            },
            "it-facebook": {
                "name": "OpenStreetMap Italië Facebook",
                "description": "Neem deel aan de OpenStreetMap Italië community op Facebook"
            },
            "it-irc": {
                "name": "OpenStreetMap Italië IRC",
                "description": "Kom erbij op #osm-it op irc.oftc.net (port 6667)"
            },
            "it-mailinglist": {
                "name": "Talk-it Mailing List",
                "description": "Talk-it is de officiële Mailinglijst voor de Italiaanse OSM gemeenschap"
            },
            "it-telegram": {
                "name": "@OpenStreetMapItalia op Telegram",
                "description": "OpenStreetMap Italië op Telegram"
            },
            "it-twitter": {
                "name": "OpenStreetMap Italië Twitter",
                "description": "Volg ons op Twitter via {url}"
            },
            "kosovo-telegram": {
                "name": "OpenStreetMap Kosovo op Telegram"
            },
            "nl-forum": {
                "name": "OpenStreetMap NL Forum",
                "description": "Nederlands OpenStreetMap web forum"
            },
            "no-forum": {
                "description": "OpenStreetMap Noorwegen webforum"
            },
            "no-irc": {
                "name": "OpenStreetMap Noorwegen op IRC"
            },
            "osm-at": {
                "name": "OpenStreetMap Oostenrijk",
                "description": "Het platform voor informatie over OpenStreetMap in Oostenrijk"
            },
            "osm-de": {
                "name": "OpenStreetMap Duitsland",
                "description": "Het platform voor informatie over OpenStreetMap in Duitsland"
            },
            "osm-gh-facebook": {
                "name": "OpenStreetMap Ghana op Facebook",
                "description": "Facebook-groep voor mensen met interesse in OpenStreetMap.",
                "extendedDescription": "Mappers van de Ghaneese gemeenschap. We promoten projecten van OpenStreetMap en het Humanitarian OpenStreetMap Team (HOT)  in Ghana. Sluit je aan."
            },
            "osm-gh-twitter": {
                "name": "OpenStreetMap Ghana op Twitter",
                "description": "Volg ons op Twitter: {url}"
            },
            "osm-india-forum": {
                "name": "OpenStreetMap India forum"
            },
            "osm-india-telegram": {
                "name": "OpenStreetMap India Telegram"
            },
            "osm-india-website": {
                "name": "OpenStreetMap India",
                "description": "Mappers en OpenStreetMap-gebruikers in India"
            },
            "osm-india-wiki": {
                "name": "OpenStreetMap-Wikiproject India"
            },
            "osm-india-youtube": {
                "name": "OpenStreetMap India Youtube"
            },
            "osm-mg-facebook": {
                "name": "OpenStreetMap Madagascar-Facebookgroep",
                "description": "Malagasi-Facebookgroep voor mensen geïnteresseerd in OpenStreetMap."
            },
            "osmcz-facebook": {
                "name": "OpenStreetMap CZ op Facebook"
            },
            "osmcz-twitter": {
                "name": "Tsjechische twitter @osmcz",
                "description": "Volg de Tsjechische gemeenschap op Twitter - inclusief vertaalde WeeklyOSM!"
            },
            "osmgraz-meetup": {
                "name": "OpenStreetMap gemeenschap Graz bijeenkomst",
                "description": "Maandelijkse bijeenkomst van de OpenStreetMap gemeenschap in Graz"
            },
            "osmgraz-twitter": {
                "name": "OpenStreetMap gemeenschap Graz op Twitter",
                "description": "OpenStreetMap gemeenschap in Graz op Twitter"
            },
            "se-facebook": {
                "name": "OpenStreetMap Zweden Facebook-pagina",
                "description": "OpenStreetMap Zweden op Facebook"
            },
            "se-twitter": {
                "name": "OpenStreetMap Zweden op Twitter",
                "description": "Volg ons op Twitter: {url}"
            },
            "si-mailinglist": {
                "name": "OpenStreetMap Slovenië maillijst"
            },
            "talk-au": {
                "name": "Talk-au Mailinglijst"
            },
            "talk-cz-mailinglist": {
                "name": "Tsjechische mailing list (talk-cz)",
                "description": "Talk-cz is de officiële Mailinglijst voor Tsjechië"
            },
            "talk-gh": {
                "name": "Talk-gh mailinglijst",
                "description": "Talk-gh is de officiële mailing list van de Ghanese OSM community."
            },
            "talk-it-lazio": {
                "name": "OpenStreetMap IT Lazio",
                "description": "Iedereen is welkom! Meld je aan bij {signupUrl}",
                "extendedDescription": "Mailinglijst voor Rome en Lazio."
            },
            "talk-mg": {
                "name": "Talk-mg-mailinglijst",
                "description": "Plek voor OpenStreetMap-bijdragers, -gemeenschappen en -gebruikers in Madagascar om te delen en voor overleg."
            }
        }
    }
}<|MERGE_RESOLUTION|>--- conflicted
+++ resolved
@@ -8345,13 +8345,6 @@
             "GeoPhilly": {
                 "name": "GeoPhilly"
             },
-<<<<<<< HEAD
-            "LATAM-Telegram": {
-                "name": "OpenStreetMap Latam Telegram",
-                "description": "OpenStreetMap Telegram voor Latijns Amerika"
-            },
-=======
->>>>>>> b1a7bdca
             "MapMinnesota": {
                 "name": "MapMinnesota"
             },
@@ -8825,19 +8818,11 @@
             },
             "gb-irc": {
                 "name": "OpenStreetMap Verenigd Koninkrijk IRC"
-<<<<<<< HEAD
             },
             "hr-facebook": {
                 "name": "OpenStreetMap Kroatie Facebook-groep",
                 "description": "OpenStreetMap Kroatie Facebook-groep"
             },
-=======
-            },
-            "hr-facebook": {
-                "name": "OpenStreetMap Kroatie Facebook-groep",
-                "description": "OpenStreetMap Kroatie Facebook-groep"
-            },
->>>>>>> b1a7bdca
             "hr-irc": {
                 "name": "OpenStreetMap Kroatië op IRC",
                 "description": "Kom erbij op #osm-hr op irc.freenode.org (poort 6667)"
