{
    "en": {
        "icons": {
            "download": "download",
            "information": "info",
            "remove": "remove",
            "undo": "undo",
            "zoom_to": "zoom to",
            "copy": "copy",
            "open_wikidata": "open on wikidata.org"
        },
        "modes": {
            "add_area": {
                "title": "Area",
                "description": "Add parks, buildings, lakes or other areas to the map.",
                "tail": "Click on the map to start drawing an area, like a park, lake, or building."
            },
            "add_line": {
                "title": "Line",
                "description": "Add highways, streets, pedestrian paths, canals or other lines to the map.",
                "tail": "Click on the map to start drawing a road, path, or route."
            },
            "add_point": {
                "title": "Point",
                "description": "Add restaurants, monuments, postal boxes or other points to the map.",
                "tail": "Click on the map to add a point."
            },
            "add_note": {
                "title": "Note",
                "description": "Spotted an issue? Let other mappers know.",
                "tail": "Click on the map to add a note."
            },
            "browse": {
                "title": "Browse",
                "description": "Pan and zoom the map."
            },
            "draw_area": {
                "tail": "Click to add nodes to your area. Click the first node to finish the area."
            },
            "draw_line": {
                "tail": "Click to add more nodes to the line. Click on other lines to connect to them, and double-click to end the line."
            },
            "drag_node": {
                "connected_to_hidden": "This can't be edited because it is connected to a hidden feature."
            }
        },
        "operations": {
            "add": {
                "annotation": {
                    "point": "Added a point.",
                    "vertex": "Added a node to a way.",
                    "relation": "Added a relation.",
                    "note": "Added a note."
                }
            },
            "start": {
                "annotation": {
                    "line": "Started a line.",
                    "area": "Started an area."
                }
            },
            "continue": {
                "key": "A",
                "title": "Continue",
                "description": "Continue this line.",
                "not_eligible": "No line can be continued here.",
                "multiple": "Several lines can be continued here. To choose a line, press the Shift key and click on it to select it.",
                "annotation": {
                    "line": "Continued a line.",
                    "area": "Continued an area."
                }
            },
            "cancel_draw": {
                "annotation": "Canceled drawing."
            },
            "change_role": {
                "annotation": "Changed the role of a relation member."
            },
            "change_tags": {
                "annotation": "Changed tags."
            },
            "circularize": {
                "title": "Circularize",
                "description": {
                    "line": "Make this line circular.",
                    "area": "Make this area circular."
                },
                "key": "O",
                "annotation": {
                    "line": "Made a line circular.",
                    "area": "Made an area circular."
                },
                "not_closed": "This can't be made circular because it's not a loop.",
                "too_large": "This can't be made circular because not enough of it is currently visible.",
                "connected_to_hidden": "This can't be made circular because it is connected to a hidden feature."
            },
            "orthogonalize": {
                "title": "Square",
                "description": {
                    "line": "Square the corners of this line.",
                    "area": "Square the corners of this area."
                },
                "key": "S",
                "annotation": {
                    "line": "Squared the corners of a line.",
                    "area": "Squared the corners of an area."
                },
                "not_squarish": "This can't be made square because it is not squarish.",
                "too_large": "This can't be made square because not enough of it is currently visible.",
                "connected_to_hidden": "This can't be made square because it is connected to a hidden feature."
            },
            "straighten": {
                "title": "Straighten",
                "description": "Straighten this line.",
                "key": "S",
                "annotation": "Straightened a line.",
                "too_bendy": "This can't be straightened because it bends too much.",
                "connected_to_hidden": "This line can't be straightened because it is connected to a hidden feature."
            },
            "delete": {
                "title": "Delete",
                "description": {
                    "single": "Delete this feature permanently.",
                    "multiple": "Delete these features permanently."
                },
                "annotation": {
                    "point": "Deleted a point.",
                    "vertex": "Deleted a node from a way.",
                    "line": "Deleted a line.",
                    "area": "Deleted an area.",
                    "relation": "Deleted a relation.",
                    "multiple": "Deleted {n} features."
                },
                "too_large": {
                    "single": "This feature can't be deleted because not enough of it is currently visible.",
                    "multiple": "These features can't be deleted because not enough of them are currently visible."
                },
                "incomplete_relation": {
                    "single": "This feature can't be deleted because it hasn't been fully downloaded.",
                    "multiple": "These features can't be deleted because they haven't been fully downloaded."
                },
                "part_of_relation": {
                    "single": "This feature can't be deleted because it is part of a larger relation. You must remove it from the relation first.",
                    "multiple": "These features can't be deleted because they are part of larger relations. You must remove them from the relations first."
                },
                "connected_to_hidden": {
                    "single": "This feature can't be deleted because it is connected to a hidden feature.",
                    "multiple": "These features can't be deleted because some are connected to hidden features."
                }
            },
            "add_member": {
                "annotation": "Added a member to a relation."
            },
            "delete_member": {
                "annotation": "Removed a member from a relation."
            },
            "connect": {
                "annotation": {
                    "from_vertex": {
                        "to_point": "Connected a way to a point.",
                        "to_vertex": "Connected a way to another.",
                        "to_line": "Connected a way to a line.",
                        "to_area": "Connected a way to an area.",
                        "to_adjacent_vertex": "Merged adjacent points in a way.",
                        "to_sibling_vertex": "Connected a way to itself."
                    },
                    "from_point": {
                        "to_point": "Merged a point with another.",
                        "to_vertex": "Merged a point with a point in a way.",
                        "to_line": "Moved a point to a line.",
                        "to_area": "Moved a point to an area."
                    }
                },
                "relation": "These features can't be connected because they have conflicting relation roles.",
                "restriction": "These features can't be connected because it would damage a \"{relation}\" relation."
            },
            "disconnect": {
                "title": "Disconnect",
                "description": "Disconnect these lines/areas from each other.",
                "key": "D",
                "annotation": "Disconnected lines/areas.",
                "not_connected": "There aren't enough lines/areas here to disconnect.",
                "connected_to_hidden": "This can't be disconnected because it is connected to a hidden feature.",
                "relation": "This can't be disconnected because it connects members of a relation."
            },
            "merge": {
                "title": "Merge",
                "description": "Merge these features.",
                "key": "C",
                "annotation": "Merged {n} features.",
                "not_eligible": "These features can't be merged.",
                "not_adjacent": "These features can't be merged because their endpoints aren't connected.",
                "restriction": "These features can't be merged because it would damage a \"{relation}\" relation.",
                "relation": "These features can't be merged because they have conflicting relation roles.",
                "incomplete_relation": "These features can't be merged because at least one hasn't been fully downloaded.",
                "conflicting_tags": "These features can't be merged because some of their tags have conflicting values."
            },
            "move": {
                "title": "Move",
                "description": {
                    "single": "Move this feature to a different location.",
                    "multiple": "Move these features to a different location."
                },
                "key": "M",
                "annotation": {
                    "point": "Moved a point.",
                    "vertex": "Moved a node in a way.",
                    "line": "Moved a line.",
                    "area": "Moved an area.",
                    "multiple": "Moved multiple features."
                },
                "incomplete_relation": {
                    "single": "This feature can't be moved because it hasn't been fully downloaded.",
                    "multiple": "These features can't be moved because they haven't been fully downloaded."
                },
                "too_large": {
                    "single": "This feature can't be moved because not enough of it is currently visible.",
                    "multiple": "These features can't be moved because not enough of them are currently visible."
                },
                "connected_to_hidden": {
                    "single": "This feature can't be moved because it is connected to a hidden feature.",
                    "multiple": "These features can't be moved because some are connected to hidden features."
                }
            },
            "reflect": {
                "title": {
                    "long": "Reflect Long",
                    "short": "Reflect Short"
                },
                "description": {
                    "long": {
                        "single": "Reflect this feature across its long axis.",
                        "multiple": "Reflect these features across their long axis."
                    },
                    "short": {
                        "single": "Reflect this feature across its short axis.",
                        "multiple": "Reflect these features across their short axis."
                    }
                },
                "key": {
                    "long": "T",
                    "short": "Y"
                },
                "annotation": {
                    "long": {
                        "single": "Reflected a feature across its long axis.",
                        "multiple": "Reflected multiple features across their long axis."
                    },
                    "short": {
                        "single": "Reflected a feature across its short axis.",
                        "multiple": "Reflected multiple features across their short axis."
                    }
                },
                "incomplete_relation": {
                    "single": "This feature can't be reflected because it hasn't been fully downloaded.",
                    "multiple": "These features can't be reflected because they haven't been fully downloaded."
                },
                "too_large": {
                    "single": "This feature can't be reflected because not enough of it is currently visible.",
                    "multiple": "These features can't be reflected because not enough of them are currently visible."
                },
                "connected_to_hidden": {
                    "single": "This feature can't be reflected because it is connected to a hidden feature.",
                    "multiple": "These features can't be reflected because some are connected to hidden features."
                }
            },
            "rotate": {
                "title": "Rotate",
                "description": {
                    "single": "Rotate this feature around its center point.",
                    "multiple": "Rotate these features around their center point."
                },
                "key": "R",
                "annotation": {
                    "line": "Rotated a line.",
                    "area": "Rotated an area.",
                    "multiple": "Rotated multiple features."
                },
                "incomplete_relation": {
                    "single": "This feature can't be rotated because it hasn't been fully downloaded.",
                    "multiple": "These features can't be rotated because they haven't been fully downloaded."
                },
                "too_large": {
                    "single": "This feature can't be rotated because not enough of it is currently visible.",
                    "multiple": "These features can't be rotated because not enough of them are currently visible."
                },
                "connected_to_hidden": {
                    "single": "This feature can't be rotated because it is connected to a hidden feature.",
                    "multiple": "These features can't be rotated because some are connected to hidden features."
                }
            },
            "reverse": {
                "title": "Reverse",
                "description": "Make this line go in the opposite direction.",
                "key": "V",
                "annotation": "Reversed a line."
            },
            "split": {
                "title": "Split",
                "description": {
                    "line": "Split this line into two at this node.",
                    "area": "Split the boundary of this area into two.",
                    "multiple": "Split the lines/area boundaries at this node into two."
                },
                "key": "X",
                "annotation": {
                    "line": "Split a line.",
                    "area": "Split an area boundary.",
                    "multiple": "Split {n} lines/area boundaries."
                },
                "not_eligible": "Lines can't be split at their beginning or end.",
                "multiple_ways": "There are too many lines here to split.",
                "connected_to_hidden": "This can't be split because it is connected to a hidden feature."
            },
            "restriction": {
                "annotation": {
                    "create": "Added a turn restriction",
                    "delete": "Deleted a turn restriction"
                }
            },
            "detach_node": {
                "title": "Detach",
                "key": "E",
                "description": "Detach this node from these lines/areas.",
                "annotation": "Detached a node from parent lines/areas.",
                "restriction": "This node can't be detached because it would damage a \"{relation}\" relation.",
                "connected_to_hidden": "This node can't be detached because it is connected to a hidden feature."
            }
        },
        "restriction": {
            "controls": {
                "distance": "Distance",
                "distance_up_to": "Up to {distance}",
                "via": "Via",
                "via_node_only": "Node only",
                "via_up_to_one": "Up to 1 way",
                "via_up_to_two": "Up to 2 ways"
            },
            "help": {
                "indirect": "(indirect)",
                "turn": {
                    "no_left_turn": "NO Left Turn {indirect}",
                    "no_right_turn": "NO Right Turn {indirect}",
                    "no_u_turn": "NO U-Turn {indirect}",
                    "no_straight_on": "NO Straight On {indirect}",
                    "only_left_turn": "ONLY Left Turn {indirect}",
                    "only_right_turn": "ONLY Right Turn {indirect}",
                    "only_u_turn": "ONLY U-Turn {indirect}",
                    "only_straight_on": "ONLY Straight On {indirect}",
                    "allowed_left_turn": "Left Turn Allowed {indirect}",
                    "allowed_right_turn": "Right Turn Allowed {indirect}",
                    "allowed_u_turn": "U-Turn Allowed {indirect}",
                    "allowed_straight_on": "Straight On Allowed {indirect}"
                },
                "from": "FROM",
                "via": "VIA",
                "to": "TO",
                "from_name": "{from} {fromName}",
                "from_name_to_name": "{from} {fromName} {to} {toName}",
                "via_names": "{via} {viaNames}",
                "select_from": "Click to select a {from} segment",
                "select_from_name": "Click to select {from} {fromName}",
                "toggle": "Click for \"{turn}\""
            }
        },
        "undo": {
            "tooltip": "Undo: {action}",
            "nothing": "Nothing to undo."
        },
        "redo": {
            "tooltip": "Redo: {action}",
            "nothing": "Nothing to redo."
        },
        "tooltip_keyhint": "Shortcut:",
        "browser_notice": "This editor is supported in Firefox, Chrome, Safari, Opera, and Internet Explorer 11 and above. Please upgrade your browser or use Potlatch 2 to edit the map.",
        "translate": {
            "translate": "Translate",
            "localized_translation_label": "Multilingual Name",
            "localized_translation_language": "Choose language",
            "localized_translation_name": "Name"
        },
        "zoom_in_edit": "Zoom in to edit",
        "login": "Log In",
        "logout": "Log Out",
        "loading_auth": "Connecting to OpenStreetMap...",
        "report_a_bug": "Report a bug",
        "help_translate": "Help translate",
        "sidebar": {
            "key": "`",
            "tooltip": "Toggle the sidebar."
        },
        "feature_info": {
            "hidden_warning": "{count} hidden features",
            "hidden_details": "These features are currently hidden: {details}"
        },
        "status": {
            "error": "Unable to connect to API.",
            "offline": "The API is offline. Please try editing later.",
            "readonly": "The API is read-only. You will need to wait to save your changes.",
            "rateLimit": "The API is limiting anonymous connections.  You can fix this by logging in."
        },
        "commit": {
            "title": "Upload to OpenStreetMap",
            "upload_explanation": "The changes you upload will be visible on all maps that use OpenStreetMap data.",
            "upload_explanation_with_user": "The changes you upload as {user} will be visible on all maps that use OpenStreetMap data.",
            "request_review": "I would like someone to review my edits.",
            "save": "Upload",
            "cancel": "Cancel",
            "changes": "{count} Changes",
            "download_changes": "Download osmChange file",
            "errors": "Errors",
            "warnings": "Warnings",
            "modified": "Modified",
            "deleted": "Deleted",
            "created": "Created",
            "about_changeset_comments": "About changeset comments",
            "about_changeset_comments_link": "//wiki.openstreetmap.org/wiki/Good_changeset_comments",
            "google_warning": "You mentioned Google in this comment: remember that copying from Google Maps is strictly forbidden.",
            "google_warning_link": "https://www.openstreetmap.org/copyright"
        },
        "contributors": {
            "list": "Edits by {users}",
            "truncated_list": "Edits by {users} and {count} others"
        },
        "info_panels": {
            "key": "I",
            "background": {
                "key": "B",
                "title": "Background",
                "zoom": "Zoom",
                "vintage": "Vintage",
                "source": "Source",
                "description": "Description",
                "resolution": "Resolution",
                "accuracy": "Accuracy",
                "unknown": "Unknown",
                "show_tiles": "Show Tiles",
                "hide_tiles": "Hide Tiles",
                "show_vintage": "Show Vintage",
                "hide_vintage": "Hide Vintage"
            },
            "history": {
                "key": "H",
                "title": "History",
                "selected": "{n} selected",
                "no_history": "No History (New Feature)",
                "version": "Version",
                "last_edit": "Last Edit",
                "edited_by": "Edited By",
                "changeset": "Changeset",
                "unknown": "Unknown",
                "link_text": "History on openstreetmap.org",
                "note_no_history": "No History (New Note)",
                "note_comments": "Comments",
                "note_created_date": "Created Date",
                "note_created_user": "Created By",
                "note_link_text": "Note on openstreetmap.org"
            },
            "location": {
                "key": "L",
                "title": "Location",
                "unknown_location": "Unknown Location"
            },
            "measurement": {
                "key": "M",
                "title": "Measurement",
                "selected": "{n} selected",
                "geometry": "Geometry",
                "closed_line": "closed line",
                "closed_area": "closed area",
                "center": "Center",
                "perimeter": "Perimeter",
                "length": "Length",
                "area": "Area",
                "centroid": "Centroid",
                "location": "Location",
                "metric": "Metric",
                "imperial": "Imperial",
                "node_count": "Number of nodes"
            }
        },
        "geometry": {
            "point": "point",
            "vertex": "vertex",
            "line": "line",
            "area": "area",
            "relation": "relation",
            "note": "note"
        },
        "geocoder": {
            "search": "Search worldwide...",
            "no_results_visible": "No results in visible map area",
            "no_results_worldwide": "No results found"
        },
        "geolocate": {
            "title": "Show My Location",
            "locating": "Locating, please wait..."
        },
        "inspector": {
            "no_documentation_combination": "There is no documentation available for this tag combination",
            "no_documentation_key": "There is no documentation available for this key",
            "documentation_redirect": "This documentation has been redirected to a new page",
            "show_more": "Show More",
            "view_on_osm": "View on openstreetmap.org",
            "all_fields": "All fields",
            "all_tags": "All tags",
            "all_members": "All members",
            "all_relations": "All relations",
            "new_relation": "New relation...",
            "choose_relation": "Choose a parent relation",
            "role": "Role",
            "choose": "Select feature type",
            "results": "{n} results for {search}",
            "reference": "View on OpenStreetMap Wiki",
            "back_tooltip": "Change feature",
            "remove": "Remove",
            "search": "Search",
            "multiselect": "Selected features",
            "unknown": "Unknown",
            "incomplete": "<not downloaded>",
            "feature_list": "Search features",
            "edit": "Edit feature",
            "check": {
                "yes": "Yes",
                "no": "No",
                "reverser": "Change Direction"
            },
            "radio": {
                "structure": {
                    "type": "Type",
                    "default": "Default",
                    "layer": "Layer"
                }
            },
            "add": "Add",
            "none": "None",
            "node": "Node",
            "way": "Way",
            "relation": "Relation",
            "location": "Location",
            "add_fields": "Add field:",
            "lock": {
                "suggestion": "The \"{label}\" field is locked because there is a Wikidata tag. You can delete it or edit the tags in the \"All tags\" section."
            }
        },
        "background": {
            "title": "Background",
            "description": "Background settings",
            "key": "B",
            "backgrounds": "Backgrounds",
            "none": "None",
            "best_imagery": "Best known imagery source for this location",
            "switch": "Switch back to this background",
            "custom": "Custom",
            "overlays": "Overlays",
            "imagery_source_faq": "Imagery Info / Report a Problem",
            "reset": "reset",
            "display_options": "Display Options",
            "brightness": "Brightness",
            "contrast": "Contrast",
            "saturation": "Saturation",
            "sharpness": "Sharpness",
            "minimap": {
                "description": "Show Minimap",
                "tooltip": "Show a zoomed out map to help locate the area currently displayed.",
                "key": "/"
            },
            "fix_misalignment": "Adjust imagery offset",
            "offset": "Drag anywhere in the gray area below to adjust the imagery offset, or enter the offset values in meters."
        },
        "map_data": {
            "title": "Map Data",
            "description": "Map Data",
            "key": "F",
            "data_layers": "Data Layers",
            "layers": {
                "osm": {
                    "tooltip": "Map data from OpenStreetMap",
                    "title": "OpenStreetMap data"
                },
                "notes": {
                    "tooltip": "Note data from OpenStreetMap",
                    "title": "OpenStreetMap notes"
                },
                "custom": {
                    "tooltip": "Drag and drop a data file onto the page, or click the button to setup",
                    "title": "Custom Map Data",
                    "zoom": "Zoom to data"
                }
            },
            "fill_area": "Fill Areas",
            "map_features": "Map Features",
            "autohidden": "These features have been automatically hidden because too many would be shown on the screen.  You can zoom in to edit them.",
            "osmhidden": "These features have been automatically hidden because the OpenStreetMap layer is hidden."
        },
        "feature": {
            "points": {
                "description": "Points",
                "tooltip": "Points of Interest"
            },
            "traffic_roads": {
                "description": "Traffic Roads",
                "tooltip": "Highways, Streets, etc."
            },
            "service_roads": {
                "description": "Service Roads",
                "tooltip": "Service Roads, Parking Aisles, Tracks, etc."
            },
            "paths": {
                "description": "Paths",
                "tooltip": "Sidewalks, Foot Paths, Cycle Paths, etc."
            },
            "buildings": {
                "description": "Buildings",
                "tooltip": "Buildings, Shelters, Garages, etc."
            },
            "landuse": {
                "description": "Landuse Features",
                "tooltip": "Forests, Farmland, Parks, Residential, Commercial, etc."
            },
            "boundaries": {
                "description": "Boundaries",
                "tooltip": "Administrative Boundaries"
            },
            "water": {
                "description": "Water Features",
                "tooltip": "Rivers, Lakes, Ponds, Basins, etc."
            },
            "rail": {
                "description": "Rail Features",
                "tooltip": "Railways"
            },
            "power": {
                "description": "Power Features",
                "tooltip": "Power Lines, Power Plants, Substations, etc."
            },
            "past_future": {
                "description": "Past/Future",
                "tooltip": "Proposed, Construction, Abandoned, Demolished, etc."
            },
            "others": {
                "description": "Others",
                "tooltip": "Everything Else"
            }
        },
        "area_fill": {
            "wireframe": {
                "description": "No Fill (Wireframe)",
                "tooltip": "Enabling wireframe mode makes it easy to see the background imagery.",
                "key": "W"
            },
            "partial": {
                "description": "Partial Fill",
                "tooltip": "Areas are drawn with fill only around their inner edges. (Recommended for beginner mappers)"
            },
            "full": {
                "description": "Full Fill",
                "tooltip": "Areas are drawn fully filled."
            }
        },
        "settings": {
            "custom_background": {
                "tooltip": "Edit custom background",
                "header": "Custom Background Settings",
                "instructions": "Enter a tile URL template. Valid tokens are:\n   {zoom} or {z}, {x}, {y} for Z/X/Y tile scheme\n   {-y} or {ty} for flipped TMS-style Y coordinates\n   {u} for quadtile scheme\n   {switch:a,b,c} for DNS server multiplexing\n\nExample:\n{example}",
                "template": {
                    "placeholder": "Enter a url template"
                }
            },
            "custom_data": {
                "tooltip": "Edit custom data layer",
                "header": "Custom Map Data Settings",
                "file": {
                    "instructions": "Choose a local data file. Supported types are:\n   .gpx, .kml, .geojson, .json",
                    "label": "Browse files"
                },
                "or": "Or",
                "url": {
                    "instructions": "Enter a data file URL or vector tile URL template. Valid tokens are:\n   {zoom} or {z}, {x}, {y} for Z/X/Y tile scheme",
                    "placeholder": "Enter a url"
                }
            }
        },
        "restore": {
            "heading": "You have unsaved changes",
            "description": "Do you wish to restore unsaved changes from a previous editing session?",
            "restore": "Restore my changes",
            "reset": "Discard my changes"
        },
        "save": {
            "title": "Save",
            "help": "Review your changes and upload them to OpenStreetMap, making them visible to other users.",
            "no_changes": "No changes to save.",
            "error": "Errors occurred while trying to save",
            "status_code": "Server returned status code {code}",
            "unknown_error_details": "Please ensure you are connected to the internet.",
            "uploading": "Uploading changes to OpenStreetMap...",
            "conflict_progress": "Checking for conflicts: {num} of {total}",
            "unsaved_changes": "You have unsaved changes",
            "conflict": {
                "header": "Resolve conflicting edits",
                "count": "Conflict {num} of {total}",
                "previous": "< Previous",
                "next": "Next >",
                "keep_local": "Keep mine",
                "keep_remote": "Use theirs",
                "restore": "Restore",
                "delete": "Leave Deleted",
                "download_changes": "Or download osmChange file",
                "done": "All conflicts resolved!",
                "help": "Another user changed some of the same map features you changed.\nClick on each feature below for more details about the conflict, and choose whether to keep\nyour changes or the other user's changes.\n"
            }
        },
        "merge_remote_changes": {
            "conflict": {
                "deleted": "This feature has been deleted by {user}.",
                "location": "This feature was moved by both you and {user}.",
                "nodelist": "Nodes were changed by both you and {user}.",
                "memberlist": "Relation members were changed by both you and {user}.",
                "tags": "You changed the <b>{tag}</b> tag to \"{local}\" and {user} changed it to \"{remote}\"."
            }
        },
        "success": {
            "just_edited": "You just edited OpenStreetMap!",
            "thank_you": "Thank you for improving the map.",
            "thank_you_location": "Thank you for improving the map around {where}.",
            "help_html": "Your changes should appear on OpenStreetMap within a few minutes. It may take longer for maps elsewhere to receive updates.",
            "help_link_text": "Details",
            "help_link_url": "https://wiki.openstreetmap.org/wiki/FAQ#I_have_just_made_some_changes_to_the_map._How_do_I_get_to_see_my_changes.3F",
            "view_on_osm": "View Changes on OSM",
            "changeset_id": "Your changeset #: {changeset_id}",
            "like_osm": "Like OpenStreetMap? Connect with others:",
            "more": "More",
            "events": "Events",
            "languages": "Languages: {languages}",
            "missing": "Is something missing from this list?",
            "tell_us": "Tell us!"
        },
        "confirm": {
            "okay": "OK",
            "cancel": "Cancel"
        },
        "splash": {
            "welcome": "Welcome to the iD OpenStreetMap editor",
            "text": "iD is a friendly but powerful tool for contributing to the world's best free world map. This is version {version}. For more information see {website} and report bugs at {github}.",
            "walkthrough": "Start the Walkthrough",
            "start": "Edit now"
        },
        "source_switch": {
            "live": "live",
            "lose_changes": "You have unsaved changes. Switching the map server will discard them. Are you sure you want to switch servers?",
            "dev": "dev"
        },
        "version": {
            "whats_new": "What's new in iD {version}"
        },
        "tag_reference": {
            "description": "Description",
            "on_wiki": "{tag} on wiki.osm.org",
            "used_with": "used with {type}"
        },
        "validations": {
            "disconnected_highway": "Disconnected highway",
            "disconnected_highway_tooltip": "Roads should be connected to other roads or building entrances.",
            "old_multipolygon": "Multipolygon tags on outer way",
            "old_multipolygon_tooltip": "This style of multipolygon is deprecated. Please assign the tags to the parent multipolygon instead of the outer way.",
            "untagged_point": "Untagged point",
            "untagged_point_tooltip": "Select a feature type that describes what this point is.",
            "untagged_line": "Untagged line",
            "untagged_line_tooltip": "Select a feature type that describes what this line is.",
            "untagged_area": "Untagged area",
            "untagged_area_tooltip": "Select a feature type that describes what this area is.",
            "untagged_relation": "Untagged relation",
            "untagged_relation_tooltip": "Select a feature type that describes what this relation is.",
            "many_deletions": "You're deleting {n} features: {p} nodes, {l} lines, {a} areas, {r} relations. Are you sure you want to do this? This will delete them from the map that everyone else sees on openstreetmap.org.",
            "tag_suggests_area": "The tag {tag} suggests line should be area, but it is not an area",
            "deprecated_tags": "Deprecated tags: {tags}"
        },
        "zoom": {
            "in": "Zoom in",
            "out": "Zoom out"
        },
        "cannot_zoom": "Cannot zoom out further in current mode.",
        "full_screen": "Toggle Full Screen",
        "streetside": {
            "tooltip": "Streetside photos from Microsoft",
            "title": "Photo Overlay (Bing Streetside)",
            "report": "Report a privacy concern with this image",
            "view_on_bing": "View on Bing Maps",
            "hires": "High resolution"
        },
        "mapillary_images": {
            "tooltip": "Street-level photos from Mapillary",
            "title": "Photo Overlay (Mapillary)"
        },
        "mapillary_signs": {
            "tooltip": "Traffic signs from Mapillary (must enable Photo Overlay)",
            "title": "Traffic Sign Overlay (Mapillary)"
        },
        "mapillary": {
            "view_on_mapillary": "View this image on Mapillary"
        },
        "openstreetcam_images": {
            "tooltip": "Street-level photos from OpenStreetCam",
            "title": "Photo Overlay (OpenStreetCam)"
        },
        "openstreetcam": {
            "view_on_openstreetcam": "View this image on OpenStreetCam"
        },
        "note": {
            "note": "Note",
            "title": "Edit note",
            "anonymous": "anonymous",
            "closed": "(Closed)",
            "commentTitle": "Comments",
            "status": {
                "opened": "opened {when}",
                "reopened": "reopened {when}",
                "commented": "commented {when}",
                "closed": "closed {when}"
            },
            "newComment": "New Comment",
            "inputPlaceholder": "Enter a comment to share with other users.",
            "close": "Close Note",
            "open": "Reopen Note",
            "comment": "Comment",
            "close_comment": "Close and Comment",
            "open_comment": "Reopen and Comment",
            "report": "Report",
            "new": "New Note",
            "newDescription": "Describe the issue.",
            "save": "Save Note",
            "login": "You must log in to change or comment on this note.",
            "upload_explanation": "Your comments will be publicly visible to all OpenStreetMap users.",
            "upload_explanation_with_user": "Your comments as {user} will be publicly visible to all OpenStreetMap users."
        },
        "help": {
            "title": "Help",
            "key": "H",
            "help": {
                "title": "Help",
                "welcome": "Welcome to the iD editor for [OpenStreetMap](https://www.openstreetmap.org/). With this editor you can update OpenStreetMap right from your web browser.",
                "open_data_h": "Open Data",
                "open_data": "Edits that you make on this map will be visible to everyone who uses OpenStreetMap. Your edits can be based on personal knowledge, on-the-ground surveying, or imagery collected from aerial or street level photos. Copying from commercial sources, like Google Maps, [is strictly forbidden](https://www.openstreetmap.org/copyright).",
                "before_start_h": "Before you start",
                "before_start": "You should be familiar with OpenStreetMap and this editor before you start editing. iD contains a walkthrough to teach you the basics of editing OpenStreetMap. Click \"Start the Walkthrough\" on this screen to take the tutorial - it takes only about 15 minutes.",
                "open_source_h": "Open Source",
                "open_source": "The iD editor is a collaborative open source project, and you are using version {version} now. The source code is available [on GitHub](https://github.com/openstreetmap/iD).",
                "open_source_help": "You can help iD by [translating](https://github.com/openstreetmap/iD/blob/master/CONTRIBUTING.md#translating) or [reporting bugs](https://github.com/openstreetmap/iD/issues)."
            },
            "overview": {
                "title": "Overview",
                "navigation_h": "Navigation",
                "navigation_drag": "You can drag the map by pressing and holding down the {leftclick} left mouse button and moving the mouse around. You can also use the `↓`, `↑`, `←`, `→` arrow keys on your keyboard.",
                "navigation_zoom": "You can zoom in or out by scrolling with the mouse wheel or trackpad, or by clicking the {plus} / {minus} buttons along the side of the map. You can also use the `+`, `-` keys on your keyboard.",
                "features_h": "Map Features",
                "features": "We use the word *features* to describe things that appear on the map, such as roads, buildings, or points of interest. Anything in the real world can be mapped as a feature on OpenStreetMap. Map features are represented on the map using *points*, *lines*, or *areas*.",
                "nodes_ways": "In OpenStreetmap, points are sometimes called *nodes*, and lines and areas are sometimes called *ways*."
            },
            "editing": {
                "title": "Editing & Saving",
                "select_h": "Select",
                "select_left_click": "{leftclick} Left-click on a feature to select it. This will highlight it with a pulsing glow, and the sidebar will display details about that feature, such as its name or address.",
                "select_right_click": "{rightclick} Right-click on a feature to display the editing menu, which shows the commands that are available, such as rotating, moving, and deleting.",
                "multiselect_h": "Multiselect",
                "multiselect_shift_click": "`{shift}`+{leftclick} left-click to select several features together.  This makes it easier to move or delete multiple items.",
                "multiselect_lasso": "Another way to select multiple features is to hold down the `{shift}` key, then press and hold down the {leftclick} left mouse button and drag the mouse to draw a selection lasso. All of the points inside the lasso area will be selected.",
                "undo_redo_h": "Undo & Redo",
                "undo_redo": "Your edits are stored locally in your browser until you choose to save them to the OpenStreetMap server. You can undo edits by clicking the {undo} **Undo** button, and redo them by clicking the {redo} **Redo** button.",
                "save_h": "Save",
                "save": "Click {save} **Save** to finish your edits and send them to OpenStreetMap. You should remember to save your work frequently!",
                "save_validation": "On the save screen, you'll have a chance to review what you've done. iD will also perform some basic checks for missing data and may offer helpful suggestions and warnings if something doesn't seem right.",
                "upload_h": "Upload",
                "upload": "Before uploading your changes you must enter a [changeset comment](https://wiki.openstreetmap.org/wiki/Good_changeset_comments). Then click **Upload** to send your changes to OpenStreetMap, where they will be merged into the map and publicly visible to everyone.",
                "backups_h": "Automatic Backups",
                "backups": "If you can't finish your edits in one sitting, for example if your computer crashes or you close the browser tab, your edits are still saved in your browser's storage. You can come back later (on the same browser and computer), and iD will offer to restore your work.",
                "keyboard_h": "Keyboard Shortcuts",
                "keyboard": "You can view a list of keyboard shortcuts by pressing the `?` key."
            },
            "feature_editor": {
                "title": "Feature Editor",
                "intro": "The *feature editor* appears alongside the map, and allows you to see and edit all of the information for the selected feature.",
                "definitions": "The top section displays the feature's type. The middle section contains *fields* showing the feature's attributes, such as its name or address.",
                "type_h": "Feature Type",
                "type": "You can click on the feature type to change the feature to a different type. Everything that exists in the real world can be added to OpenStreetMap, so there are thousands of feature types to choose from.",
                "type_picker": "The type picker displays the most common feature types, such as parks, hospitals, restaurants, roads, and buildings. You can search for anything by typing what you're looking for in the search box. You can also click the {inspect} **Info** icon next to the feature type to learn more about it.",
                "fields_h": "Fields",
                "fields_all_fields": "The \"All fields\" section contains all of the feature's details that you may edit. In OpenStreetMap, all of the fields are optional, and it's OK to leave a field blank if you are unsure.",
                "fields_example": "Each feature type will display different fields. For example, a road may display fields for its surface and speed limit, but a restaurant may display fields for the type of food it serves and the hours it is open.",
                "fields_add_field": "You can also click the \"Add field\" dropdown to add more fields, such as a description, Wikipedia link, wheelchair access, and more.",
                "tags_h": "Tags",
                "tags_all_tags": "Below the fields section, you can expand the \"All tags\" section to edit any of the OpenStreetMap *tags* for the selected feature. Each tag consists of a *key* and *value*, data elements that define all of the features stored in OpenStreetMap.",
                "tags_resources": "Editing a feature's tags requires intermediate knowledge about OpenStreetMap. You should consult resources like the [OpenStreetMap Wiki](https://wiki.openstreetmap.org/wiki/Main_Page) or [Taginfo](https://taginfo.openstreetmap.org/) to learn more about accepted OpenStreetMap tagging practices."
            },
            "points": {
                "title": "Points",
                "intro": "*Points* can be used to represent features such as shops, restaurants, and monuments. They mark a specific location, and describe what's there.",
                "add_point_h": "Adding Points",
                "add_point": "To add a point, click the {point} **Point** button on the toolbar above the map, or press the shortcut key `1`. This will change the mouse cursor to a cross symbol.",
                "add_point_finish": "To place the new point on the map, position the mouse cursor where the point should go, then {leftclick} left-click or press `Space`.",
                "move_point_h": "Moving Points",
                "move_point": "To move a point, place the mouse cursor over the point, then press and hold the {leftclick} left mouse button while dragging the point to its new location.",
                "delete_point_h": "Deleting Points",
                "delete_point": "It's OK to delete features that don't exist in the real world. Deleting a feature from OpenStreetMap removes it from the map that everyone uses, so you should make sure a feature is really gone before you delete it.",
                "delete_point_command": "To delete a point, {rightclick} right-click on the point to select it and show the edit menu, then use the {delete} **Delete** command."
            },
            "lines": {
                "title": "Lines",
                "intro": "*Lines* are used to represent features such as roads, railroads, and rivers. Lines should be drawn down the center of the feature that they represent.",
                "add_line_h": "Adding Lines",
                "add_line": "To add a line, click the {line} **Line** button on the toolbar above the map, or press the shortcut key `2`. This will change the mouse cursor to a cross symbol.",
                "add_line_draw": "Next, position the mouse cursor where the line should begin and {leftclick} left-click or press `Space` to begin placing nodes along the line. Continue placing more nodes by clicking or pressing `Space`. While drawing, you can zoom in or drag the map in order to add more detail.",
                "add_line_finish": "To finish a line, press `{return}` or click again on the last node.",
                "modify_line_h": "Modifying Lines",
                "modify_line_dragnode": "Often you'll see lines that aren't shaped correctly, for example a road that does not match up with the background imagery. To adjust the shape of a line, first {leftclick} left-click to select it. All nodes of the line will be drawn as small circles. You can then drag the nodes to better locations.",
                "modify_line_addnode": "You can also create new nodes along a line either by {leftclick}**x2** double-clicking on the line or by dragging the small triangles at the midpoints between nodes.",
                "connect_line_h": "Connecting Lines",
                "connect_line": "Having roads connected properly is important for the map and essential for providing driving directions.",
                "connect_line_display": "The connections between roads are drawn with gray circles. The endpoints of a line are drawn with larger white circles if they don't connect to anything.",
                "connect_line_drag": "To connect a line to another feature, drag one of the line's nodes onto the other feature until both features snap together. Tip: You can hold down the `{alt}` key to prevent nodes from connecting to other features.",
                "connect_line_tag": "If you know that the connection has traffic lights or crosswalks, you can add them by selecting the connecting node and using the feature editor to select the correct feature's type.",
                "disconnect_line_h": "Disconnecting Lines",
                "disconnect_line_command": "To disconnect a road from another feature, {rightclick} right-click the connecting node and select the {disconnect} **Disconnect** command from the editing menu.",
                "move_line_h": "Moving Lines",
                "move_line_command": "To move an entire line, {rightclick} right-click the line and select the {move} **Move** command from the editing menu. Then move the mouse, and {leftclick} left-click to place the line in a new location.",
                "move_line_connected": "Lines that are connected to other features will stay connected as you move the line to a new location. iD may prevent you from moving a line across another connected line.",
                "delete_line_h": "Deleting Lines",
                "delete_line": "If a line is entirely incorrect, for example a road that doesn't exist in the real world, it's OK to delete it. Be careful when deleting features: the background imagery you are using might be outdated, and a road that looks wrong could simply be newly built.",
                "delete_line_command": "To delete a line, {rightclick} right-click on the line to select it and show the edit menu, then use the {delete} **Delete** command."
            },
            "areas": {
                "title": "Areas",
                "intro": "*Areas* are used to show the boundaries of features like lakes, buildings, and residential areas. Areas should be traced around the edge of the feature that they represent, for example, around the base of a building.",
                "point_or_area_h": "Points or Areas?",
                "point_or_area": "Many features can be represented as points or areas. You should map buildings and property outlines as areas whenever possible. Place points inside a building area to represent businesses, amenities, and other features located inside the building.",
                "add_area_h": "Adding Areas",
                "add_area_command": "To add an area, click the {area} **Area** button on the toolbar above the map, or press the shortcut key `3`. This will change the mouse cursor to a cross symbol.",
                "add_area_draw": "Next, position the mouse cursor at one of the corners of the feature and {leftclick} left-click or press `Space` to begin placing nodes around the outer edge of the area. Continue placing more nodes by clicking or pressing `Space`. While drawing, you can zoom in or drag the map in order to add more detail.",
                "add_area_finish": "To finish an area, press `{return}` or click again on either the first or last node.",
                "square_area_h": "Square Corners",
                "square_area_command": "Many area features like buildings have square corners. To square the corners of an area, {rightclick} right-click the edge of the area and select the {orthogonalize} **Square** command from the editing menu.",
                "modify_area_h": "Modifying Areas",
                "modify_area_dragnode": "Often you'll see areas that aren't shaped correctly, for example a building that does not match up with the background imagery. To adjust the shape of an area, first {leftclick} left-click to select it. All nodes of the area will be drawn as small circles. You can then drag the nodes to better locations.",
                "modify_area_addnode": "You can also create new nodes along an area either by {leftclick}**x2** double-clicking on the edge of the area or by dragging the small triangles at the midpoints between nodes.",
                "delete_area_h": "Deleting Areas",
                "delete_area": "If an area is entirely incorrect, for example a building that doesn't exist in the real world, it's OK to delete it. Be cautious when deleting features - the background imagery you are using might be outdated, and a building that looks wrong could simply be newly built.",
                "delete_area_command": "To delete an area, {rightclick} right-click on the area to select it and show the edit menu, then use the {delete} **Delete** command."
            },
            "relations": {
                "title": "Relations",
                "intro": "A *relation* is a special type of feature in OpenStreetMap that groups together other features. The features that belong to a relation are called *members*, and each member can have a *role* in the relation.",
                "edit_relation_h": "Editing Relations",
                "edit_relation": "At the bottom of the feature editor, you can expand the \"All relations\" section to see if the selected feature is a member of any relations. You can then click on the relation to select and edit it.",
                "edit_relation_add": "To add a feature to a relation, select the feature, then click the {plus} add button in the \"All relations\" section of the feature editor. You can choose from a list of nearby relations, or choose the \"New relation...\" option.",
                "edit_relation_delete": "You can also click the {delete} **Delete** button to remove the selected feature from the relation. If you remove all of the members from a relation, the relation will be deleted automatically.",
                "maintain_relation_h": "Maintaining Relations",
                "maintain_relation": "For the most part, iD will maintain relations automatically as you edit. You should take care when replacing features that might be members of relations. For example if you delete a section of road and draw a new section of road to replace it, you should add the new section to the same relations (routes, turn restrictions, etc.) as the original.",
                "relation_types_h": "Relation Types",
                "multipolygon_h": "Multipolygons",
                "multipolygon": "A *multipolygon* relation is a group of one or more *outer* features and one or more inner features. The outer features define the outer edges of the multipolygon, and the inner features define sub-areas or holes cut out from the inside of the multipolygon.",
                "multipolygon_create": "To create a multipolygon, for example a building with a hole in it, draw the outer edge as an area and the inner edge as a line or different kind of area. Then `{shift}`+{leftclick} left-click to select both features, {rightclick} right-click to show the edit menu, and select the {merge} **Merge** command.",
                "multipolygon_merge": "Merging several lines or areas will create a new multipolygon relation with all selected areas as members. iD will choose the inner and outer roles automatically, based on which features are contained inside other features.",
                "turn_restriction_h": "Turn restrictions",
                "turn_restriction": "A *turn restriction* relation is a group of several road segments in an intersection. Turn restrictions consist of a *from* road, *via* node or roads, and a *to* road.",
                "turn_restriction_field": "To edit turn restrictions, select a junction node where two or more roads meet. The feature editor will display a special \"Turn Restrictions\" field containing a model of the intersection.",
                "turn_restriction_editing": "In the \"Turn Restrictions\" field, click to select a \"from\" road, and see whether turns are allowed or restricted to any of the \"to\" roads. You can click on the turn icons to toggle them between allowed and restricted. iD will create relations automatically and set the from, via, and to roles based on your choices.",
                "route_h": "Routes",
                "route": "A *route* relation is a group of one or more line features that together form a route network, like a bus route, train route, or highway route.",
                "route_add": "To add a feature to a route relation, select the feature and scroll down to the \"All relations\" section of the feature editor, then click the {plus} add button to add this feature to a nearby existing relation or a new relation.",
                "boundary_h": "Boundaries",
                "boundary": "A *boundary* relation is a group of one or more line features that together form an administrative boundary.",
                "boundary_add": "To add a feature to a boundary relation, select the feature and scroll down to the \"All relations\" section of the feature editor, then click the {plus} add button to add this feature to a nearby existing relation or a new relation."
            },
            "notes": {
                "title": "Notes",
                "intro": "*Notes* are used to alert other users that a feature requires fixing or attention. Notes mark a specific location on the map. To view existing notes or add new ones, click the {data} **Map data** panel to enable the OpenStreetMap notes layer.",
                "add_note_h": "Adding Notes",
                "add_note": "To add a new note, click the {note} **Note** button on the toolbar above the map, or press the shortcut key `4`. This will change the mouse cursor to a cross symbol. To place the new note on the map, position the mouse cursor where the note should go, then {leftclick} left-click or press `Space`.",
                "move_note": "Only new notes can be moved. To move a note, place the mouse cursor over the new note, then press and hold the {leftclick} left mouse button while dragging the note to its new location.",
                "update_note_h": "Closing, Reopening, and Commenting",
                "update_note": "An existing note can be updated by closing it, reopening it, or adding a comment to it. Closing a note indicates that the problem has been resolved. Reopening a note indicates that the original issue is not resolved.",
                "save_note_h": "Saving Notes",
                "save_note": "You must save any note edits individually by clicking the buttons below the note comments. Note edits are **not** included in changesets that you upload to OpenStreetMap."
            },
            "imagery": {
                "title": "Background Imagery",
                "intro": "The background imagery that appears beneath the map data is an important resource for mapping. This imagery can be aerial photos collected from satellites, airplanes, and drones, or it can be scanned historical maps or other freely available source data.",
                "sources_h": "Imagery Sources",
                "choosing": "To see which imagery sources are available for editing, click the {layers} **Background settings** button on the side of the map.",
                "sources": "By default, a [Bing Maps](https://www.bing.com/maps/) satellite layer is chosen as the background image. Depending on where you are editing, other imagery sources will be available. Some may be newer or have higher resolution, so it is always useful to check and see which layer is the best one to use as a mapping reference.",
                "offsets_h": "Adjusting Imagery Offset",
                "offset": "Imagery is sometimes offset slightly from accurate map data. If you see a lot of roads or buildings shifted from the background imagery, it may be the imagery that's incorrect, so don't move them all to match the background. Instead, you can adjust the background so that it matches the existing data by expanding the \"Adjust Imagery Offset\" section at the bottom of the Background Settings pane.",
                "offset_change": "Click on the small triangles to adjust the imagery offset in small steps, or hold the left mouse button and drag within the gray square to slide the imagery into alignment."
            },
            "streetlevel": {
                "title": "Street Level Photos",
                "intro": "Street level photos are useful for mapping traffic signs, businesses, and other details that you can't see from satellite and aerial images. The iD editor supports street level photos from [Bing Streetside](https://www.microsoft.com/en-us/maps/streetside), [Mapillary](https://www.mapillary.com), and [OpenStreetCam](https://www.openstreetcam.org).",
                "using_h": "Using Street Level Photos",
                "using": "To use street level photos for mapping, click the {data} **Map data** panel on the side of the map to enable or disable the available photo layers.",
                "photos": "When enabled, the photo layer displays a line along the sequence of photos. At higher zoom levels, a circle marks at each photo location, and at even higher zoom levels, a cone indicates the direction the camera was facing when the photo was taken.",
                "viewer": "When you click on one of the photo locations, a photo viewer appears in the bottom corner of the map. The photo viewer contains controls to step forward and backward in the image sequence. It also shows the username of the person who captured the image, the date it was captured, and a link to view the image on the original site."
            },
            "gps": {
                "title": "GPS Traces",
                "intro": "Collected GPS traces are a valuable source of data for OpenStreetMap. This editor supports *.gpx*, *.geojson*, and *.kml* files on your local computer. You can collect GPS traces with a smartphone, sports watch, or other GPS device.",
                "survey": "For information on how to perform a GPS survey, read [Mapping with a smartphone, GPS, or paper](http://learnosm.org/en/mobile-mapping/).",
                "using_h": "Using GPS Traces",
                "using": "To use a GPS trace for mapping, drag and drop the data file onto the map editor. If it's recognized, it will be drawn on the map as a bright purple line. Click the {data} **Map data** panel on the side of the map to enable, disable, or zoom to your GPS data.",
                "tracing": "The GPS track isn't sent to OpenStreetMap - the best way to use it is to draw on the map, using it as a guide for the new features that you add.",
                "upload": "You can also [upload your GPS data to OpenStreetMap](https://www.openstreetmap.org/trace/create) for other users to use."
            },
            "field": {
                "restrictions": {
                    "title": "Turn Restrictions Help",
                    "about": {
                        "title": "About",
                        "about": "This field allows you to inspect and modify turn restrictions. It displays a model of the selected intersection including other nearby connected roads.",
                        "from_via_to": "A turn restriction always contains: one **FROM way**, one **TO way**, and either one **VIA node** or one or more **VIA ways**.",
                        "maxdist": "The \"{distField}\" slider controls how far to search for additional connected roads.",
                        "maxvia": "The \"{viaField}\" slider adjusts how many via ways may be included in the search. (Tip: simple is better)"
                    },
                    "inspecting": {
                        "title": "Inspecting",
                        "about": "Hover over any **FROM** segment to see whether it has any turn restrictions. Each possible **TO** destination will be drawn with a colored shadow showing whether a restriction exists.",
                        "from_shadow": "{fromShadow} **FROM segment**",
                        "allow_shadow": "{allowShadow} **TO Allowed**",
                        "restrict_shadow": "{restrictShadow} **TO Restricted**",
                        "only_shadow": "{onlyShadow} **TO Only**",
                        "restricted": "\"Restricted\" means that there is a turn restriction, for example \"No Left Turn\".",
                        "only": "\"Only\" means that a vehicle taking that path may only make that choice, for example \"Only Straight On\"."
                    },
                    "modifying": {
                        "title": "Modifying",
                        "about": "To modify turn restrictions, first click on any starting **FROM** segment to select it. The selected segment will pulse, and all possible **TO** destinations will appear as turn symbols.",
                        "indicators": "Then, click on a turn symbol to toggle it between \"Allowed\", \"Restricted\", and \"Only\".",
                        "allow_turn": "{allowTurn} **TO Allowed**",
                        "restrict_turn": "{restrictTurn} **TO Restricted**",
                        "only_turn": "{onlyTurn} **TO Only**"
                    },
                    "tips": {
                        "title": "Tips",
                        "simple": "**Prefer simple restrictions over complex ones.**",
                        "simple_example": "For example, avoid creating a via-way restriction if a simpler via-node turn restriction will do.",
                        "indirect": "**Some restrictions display the text \"(indirect)\" and are drawn lighter.**",
                        "indirect_example": "These restrictions exist because of another nearby restriction. For example, an \"Only Straight On\" restriction will indirectly create \"No Turn\" restrictions for all other paths through the intersection.",
                        "indirect_noedit": "You may not edit indirect restrictions. Instead, edit the nearby direct restriction."
                    }
                }
            }
        },
        "intro": {
            "done": "done",
            "ok": "OK",
            "graph": {
                "block_number": "<value for addr:block_number>",
                "city": "Three Rivers",
                "county": "<value for addr:county>",
                "district": "<value for addr:district>",
                "hamlet": "<value for addr:hamlet>",
                "neighbourhood": "<value for addr:neighbourhood>",
                "postcode": "49093",
                "province": "<value for addr:province>",
                "quarter": "<value for addr:quarter>",
                "state": "MI",
                "subdistrict": "<value for addr:subdistrict>",
                "suburb": "<value for addr:suburb>",
                "countrycode": "us",
                "name": {
                    "1st-avenue": "1st Avenue",
                    "2nd-avenue": "2nd Avenue",
                    "4th-avenue": "4th Avenue",
                    "5th-avenue": "5th Avenue",
                    "6th-avenue": "6th Avenue",
                    "6th-street": "6th Street",
                    "7th-avenue": "7th Avenue",
                    "8th-avenue": "8th Avenue",
                    "9th-avenue": "9th Avenue",
                    "10th-avenue": "10th Avenue",
                    "11th-avenue": "11th Avenue",
                    "12th-avenue": "12th Avenue",
                    "access-point-employment": "Access Point Employment",
                    "adams-street": "Adams Street",
                    "andrews-elementary-school": "Andrews Elementary School",
                    "andrews-street": "Andrews Street",
                    "armitage-street": "Armitage Street",
                    "barrows-school": "Barrows School",
                    "battle-street": "Battle Street",
                    "bennett-street": "Bennett Street",
                    "bowman-park": "Bowman Park",
                    "collins-drive": "Collins Drive",
                    "conrail-railroad": "Conrail Railroad",
                    "conservation-park": "Conservation Park",
                    "constantine-street": "Constantine Street",
                    "cushman-street": "Cushman Street",
                    "dollar-tree": "Dollar Tree",
                    "douglas-avenue": "Douglas Avenue",
                    "east-street": "East Street",
                    "elm-street": "Elm Street",
                    "flower-street": "Flower Street",
                    "foster-street": "Foster Street",
                    "french-street": "French Street",
                    "garden-street": "Garden Street",
                    "gem-pawnbroker": "Gem Pawnbroker",
                    "golden-finch-framing": "Golden Finch Framing",
                    "grant-avenue": "Grant Avenue",
                    "hoffman-pond": "Hoffman Pond",
                    "hoffman-street": "Hoffman Street",
                    "hook-avenue": "Hook Avenue",
                    "jefferson-street": "Jefferson Street",
                    "kelsey-street": "Kelsey Street",
                    "lafayette-park": "LaFayette Park",
                    "las-coffee-cafe": "L.A.'s Coffee Cafe",
                    "lincoln-avenue": "Lincoln Avenue",
                    "lowrys-books": "Lowry's Books",
                    "lynns-garage": "Lynn's Garage",
                    "main-street-barbell": "Main Street Barbell",
                    "main-street-cafe": "Main Street Cafe",
                    "main-street-fitness": "Main Street Fitness",
                    "main-street": "Main Street",
                    "maple-street": "Maple Street",
                    "marina-park": "Marina Park",
                    "market-street": "Market Street",
                    "memory-isle-park": "Memory Isle Park",
                    "memory-isle": "Memory Isle",
                    "michigan-avenue": "Michigan Avenue",
                    "middle-street": "Middle Street",
                    "millard-street": "Millard Street",
                    "moore-street": "Moore Street",
                    "morris-avenue": "Morris Avenue",
                    "mural-mall": "Mural Mall",
                    "paisanos-bar-and-grill": "Paisano's Bar and Grill",
                    "paisley-emporium": "Paisley Emporium",
                    "paparazzi-tattoo": "Paparazzi Tattoo",
                    "pealer-street": "Pealer Street",
                    "pine-street": "Pine Street",
                    "pizza-hut": "Pizza Hut",
                    "portage-avenue": "Portage Avenue",
                    "portage-river": "Portage River",
                    "preferred-insurance-services": "Preferred Insurance Services",
                    "railroad-drive": "Railroad Drive",
                    "river-city-appliance": "River City Appliance",
                    "river-drive": "River Drive",
                    "river-road": "River Road",
                    "river-street": "River Street",
                    "riverside-cemetery": "Riverside Cemetery",
                    "riverwalk-trail": "Riverwalk Trail",
                    "riviera-theatre": "Riviera Theatre",
                    "rocky-river": "Rocky River",
                    "saint-joseph-river": "Saint Joseph River",
                    "scidmore-park-petting-zoo": "Scidmore Park Petting Zoo",
                    "scidmore-park": "Scidmore Park",
                    "scouter-park": "Scouter Park",
                    "sherwin-williams": "Sherwin-Williams",
                    "south-street": "South Street",
                    "southern-michigan-bank": "Southern Michigan Bank",
                    "spring-street": "Spring Street",
                    "sturgeon-river-road": "Sturgeon River Road",
                    "three-rivers-city-hall": "Three Rivers City Hall",
                    "three-rivers-elementary-school": "Three Rivers Elementary School",
                    "three-rivers-fire-department": "Three Rivers Fire Department",
                    "three-rivers-high-school": "Three Rivers High School",
                    "three-rivers-middle-school": "Three Rivers Middle School",
                    "three-rivers-municipal-airport": "Three Rivers Municipal Airport",
                    "three-rivers-post-office": "Three Rivers Post Office",
                    "three-rivers-public-library": "Three Rivers Public Library",
                    "three-rivers": "Three Rivers",
                    "unique-jewelry": "Unique Jewelry",
                    "walnut-street": "Walnut Street",
                    "washington-street": "Washington Street",
                    "water-street": "Water Street",
                    "west-street": "West Street",
                    "wheeler-street": "Wheeler Street",
                    "william-towing": "William Towing",
                    "willow-drive": "Willow Drive",
                    "wood-street": "Wood Street",
                    "world-fare": "World Fare"
                }
            },
            "welcome": {
                "title": "Welcome",
                "welcome": "Welcome! This walkthrough will teach you the basics of editing on OpenStreetMap.",
                "practice": "All of the data in this walkthrough is just for practicing, and any edits that you make in the walkthrough will not be saved.",
                "words": "This walkthrough will introduce some new words and concepts. When we introduce a new word, we'll use *italics*.",
                "mouse": "You can use any input device to edit the map, but this walkthrough assumes you have a mouse with left and right buttons. **If you want to attach a mouse, do so now, then click OK.**",
                "leftclick": "When this tutorial asks you to click or double-click, we mean with the left button. On a trackpad it might be a single-click or single-finger tap. **Left-click {num} times.**",
                "rightclick": "Sometimes we'll also ask you to right-click. This might be the same as control-click, or two-finger tap on a trackpad. Your keyboard might even have a 'menu' key that works like right-click. **Right-click {num} times.**",
                "chapters": "So far, so good! You can use the buttons below to skip chapters at any time or to restart a chapter if you get stuck. Let's begin! **Click '{next}' to continue.**"
            },
            "navigation": {
                "title": "Navigation",
                "drag": "The main map area shows OpenStreetMap data on top of a background.{br}You can drag the map by pressing and holding the left mouse button while moving the mouse around. You can also use the arrow keys on your keyboard. **Drag the map!**",
                "zoom": "You can zoom in or out by scrolling with the mouse wheel or trackpad, or by clicking the {plus} / {minus} buttons. **Zoom the map!**",
                "features": "We use the word *features* to describe the things that appear on the map. Anything in the real world can be mapped as a feature on OpenStreetMap.",
                "points_lines_areas": "Map features are represented using *points, lines, or areas.*",
                "nodes_ways": "In OpenStreetMap, points are sometimes called *nodes*, and lines and areas are sometimes called *ways*.",
                "click_townhall": "All features on the map can be selected by clicking on them. **Click on the point to select it.**",
                "selected_townhall": "Great! The point is now selected. Selected features are drawn with a pulsing glow.",
                "editor_townhall": "When a feature is selected, the *feature editor* is displayed alongside the map.",
                "preset_townhall": "The top part of the feature editor shows the feature's type. This point is a {preset}.",
                "fields_townhall": "The middle part of the feature editor contains *fields* showing the feature's attributes, such as its name and address.",
                "close_townhall": "**Close the feature editor by hitting escape or pressing the {button} button in the upper corner.**",
                "search_street": "You can also search for features in the current view, or worldwide. **Search for '{name}'.**",
                "choose_street": "**Choose {name} from the list to select it.**",
                "selected_street": "Great! {name} is now selected.",
                "editor_street": "The fields shown for a street are different than the fields that were shown for the town hall.{br}For this selected street, the feature editor shows fields like '{field1}' and '{field2}'. **Close the feature editor by hitting escape or pressing the {button} button.**",
                "play": "Try moving the map and clicking on some other features to see what kinds of things can be added to OpenStreetMap. **When you are ready to continue to the next chapter, click '{next}'.**"
            },
            "points": {
                "title": "Points",
                "add_point": "*Points* can be used to represent features such as shops, restaurants, and monuments.{br}They mark a specific location, and describe what's there. **Click the {button} Point button to add a new point.**",
                "place_point": "To place the new point on the map, position your mouse cursor where the point should go, then left-click or press the spacebar. **Move the mouse pointer over this building, then left-click or press the spacebar.**",
                "search_cafe": "There are many different features that can be represented by points. The point you just added is a cafe. **Search for '{preset}'.**",
                "choose_cafe": "**Choose {preset} from the list.**",
                "feature_editor": "The point is now marked as a cafe. Using the feature editor, we can add more information about the cafe.",
                "add_name": "In OpenStreetMap, all of the fields are optional, and it's OK to leave a field blank if you are unsure.{br}Let's pretend that you have local knowledge of this cafe, and you know its name. **Add a name for the cafe.**",
                "add_close": "The feature editor will remember all of your changes automatically. **When you are finished adding the name, hit escape, enter, or click the {button} button to close the feature editor.**",
                "reselect": "Often points will already exist, but have mistakes or be incomplete. We can edit existing points. **Click to select the cafe you just created.**",
                "update": "Let's fill in some more details for this cafe. You can change its name, add a cuisine, or add an address. **Change the cafe details.**",
                "update_close": "**When you are finished updating the cafe, hit escape, enter, or click the {button} button to close the feature editor.**",
                "rightclick": "You can right-click on any feature to see the *edit menu*, which shows a list of editing operations that can be performed. **Right-click to select the point you created and show the edit menu.**",
                "delete": "It's OK to delete features that don't exist in the real world.{br}Deleting a feature from OpenStreetMap removes it from the map that everyone uses, so you should make sure a feature is really gone before you delete it. **Click on the {button} button to delete the point.**",
                "undo": "You can always undo any changes up until you save your edits to OpenStreetMap. **Click on the {button} button to undo the delete and get the point back.**",
                "play": "Now that you know how to create and edit points, try creating a few more points for practice! **When you are ready to continue to the next chapter, click '{next}'.**"
            },
            "areas": {
                "title": "Areas",
                "add_playground": "*Areas* are used to show the boundaries of features like lakes, buildings, and residential areas.{br}They can also be used for more detailed mapping of many features you might normally map as points. **Click the {button} Area button to add a new area.**",
                "start_playground": "Let's add this playground to the map by drawing an area. Areas are drawn by placing *nodes* along the outer edge of the feature. **Click or press spacebar to place a starting node on one of the corners of the playground.**",
                "continue_playground": "Continue drawing the area by placing more nodes along the playground's edge. It is OK to connect the area to the existing walking paths.{br}Tip: You can hold down the '{alt}' key to prevent nodes from connecting to other features. **Continue drawing an area for the playground.**",
                "finish_playground": "Finish the area by pressing enter, or clicking again on either the first or last node. **Finish drawing an area for the playground.**",
                "search_playground": "**Search for '{preset}'.**",
                "choose_playground": "**Choose {preset} from the list.**",
                "add_field": "This playground doesn't have an official name, so we won't add anything in the Name field.{br}Instead let's add some additional details about the playground to the Description field. **Open the Add Field list.**",
                "choose_field": "**Choose {field} from the list.**",
                "retry_add_field": "You didn't select the {field} field. Let's try again.",
                "describe_playground": "**Add a description, then click the {button} button to close the feature editor.**",
                "play": "Good job! Try drawing a few more areas, and see what other kinds of area features you can add to OpenStreetMap. **When you are ready to continue to the next chapter, click '{next}'.**"
            },
            "lines": {
                "title": "Lines",
                "add_line": "*Lines* are used to represent features such as roads, railroads, and rivers. **Click the {button} Line button to add a new line.**",
                "start_line": "Here is a road that is missing. Let's add it!{br}In OpenStreetMap, lines should be drawn down the center of the road. You can drag and zoom the map while drawing if necessary. **Start a new line by clicking at the top end of this missing road.**",
                "intersect": "Click or press spacebar to add more nodes to the line.{br}Roads, and many other types of lines, are part of a larger network. It is important for these lines to be connected properly in order for routing applications to work. **Click on {name} to create an intersection connecting the two lines.**",
                "retry_intersect": "The road needs to intersect {name}. Let's try again!",
                "continue_line": "Continue drawing the line for the new road. Remember that you can drag and zoom the map if needed.{br}When you are finished drawing, click on the last node again. **Finish drawing the road.**",
                "choose_category_road": "**Select {category} from the list.**",
                "choose_preset_residential": "There are many different types of roads, but this one is a residential road. **Choose the {preset} type.**",
                "retry_preset_residential": "You didn't select the {preset} type. **Click here to choose again.**",
                "name_road": "**Give this road a name, then hit escape, enter, or click the {button} button to close the feature editor.**",
                "did_name_road": "Looks good! Next we will learn how to update the shape of a line.",
                "update_line": "Sometimes you will need to change the shape of an existing line. Here is a road that doesn't look quite right.",
                "add_node": "We can add some nodes to this line to improve its shape. One way to add a node is to double-click the line where you want to add a node. **Double-click on the line to create a new node.**",
                "start_drag_endpoint": "When a line is selected, you can drag any of its nodes by clicking and holding down the left mouse button while you drag. **Drag the endpoint to the place where these roads should intersect.**",
                "finish_drag_endpoint": "This spot looks good. **Release the left mouse button to finish dragging.**",
                "start_drag_midpoint": "Small triangles are drawn at the *midpoints* between nodes. Another way to create a new node is to drag a midpoint to a new location. **Drag the midpoint triangle to create a new node along the curve of the road.**",
                "continue_drag_midpoint": "This line is looking much better! Continue to adjust this line by double-clicking or dragging midpoints until the curve matches the road shape. **When you're happy with how the line looks, click OK.**",
                "delete_lines": "It's OK to delete lines for roads that don't exist in the real world.{br}Here's an example where the city planned a {street} but never built it. We can improve this part of the map by deleting the extra lines.",
                "rightclick_intersection": "The last real street is {street1}, so we will *split* {street2} at this intersection and remove everything above it. **Right click on the intersection node.**",
                "split_intersection": "**Click on the {button} button to split {street}.**",
                "retry_split": "You didn't click the Split button. Try again.",
                "did_split_multi": "Good job! {street1} is now split into two pieces. The top part can be removed. **Click the top part of {street2} to select it.**",
                "did_split_single": "**Click the top part of {street2} to select it.**",
                "multi_select": "{selected} is now selected. Let's also select {other1}. You can shift-click to select multiple things. **Shift-click on {other2}.**",
                "multi_rightclick": "Good! Both lines to delete are now selected. **Right-click on one of the lines to show the edit menu.**",
                "multi_delete": "**Click on the {button} button to delete the extra lines.**",
                "retry_delete": "You didn't click the Delete button. Try again.",
                "play": "Great! Use the skills that you've learned in this chapter to practice editing some more lines. **When you are ready to continue to the next chapter, click '{next}'.**"
            },
            "buildings": {
                "title": "Buildings",
                "add_building": "OpenStreetMap is the world's largest database of buildings.{br}You can help improve this database by tracing buildings that aren't already mapped. **Click the {button} Area button to add a new area.**",
                "start_building": "Let's add this house to the map by tracing its outline.{br}Buildings should be traced around their footprint as accurately as possible. **Click or press spacebar to place a starting node on one of the corners of the building.**",
                "continue_building": "Continue adding more nodes to trace the outline of the building. Remember that you can zoom in if you want to add more details.{br}Finish the building by pressing enter, or clicking again on either the first or last node. **Finish tracing the building.**",
                "retry_building": "It looks like you had some trouble placing the nodes at the building corners. Try again!",
                "choose_category_building": "**Choose {category} from the list.**",
                "choose_preset_house": "There are many different types of buildings, but this one is clearly a house.{br}If you're not sure of the type, it's OK to just choose the generic Building type. **Choose the {preset} type.**",
                "close": "**Hit escape or click the {button} button to close the feature editor.**",
                "rightclick_building": "**Right-click to select the building you created and show the edit menu.**",
                "square_building": "The house that you just added will look even better with perfectly square corners. **Click on the {button} button to square the building shape.**",
                "retry_square": "You didn't click the Square button. Try again.",
                "done_square": "See how the corners of the building moved into place? Let's learn another useful trick.",
                "add_tank": "Next we'll trace this circular storage tank. **Click the {button} Area button to add a new area.**",
                "start_tank": "Don't worry, you won't need to draw a perfect circle. Just draw an area inside the tank that touches its edge. **Click or press spacebar to place a starting node on the edge of the tank.**",
                "continue_tank": "Add a few more nodes around the edge. The circle will be created outside the nodes that you draw.{br}Finish the area by pressing enter, or clicking again on either the first or last node. **Finish tracing the tank.**",
                "search_tank": "**Search for '{preset}'.**",
                "choose_tank": "**Choose {preset} from the list.**",
                "rightclick_tank": "**Right-click to select the storage tank you created and show the edit menu.**",
                "circle_tank": "**Click on the {button} button to make the tank a circle.**",
                "retry_circle": "You didn't click the Circularize button. Try again.",
                "play": "Great Job! Practice tracing a few more buildings, and try some of the other commands on the edit menu. **When you are ready to continue to the next chapter, click '{next}'.**"
            },
            "startediting": {
                "title": "Start Editing",
                "help": "You're now ready to edit OpenStreetMap!{br}You can replay this walkthrough anytime or view more documentation by clicking the {button} Help button or pressing the '{key}' key.",
                "shortcuts": "You can view a list of commands along with their keyboard shortcuts by pressing the '{key}' key.",
                "save": "Don't forget to regularly save your changes!",
                "start": "Start mapping!"
            }
        },
        "shortcuts": {
            "title": "Keyboard shortcuts",
            "tooltip": "Show the keyboard shortcuts screen.",
            "toggle": {
                "key": "?"
            },
            "key": {
                "alt": "Alt",
                "backspace": "Backspace",
                "cmd": "Cmd",
                "ctrl": "Ctrl",
                "delete": "Delete",
                "del": "Del",
                "end": "End",
                "enter": "Enter",
                "esc": "Esc",
                "home": "Home",
                "option": "Option",
                "pause": "Pause",
                "pgdn": "PgDn",
                "pgup": "PgUp",
                "return": "Return",
                "shift": "Shift",
                "space": "Space"
            },
            "gesture": {
                "drag": "drag"
            },
            "or": "-or-",
            "browsing": {
                "title": "Browsing",
                "navigation": {
                    "title": "Navigation",
                    "pan": "Pan map",
                    "pan_more": "Pan map by one screenful",
                    "zoom": "Zoom in / Zoom out",
                    "zoom_more": "Zoom in / Zoom out by a lot"
                },
                "help": {
                    "title": "Help",
                    "help": "Show help/documentation",
                    "keyboard": "Show keyboard shortcuts"
                },
                "display_options": {
                    "title": "Display options",
                    "background": "Show background options",
                    "background_switch": "Switch back to last background",
                    "map_data": "Show map data options",
                    "fullscreen": "Enter full screen mode",
                    "sidebar": "Toggle sidebar",
                    "wireframe": "Toggle wireframe mode",
                    "minimap": "Toggle minimap"
                },
                "selecting": {
                    "title": "Selecting features",
                    "select_one": "Select a single feature",
                    "select_multi": "Select multiple features",
                    "lasso": "Draw a selection lasso around features",
                    "search": "Find features matching search text"
                },
                "with_selected": {
                    "title": "With feature selected",
                    "edit_menu": "Toggle edit menu"
                },
                "vertex_selected": {
                    "title": "With node selected",
                    "previous": "Jump to previous node",
                    "next": "Jump to next node",
                    "first": "Jump to first node",
                    "last": "Jump to last node",
                    "change_parent": "Switch parent way"
                }
            },
            "editing": {
                "title": "Editing",
                "drawing": {
                    "title": "Drawing",
                    "add_point": "'Add point' mode",
                    "add_line": "'Add line' mode",
                    "add_area": "'Add area' mode",
                    "add_note": "'Add note' mode",
                    "place_point": "Place a point or note",
                    "disable_snap": "Hold to disable point snapping",
                    "stop_line": "Finish drawing a line or area"
                },
                "operations": {
                    "title": "Operations",
                    "continue_line": "Continue a line at the selected node",
                    "merge": "Combine (merge) selected features",
                    "disconnect": "Disconnect features at the selected node",
                    "detach_node": "Detach selected node from parent lines/areas",
                    "split": "Split a line into two at the selected node",
                    "reverse": "Reverse a line",
                    "move": "Move selected features",
                    "rotate": "Rotate selected features",
                    "orthogonalize": "Straighten line / Square area corners",
                    "circularize": "Circularize a closed line or area",
                    "reflect_long": "Reflect features across the longer axis",
                    "reflect_short": "Reflect features across the shorter axis",
                    "delete": "Delete selected features"
                },
                "commands": {
                    "title": "Commands",
                    "copy": "Copy selected features",
                    "paste": "Paste copied features",
                    "undo": "Undo last action",
                    "redo": "Redo last action",
                    "save": "Save changes"
                }
            },
            "tools": {
                "title": "Tools",
                "info": {
                    "title": "Information",
                    "all": "Toggle all information panels",
                    "background": "Toggle background panel",
                    "history": "Toggle history panel",
                    "location": "Toggle location panel",
                    "measurement": "Toggle measurement panel"
                }
            }
        },
        "units": {
            "feet": "{quantity} ft",
            "miles": "{quantity} mi",
            "square_feet": "{quantity} sq ft",
            "square_miles": "{quantity} sq mi",
            "acres": "{quantity} ac",
            "meters": "{quantity} m",
            "kilometers": "{quantity} km",
            "square_meters": "{quantity} m²",
            "square_kilometers": "{quantity} km²",
            "hectares": "{quantity} ha",
            "area_pair": "{area1} ({area2})",
            "arcdegrees": "{quantity}°",
            "arcminutes": "{quantity}′",
            "arcseconds": "{quantity}″",
            "north": "N",
            "south": "S",
            "east": "E",
            "west": "W",
            "coordinate": "{coordinate}{direction}",
            "coordinate_pair": "{latitude}, {longitude}"
        },
        "wikidata": {
            "identifier": "Identifier",
            "label": "Label",
            "description": "Description"
        },
        "presets": {
            "categories": {
                "category-barrier": {
                    "name": "Barrier Features"
                },
                "category-building": {
                    "name": "Building Features"
                },
                "category-golf": {
                    "name": "Golf Features"
                },
                "category-landuse": {
                    "name": "Land Use Features"
                },
                "category-natural-area": {
                    "name": "Natural Features"
                },
                "category-natural-line": {
                    "name": "Natural Features"
                },
                "category-natural-point": {
                    "name": "Natural Features"
                },
                "category-path": {
                    "name": "Path Features"
                },
                "category-rail": {
                    "name": "Rail Features"
                },
                "category-restriction": {
                    "name": "Restriction Features"
                },
                "category-road": {
                    "name": "Road Features"
                },
                "category-route": {
                    "name": "Route Features"
                },
                "category-utility": {
                    "name": "Utility Features"
                },
                "category-water-area": {
                    "name": "Water Features"
                },
                "category-water-line": {
                    "name": "Water Features"
                }
            },
            "fields": {
                "access_simple": {
                    "label": "Allowed Access"
                },
                "access": {
                    "label": "Allowed Access",
                    "placeholder": "Not Specified",
                    "types": {
                        "access": "All",
                        "foot": "Foot",
                        "motor_vehicle": "Motor Vehicles",
                        "bicycle": "Bicycles",
                        "horse": "Horses"
                    },
                    "options": {
                        "yes": {
                            "title": "Allowed",
                            "description": "Access allowed by law; a right of way"
                        },
                        "no": {
                            "title": "Prohibited",
                            "description": "Access not allowed to the general public"
                        },
                        "permissive": {
                            "title": "Permissive",
                            "description": "Access allowed until such time as the owner revokes the permission"
                        },
                        "private": {
                            "title": "Private",
                            "description": "Access allowed only with permission of the owner on an individual basis"
                        },
                        "designated": {
                            "title": "Designated",
                            "description": "Access allowed according to signs or specific local laws"
                        },
                        "destination": {
                            "title": "Destination",
                            "description": "Access allowed only to reach a destination"
                        },
                        "dismount": {
                            "title": "Dismount",
                            "description": "Access allowed but rider must dismount"
                        },
                        "permit": {
                            "title": "Permit",
                            "description": "Access allowed only with a valid permit or license"
                        }
                    }
                },
                "address": {
                    "label": "Address",
                    "placeholders": {
                        "block_number": "Block Number",
                        "block_number!jp": "Block No.",
                        "city": "City",
                        "city!jp": "City/Town/Village/Tokyo Special Ward",
                        "city!vn": "City/Town",
                        "conscriptionnumber": "123",
                        "country": "Country",
                        "county": "County",
                        "county!jp": "District",
                        "district": "District",
                        "district!vn": "Arrondissement/Town/District",
                        "floor": "Floor",
                        "hamlet": "Hamlet",
                        "housename": "Housename",
                        "housenumber": "123",
                        "housenumber!jp": "Building No./Lot No.",
                        "neighbourhood": "Neighbourhood",
                        "neighbourhood!jp": "Chōme/Aza/Koaza",
                        "place": "Place",
                        "postcode": "Postcode",
                        "province": "Province",
                        "province!jp": "Prefecture",
                        "quarter": "Quarter",
                        "quarter!jp": "Ōaza/Machi",
                        "state": "State",
                        "street": "Street",
                        "subdistrict": "Subdistrict",
                        "subdistrict!vn": "Ward/Commune/Townlet",
                        "suburb": "Suburb",
                        "suburb!jp": "Ward",
                        "unit": "Unit"
                    }
                },
                "admin_level": {
                    "label": "Admin Level"
                },
                "aerialway": {
                    "label": "Type"
                },
                "aerialway/access": {
                    "label": "Access",
                    "options": {
                        "entry": "Entry",
                        "exit": "Exit",
                        "both": "Both"
                    }
                },
                "aerialway/bubble": {
                    "label": "Bubble"
                },
                "aerialway/capacity": {
                    "label": "Capacity (per hour)",
                    "placeholder": "500, 2500, 5000..."
                },
                "aerialway/duration": {
                    "label": "Duration (minutes)",
                    "placeholder": "1, 2, 3..."
                },
                "aerialway/heating": {
                    "label": "Heated"
                },
                "aerialway/occupancy": {
                    "label": "Occupancy",
                    "placeholder": "2, 4, 8..."
                },
                "aerialway/summer/access": {
                    "label": "Access (summer)",
                    "options": {
                        "entry": "Entry",
                        "exit": "Exit",
                        "both": "Both"
                    }
                },
                "aeroway": {
                    "label": "Type"
                },
                "agrarian": {
                    "label": "Products"
                },
                "amenity": {
                    "label": "Type"
                },
                "animal_boarding": {
                    "label": "For Animals"
                },
                "animal_breeding": {
                    "label": "For Animals"
                },
                "animal_shelter": {
                    "label": "For Animals"
                },
                "area/highway": {
                    "label": "Type"
                },
                "artist": {
                    "label": "Artist"
                },
                "artwork_type": {
                    "label": "Type"
                },
                "atm": {
                    "label": "ATM"
                },
                "backrest": {
                    "label": "Backrest"
                },
                "barrier": {
                    "label": "Type"
                },
                "basin": {
                    "label": "Type"
                },
                "bath/open_air": {
                    "label": "Open Air"
                },
                "bath/sand_bath": {
                    "label": "Sand Bath"
                },
                "bath/type": {
                    "label": "Specialty",
                    "options": {
                        "onsen": "Japanese Onsen",
                        "foot_bath": "Foot Bath",
                        "hot_spring": "Hot Spring"
                    }
                },
                "beauty": {
                    "label": "Shop Type"
                },
                "bench": {
                    "label": "Bench"
                },
                "bicycle_parking": {
                    "label": "Type"
                },
                "bin": {
                    "label": "Waste Bin"
                },
                "blood_components": {
                    "label": "Blood Components",
                    "options": {
                        "whole": "whole blood",
                        "plasma": "plasma",
                        "platelets": "platelets",
                        "stemcells": "stem cell samples"
                    }
                },
                "board_type": {
                    "label": "Type"
                },
                "booth": {
                    "label": "Booth"
                },
                "boules": {
                    "label": "Type"
                },
                "boundary": {
                    "label": "Type"
                },
                "brand": {
                    "label": "Brand"
                },
                "brewery": {
                    "label": "Draft Beers"
                },
                "bridge": {
                    "label": "Type",
                    "placeholder": "Default"
                },
                "bridge/support": {
                    "label": "Type"
                },
                "building_area": {
                    "label": "Building"
                },
                "building": {
                    "label": "Building"
                },
                "bunker_type": {
                    "label": "Type"
                },
                "cables": {
                    "label": "Cables",
                    "placeholder": "1, 2, 3..."
                },
                "camera/direction": {
                    "label": "Direction (Degrees Clockwise)",
                    "placeholder": "45, 90, 180, 270"
                },
                "camera/mount": {
                    "label": "Camera Mount"
                },
                "camera/type": {
                    "label": "Camera Type",
                    "options": {
                        "fixed": "Fixed",
                        "panning": "Panning",
                        "dome": "Dome"
                    }
                },
                "capacity": {
                    "label": "Capacity",
                    "placeholder": "50, 100, 200..."
                },
                "cash_in": {
                    "label": "Cash In"
                },
                "castle_type": {
                    "label": "Type"
                },
                "clothes": {
                    "label": "Clothes"
                },
                "club": {
                    "label": "Type"
                },
                "collection_times": {
                    "label": "Collection Times"
                },
                "colour": {
                    "label": "Color"
                },
                "comment": {
                    "label": "Changeset Comment",
                    "placeholder": "Brief description of your contributions (required)"
                },
                "communication_multi": {
                    "label": "Communication Types"
                },
                "construction": {
                    "label": "Type"
                },
                "contact/webcam": {
                    "label": "Webcam URL",
                    "placeholder": "http://example.com/"
                },
                "content": {
                    "label": "Content"
                },
                "conveying": {
                    "label": "Movement Direction",
                    "options": {
                        "forward": "Forward",
                        "backward": "Backward",
                        "reversible": "Reversible"
                    }
                },
                "country": {
                    "label": "Country"
                },
                "covered": {
                    "label": "Covered"
                },
                "craft": {
                    "label": "Type"
                },
                "crane/type": {
                    "label": "Crane Type",
                    "options": {
                        "portal_crane": "Portal Crane",
                        "floor-mounted_crane": "Floor-mounted Crane",
                        "travel_lift": "Travel Lift"
                    }
                },
                "crop": {
                    "label": "Crops"
                },
                "crossing": {
                    "label": "Type"
                },
                "cuisine": {
                    "label": "Cuisines"
                },
                "currency_multi": {
                    "label": "Currency Types"
                },
                "cutting": {
                    "label": "Type",
                    "placeholder": "Default"
                },
                "cycle_network": {
                    "label": "Network"
                },
                "cycleway": {
                    "label": "Bike Lanes",
                    "placeholder": "none",
                    "types": {
                        "cycleway:left": "Left side",
                        "cycleway:right": "Right side"
                    },
                    "options": {
                        "none": {
                            "title": "None",
                            "description": "No bike lane"
                        },
                        "lane": {
                            "title": "Standard bike lane",
                            "description": "A bike lane separated from auto traffic by a painted line"
                        },
                        "shared_lane": {
                            "title": "Shared bike lane",
                            "description": "A bike lane with no separation from auto traffic"
                        },
                        "track": {
                            "title": "Bike track",
                            "description": "A bike lane separated from traffic by a physical barrier"
                        },
                        "share_busway": {
                            "title": "Bike lane shared with bus",
                            "description": "A bike lane shared with a bus lane"
                        },
                        "opposite_lane": {
                            "title": "Opposite bike lane",
                            "description": "A bike lane that travels in the opposite direction of traffic"
                        },
                        "opposite": {
                            "title": "Contraflow bike lane",
                            "description": "A bike lane that travels in both directions on a one-way street"
                        }
                    }
                },
                "dance/style": {
                    "label": "Dance Styles"
                },
                "date": {
                    "label": "Date"
                },
                "delivery": {
                    "label": "Delivery"
                },
                "denomination": {
                    "label": "Denomination"
                },
                "denotation": {
                    "label": "Denotation"
                },
                "description": {
                    "label": "Description"
                },
                "design": {
                    "label": "Design"
                },
                "devices": {
                    "label": "Devices",
                    "placeholder": "1, 2, 3..."
                },
                "diaper": {
                    "label": "Diaper Changing Available"
                },
                "direction_cardinal": {
                    "label": "Direction",
                    "options": {
                        "N": "North",
                        "E": "East",
                        "S": "South",
                        "W": "West",
                        "NE": "Northeast",
                        "SE": "Southeast",
                        "SW": "Southwest",
                        "NW": "Northwest",
                        "NNE": "North-northeast",
                        "ENE": "East-northeast",
                        "ESE": "East-southeast",
                        "SSE": "South-southeast",
                        "SSW": "South-southwest",
                        "WSW": "West-southwest",
                        "WNW": "West-northwest",
                        "NNW": "North-northwest"
                    }
                },
                "direction_clock": {
                    "label": "Direction",
                    "options": {
                        "clockwise": "Clockwise",
                        "anticlockwise": "Counterclockwise"
                    }
                },
                "direction_vertex": {
                    "label": "Direction",
                    "options": {
                        "forward": "Forward",
                        "backward": "Backward",
                        "both": "Both / All"
                    }
                },
                "direction": {
                    "label": "Direction (Degrees Clockwise)",
                    "placeholder": "45, 90, 180, 270"
                },
                "dispensing": {
                    "label": "Dispenses Prescriptions"
                },
                "display": {
                    "label": "Display"
                },
                "distance": {
                    "label": "Distance"
                },
                "dock": {
                    "label": "Type"
                },
                "drive_through": {
                    "label": "Drive-Through"
                },
                "duration": {
                    "label": "Duration",
                    "placeholder": "00:00"
                },
                "electrified": {
                    "label": "Electrification",
                    "placeholder": "Contact Line, Electrified Rail...",
                    "options": {
                        "contact_line": "Contact Line",
                        "rail": "Electrified Rail",
                        "yes": "Yes (unspecified)",
                        "no": "No"
                    }
                },
                "elevation": {
                    "label": "Elevation"
                },
                "email": {
                    "label": "Email",
                    "placeholder": "example@example.com"
                },
                "embankment": {
                    "label": "Type",
                    "placeholder": "Default"
                },
                "emergency": {
                    "label": "Emergency"
                },
                "entrance": {
                    "label": "Type"
                },
                "except": {
                    "label": "Exceptions"
                },
                "faces": {
                    "label": "Faces"
                },
                "fax": {
                    "label": "Fax",
                    "placeholder": "+31 42 123 4567"
                },
                "fee": {
                    "label": "Fee"
                },
                "fence_type": {
                    "label": "Type"
                },
                "fire_hydrant/position": {
                    "label": "Position",
                    "options": {
                        "lane": "Lane",
                        "parking_lot": "Parking Lot",
                        "sidewalk": "Sidewalk",
                        "green": "Green"
                    }
                },
                "fire_hydrant/type": {
                    "label": "Type",
                    "options": {
                        "pillar": "Pillar/Aboveground",
                        "underground": "Underground",
                        "wall": "Wall",
                        "pond": "Pond"
                    }
                },
                "fireplace": {
                    "label": "Fireplace"
                },
                "fitness_station": {
                    "label": "Equipment Type"
                },
                "fixme": {
                    "label": "Fix Me"
                },
                "flag/type": {
                    "label": "Flag Type"
                },
                "ford": {
                    "label": "Type",
                    "placeholder": "Default"
                },
                "frequency": {
                    "label": "Operating Frequency"
                },
                "from": {
                    "label": "From"
                },
                "fuel_multi": {
                    "label": "Fuel Types"
                },
                "fuel": {
                    "label": "Fuel"
                },
                "gauge": {
                    "label": "Gauge"
                },
                "gender": {
                    "label": "Gender",
                    "placeholder": "Unknown",
                    "options": {
                        "male": "Male",
                        "female": "Female",
                        "unisex": "Unisex"
                    }
                },
                "generator/method": {
                    "label": "Method"
                },
                "generator/output/electricity": {
                    "label": "Power Output",
                    "placeholder": "50 MW, 100 MW, 200 MW..."
                },
                "generator/source": {
                    "label": "Source"
                },
                "generator/type": {
                    "label": "Type"
                },
                "government": {
                    "label": "Type"
                },
                "grape_variety": {
                    "label": "Grape Varieties"
                },
                "handicap": {
                    "label": "Handicap",
                    "placeholder": "1-18"
                },
                "handrail": {
                    "label": "Handrail"
                },
                "hashtags": {
                    "label": "Suggested Hashtags",
                    "placeholder": "#example"
                },
                "healthcare": {
                    "label": "Type"
                },
                "healthcare/speciality": {
                    "label": "Specialties"
                },
                "height": {
                    "label": "Height (Meters)"
                },
                "highway": {
                    "label": "Type"
                },
                "historic": {
                    "label": "Type"
                },
                "historic/civilization": {
                    "label": "Historic Civilization"
                },
                "historic/wreck/date_sunk": {
                    "label": "Date Sunk"
                },
                "historic/wreck/visible_at_high_tide": {
                    "label": "Visible At High Tide"
                },
                "historic/wreck/visible_at_low_tide": {
                    "label": "Visible At Low Tide"
                },
                "hoops": {
                    "label": "Hoops",
                    "placeholder": "1, 2, 4..."
                },
                "horse_dressage": {
                    "label": "Dressage Riding",
                    "options": {
                        "undefined": "No",
                        "equestrian": "Yes"
                    }
                },
                "horse_riding": {
                    "label": "Horseback Riding",
                    "options": {
                        "undefined": "No",
                        "horse_riding": "Yes"
                    }
                },
                "horse_scale": {
                    "label": "Horseback Riding Difficulty",
                    "placeholder": "Difficult, Dangerous...",
                    "options": {
                        "common": "Easy: No problems or difficulties. (default)",
                        "demanding": "Use with caution: Uneven way, occasional difficult passages.",
                        "difficult": "Difficult: Way narrow and exposed. May contain obstacles to step over and narrow passages.",
                        "critical": "Borderline: Passable only for experienced riders and horses. Major obstacles. Bridges should be examined carefully.",
                        "dangerous": "Dangerous: Passable only for very experienced riders and horses and only in good weather. Dismount.",
                        "impossible": "Impassable: Way or bridge not passable for horses. Too narrow, insuffient support, obstacles like ladders. Danger of life."
                    }
                },
                "horse_stables": {
                    "label": "Riding Stable",
                    "options": {
                        "undefined": "No",
                        "stables": "Yes"
                    }
                },
                "iata": {
                    "label": "IATA"
                },
                "icao": {
                    "label": "ICAO"
                },
                "incline_steps": {
                    "label": "Incline",
                    "options": {
                        "up": "Up",
                        "down": "Down"
                    }
                },
                "incline": {
                    "label": "Incline"
                },
                "indoor": {
                    "label": "Indoor"
                },
                "industrial": {
                    "label": "Type"
                },
                "information": {
                    "label": "Type"
                },
                "inscription": {
                    "label": "Inscription"
                },
                "intermittent_yes": {
                    "label": "Intermittent"
                },
                "intermittent": {
                    "label": "Intermittent"
                },
                "internet_access": {
                    "label": "Internet Access",
                    "options": {
                        "yes": "Yes",
                        "no": "No",
                        "wlan": "Wifi",
                        "wired": "Wired",
                        "terminal": "Terminal"
                    }
                },
                "internet_access/fee": {
                    "label": "Internet Access Fee"
                },
                "internet_access/ssid": {
                    "label": "SSID (Network Name)"
                },
                "kerb": {
                    "label": "Curb"
                },
                "label": {
                    "label": "Label"
                },
                "lamp_type": {
                    "label": "Type"
                },
                "landuse": {
                    "label": "Type"
                },
                "lanes": {
                    "label": "Lanes",
                    "placeholder": "1, 2, 3..."
                },
                "language_multi": {
                    "label": "Languages"
                },
                "layer": {
                    "label": "Layer",
                    "placeholder": "0"
                },
                "leaf_cycle_singular": {
                    "label": "Leaf Cycle",
                    "options": {
                        "evergreen": "Evergreen",
                        "deciduous": "Deciduous",
                        "semi_evergreen": "Semi-Evergreen",
                        "semi_deciduous": "Semi-Deciduous"
                    }
                },
                "leaf_cycle": {
                    "label": "Leaf Cycle",
                    "options": {
                        "evergreen": "Evergreen",
                        "deciduous": "Deciduous",
                        "semi_evergreen": "Semi-Evergreen",
                        "semi_deciduous": "Semi-Deciduous",
                        "mixed": "Mixed"
                    }
                },
                "leaf_type_singular": {
                    "label": "Leaf Type",
                    "options": {
                        "broadleaved": "Broadleaved",
                        "needleleaved": "Needleleaved",
                        "leafless": "Leafless"
                    }
                },
                "leaf_type": {
                    "label": "Leaf Type",
                    "options": {
                        "broadleaved": "Broadleaved",
                        "needleleaved": "Needleleaved",
                        "mixed": "Mixed",
                        "leafless": "Leafless"
                    }
                },
                "leisure": {
                    "label": "Type"
                },
                "length": {
                    "label": "Length (Meters)"
                },
                "level": {
                    "label": "Level"
                },
                "levels": {
                    "label": "Levels",
                    "placeholder": "2, 4, 6..."
                },
                "lit": {
                    "label": "Lit"
                },
                "location_pool": {
                    "label": "Location",
                    "options": {
                        "outdoor": "Outdoor",
                        "indoor": "Indoor",
                        "roof": "Rooftop"
                    }
                },
                "location": {
                    "label": "Location"
                },
                "man_made": {
                    "label": "Type"
                },
                "manhole": {
                    "label": "Type"
                },
                "map_size": {
                    "label": "Coverage"
                },
                "map_type": {
                    "label": "Type"
                },
                "material": {
                    "label": "Material"
                },
                "maxheight": {
                    "label": "Max Height",
                    "placeholder": "4, 4.5, 5, 14'0\", 14'6\", 15'0\""
                },
                "maxspeed": {
                    "label": "Speed Limit",
                    "placeholder": "40, 50, 60..."
                },
                "maxspeed/advisory": {
                    "label": "Advisory Speed Limit",
                    "placeholder": "40, 50, 60..."
                },
                "maxstay": {
                    "label": "Max Stay"
                },
                "maxweight": {
                    "label": "Max Weight"
                },
                "memorial": {
                    "label": "Type"
                },
                "monitoring_multi": {
                    "label": "Monitoring"
                },
                "mtb/scale": {
                    "label": "Mountain Biking Difficulty",
                    "placeholder": "0, 1, 2, 3...",
                    "options": {
                        "0": "0: Solid gravel/packed earth, no obstacles, wide curves",
                        "1": "1: Some loose surface, small obstacles, wide curves",
                        "2": "2: Much loose surface, large obstacles, easy hairpins",
                        "3": "3: Slippery surface, large obstacles, tight hairpins",
                        "4": "4: Loose surface or boulders, dangerous hairpins",
                        "5": "5: Maximum difficulty, boulder fields, landslides",
                        "6": "6: Not rideable except by the very best mountain bikers"
                    }
                },
                "mtb/scale/imba": {
                    "label": "IMBA Trail Difficulty",
                    "placeholder": "Easy, Medium, Difficult...",
                    "options": {
                        "0": "Easiest (white circle)",
                        "1": "Easy (green circle)",
                        "2": "Medium (blue square)",
                        "3": "Difficult (black diamond)",
                        "4": "Extremely Difficult (double black diamond)"
                    }
                },
                "mtb/scale/uphill": {
                    "label": "Mountain Biking Uphill Difficulty",
                    "placeholder": "0, 1, 2, 3...",
                    "options": {
                        "0": "0: Avg. incline <10%, gravel/packed earth, no obstacles",
                        "1": "1: Avg. incline <15%, gravel/packed earth, few small objects",
                        "2": "2: Avg. incline <20%, stable surface, fistsize rocks/roots",
                        "3": "3: Avg. incline <25%, variable surface, fistsize rocks/branches",
                        "4": "4: Avg. incline <30%, poor condition, big rocks/branches",
                        "5": "5: Very steep, bike generally needs to be pushed or carried"
                    }
                },
                "name": {
                    "label": "Name",
                    "placeholder": "Common name (if any)"
                },
                "natural": {
                    "label": "Natural"
                },
                "network_bicycle": {
                    "label": "Network Type",
                    "placeholder": "Local, Regional, National, International",
                    "options": {
                        "lcn": "Local",
                        "rcn": "Regional",
                        "ncn": "National",
                        "icn": "International"
                    }
                },
                "network_foot": {
                    "label": "Network Type",
                    "placeholder": "Local, Regional, National, International",
                    "options": {
                        "lwn": "Local",
                        "rwn": "Regional",
                        "nwn": "National",
                        "iwn": "International"
                    }
                },
                "network_horse": {
                    "label": "Network Type",
                    "placeholder": "Local, Regional, National, International",
                    "options": {
                        "lhn": "Local",
                        "rhn": "Regional",
                        "nhn": "National",
                        "ihn": "International"
                    }
                },
                "network_road": {
                    "label": "Network"
                },
                "network": {
                    "label": "Network"
                },
                "note": {
                    "label": "Note"
                },
                "office": {
                    "label": "Type"
                },
                "oneway_yes": {
                    "label": "One Way",
                    "options": {
                        "undefined": "Assumed to be Yes",
                        "yes": "Yes",
                        "no": "No",
                        "reversible": "Reversible",
                        "alternating": "Alternating"
                    }
                },
                "oneway": {
                    "label": "One Way",
                    "options": {
                        "undefined": "Assumed to be No",
                        "yes": "Yes",
                        "no": "No",
                        "reversible": "Reversible",
                        "alternating": "Alternating"
                    }
                },
                "opening_hours": {
                    "label": "Hours"
                },
                "operator": {
                    "label": "Operator"
                },
                "outdoor_seating": {
                    "label": "Outdoor Seating"
                },
                "par": {
                    "label": "Par",
                    "placeholder": "3, 4, 5..."
                },
                "park_ride": {
                    "label": "Park and Ride"
                },
                "parking": {
                    "label": "Type",
                    "options": {
                        "surface": "Surface",
                        "multi-storey": "Multilevel",
                        "underground": "Underground",
                        "sheds": "Sheds",
                        "carports": "Carports",
                        "garage_boxes": "Garage Boxes",
                        "lane": "Roadside Lane"
                    }
                },
                "passenger_information_display": {
                    "label": "Passenger information display"
                },
                "payment_multi": {
                    "label": "Payment Types"
                },
                "phases": {
                    "label": "Phases",
                    "placeholder": "1, 2, 3..."
                },
                "phone": {
                    "label": "Telephone",
                    "placeholder": "+31 42 123 4567"
                },
                "piste/difficulty_downhill": {
                    "label": "Difficulty",
                    "placeholder": "Easy, Intermediate, Advanced...",
                    "options": {
                        "novice": "Novice (instructional)",
                        "easy": "Easy (green circle)",
                        "intermediate": "Intermediate (blue square)",
                        "advanced": "Advanced (black diamond)",
                        "expert": "Expert (double black diamond)",
                        "freeride": "Freeride (off-piste)",
                        "extreme": "Extreme (climbing equipment required)"
                    }
                },
                "piste/difficulty_nordic": {
                    "label": "Difficulty",
                    "placeholder": "Easy, Intermediate, Advanced...",
                    "options": {
                        "novice": "Novice - Flat, no effort needed",
                        "easy": "Easy - Soft hills, short steep section",
                        "intermediate": "Intermediate - Steep section",
                        "advanced": "Advanced - Narrow, steep or icy section, sharp turn",
                        "expert": "Expert - Dangerous terrain around"
                    }
                },
                "piste/difficulty_skitour": {
                    "label": "Difficulty",
                    "placeholder": "Easy, Intermediate, Advanced...",
                    "options": {
                        "novice": "Novice - L: <30° incline",
                        "easy": "Easy - WS: 30-35° incline",
                        "intermediate": "Intermediate - ZS: 35-40° incline",
                        "advanced": "Advanced - S: 40-45° incline",
                        "expert": "Expert - SS: 45–50° incline",
                        "freeride": "Freeride - AS: 50–55° incline",
                        "extreme": "Extreme - EX: >55° incline"
                    }
                },
                "piste/difficulty": {
                    "label": "Difficulty",
                    "placeholder": "Easy, Intermediate, Advanced...",
                    "options": {
                        "novice": "Novice",
                        "easy": "Easy",
                        "intermediate": "Intermediate",
                        "advanced": "Advanced",
                        "expert": "Expert",
                        "freeride": "Freeride",
                        "extreme": "Extreme"
                    }
                },
                "piste/grooming_downhill": {
                    "label": "Grooming",
                    "options": {
                        "classic": "Classic",
                        "mogul": "Mogul",
                        "backcountry": "Backcountry - no grooming"
                    }
                },
                "piste/grooming_hike": {
                    "label": "Grooming",
                    "options": {
                        "classic": "Classic - Winter Hiking",
                        "backcountry": "Backcountry - Snowshoeing"
                    }
                },
                "piste/grooming_nordic": {
                    "label": "Grooming",
                    "options": {
                        "classic": "Classic",
                        "backcountry": "Backcountry, no grooming",
                        "classic+skating": "Classic and Skating",
                        "scooter": "Scooter/Snowmobile",
                        "skating": "Skating"
                    }
                },
                "piste/grooming": {
                    "label": "Grooming",
                    "options": {
                        "classic": "Classic",
                        "mogul": "Mogul",
                        "backcountry": "Backcountry",
                        "classic+skating": "Classic and Skating",
                        "scooter": "Scooter/Snowmobile",
                        "skating": "Skating"
                    }
                },
                "piste/type": {
                    "label": "Type",
                    "options": {
                        "downhill": "Downhill",
                        "nordic": "Nordic",
                        "skitour": "Skitour",
                        "sled": "Sled",
                        "hike": "Hike",
                        "sleigh": "Sleigh",
                        "ice_skate": "Ice Skate",
                        "snow_park": "Snow Park",
                        "playground": "Playground",
                        "connection": "Connection"
                    }
                },
                "place": {
                    "label": "Type"
                },
                "plant": {
                    "label": "Plant"
                },
                "plant/output/electricity": {
                    "label": "Power Output",
                    "placeholder": "500 MW, 1000 MW, 2000 MW..."
                },
                "playground/baby": {
                    "label": "Baby Seat"
                },
                "playground/max_age": {
                    "label": "Maximum Age"
                },
                "playground/min_age": {
                    "label": "Minimum Age"
                },
                "population": {
                    "label": "Population"
                },
                "power_supply": {
                    "label": "Power Supply"
                },
                "power": {
                    "label": "Type"
                },
                "produce": {
                    "label": "Produce"
                },
                "product": {
                    "label": "Products"
                },
                "railway": {
                    "label": "Type"
                },
                "railway/position": {
                    "label": "Milestone Position",
                    "placeholder": "Distance to one decimal (123.4)"
                },
                "railway/signal/direction": {
                    "label": "Direction",
                    "options": {
                        "forward": "Forward",
                        "backward": "Backward",
                        "both": "Both / All"
                    }
                },
                "rating": {
                    "label": "Power Rating"
                },
                "recycling_accepts": {
                    "label": "Accepts"
                },
                "recycling_type": {
                    "label": "Type",
                    "placeholder": "Container, Center",
                    "options": {
                        "container": "Container",
                        "centre": "Center"
                    }
                },
                "ref_aeroway_gate": {
                    "label": "Gate Number"
                },
                "ref_golf_hole": {
                    "label": "Hole Number",
                    "placeholder": "1-18"
                },
                "ref_highway_junction": {
                    "label": "Junction Number"
                },
                "ref_platform": {
                    "label": "Platform Number"
                },
                "ref_road_number": {
                    "label": "Road Number"
                },
                "ref_route": {
                    "label": "Route Number"
                },
                "ref_runway": {
                    "label": "Runway Number",
                    "placeholder": "e.g. 01L/19R"
                },
                "ref_stop_position": {
                    "label": "Stop Number"
                },
                "ref_taxiway": {
                    "label": "Taxiway Name",
                    "placeholder": "e.g. A5"
                },
                "ref": {
                    "label": "Reference Code"
                },
                "ref/isil": {
                    "label": "ISIL Code"
                },
                "relation": {
                    "label": "Type"
                },
                "religion": {
                    "label": "Religion"
                },
                "restriction": {
                    "label": "Type"
                },
                "restrictions": {
                    "label": "Turn Restrictions"
                },
                "rooms": {
                    "label": "Rooms"
                },
                "route_master": {
                    "label": "Type"
                },
                "route": {
                    "label": "Type"
                },
                "sac_scale": {
                    "label": "Hiking Difficulty",
                    "placeholder": "Mountain Hiking, Alpine Hiking...",
                    "options": {
                        "hiking": "T1: Hiking",
                        "mountain_hiking": "T2: Mountain Hiking",
                        "demanding_mountain_hiking": "T3: Demanding Mountain Hiking",
                        "alpine_hiking": "T4: Alpine Hiking",
                        "demanding_alpine_hiking": "T5: Demanding Alpine Hiking",
                        "difficult_alpine_hiking": "T6: Difficult Alpine Hiking"
                    }
                },
                "sanitary_dump_station": {
                    "label": "Toilet Disposal"
                },
                "scuba_diving": {
                    "label": "Services"
                },
                "seamark/beacon_isolated_danger/shape": {
                    "label": "Shape"
                },
                "seamark/beacon_lateral/category": {
                    "label": "Category",
                    "options": {
                        "port": "Port",
                        "starboard": "Starboard",
                        "waterway_left": "Waterway Left",
                        "waterway_right": "Waterway Right",
                        "danger_left": "Danger Left",
                        "danger_right": "Danger Right"
                    }
                },
                "seamark/beacon_lateral/colour": {
                    "label": "Color",
                    "options": {
                        "red": "Red",
                        "green": "Green",
                        "grey": "Grey"
                    }
                },
                "seamark/beacon_lateral/shape": {
                    "label": "Shape"
                },
                "seamark/beacon_lateral/system": {
                    "label": "System",
                    "options": {
                        "iala-a": "IALA A",
                        "iala-b": "IALA B",
                        "cevni": "CEVNI",
                        "other": "Other"
                    }
                },
                "seamark/buoy_lateral/category": {
                    "label": "Category",
                    "options": {
                        "port": "Port",
                        "starboard": "Starboard",
                        "channel_left": "Channel Left",
                        "channel_right": "Channel Right",
                        "waterway_left": "Waterway Left",
                        "waterway_right": "Waterway Right",
                        "danger_left": "Danger Left",
                        "danger_right": "Danger Right",
                        "preferred_channel_port": "Preferred Channel Port",
                        "preferred_channel_starboard": "Preferred Channel Starboard"
                    }
                },
                "seamark/buoy_lateral/colour": {
                    "label": "Color",
                    "options": {
                        "red": "Red",
                        "green": "Green",
                        "red;white;red;white": "Red-White-Red-White",
                        "green;white;green;white": "Green-White-Green-White",
                        "red;green;red": "Red-Green-Red",
                        "green;red;green": "Green-Red-Green",
                        "white": "White",
                        "yellow": "Yellow"
                    }
                },
                "seamark/buoy_lateral/shape": {
                    "label": "Shape"
                },
                "seamark/buoy_lateral/system": {
                    "label": "System",
                    "options": {
                        "iala-a": "IALA A",
                        "iala-b": "IALA B",
                        "cevni": "CEVNI",
                        "other": "Other"
                    }
                },
                "seamark/mooring/category": {
                    "label": "Category"
                },
                "seamark/type": {
                    "label": "Seamark"
                },
                "seamark/wreck/category": {
                    "label": "Category"
                },
                "seasonal": {
                    "label": "Seasonal"
                },
                "seats": {
                    "label": "Seats",
                    "placeholder": "2, 4, 6..."
                },
                "second_hand": {
                    "label": "Sells Used",
                    "placeholder": "Yes, No, Only",
                    "options": {
                        "yes": "Yes",
                        "no": "No",
                        "only": "Only"
                    }
                },
                "service_rail": {
                    "label": "Service Type",
                    "options": {
                        "spur": "Spur",
                        "yard": "Yard",
                        "siding": "Siding",
                        "crossover": "Crossover"
                    }
                },
                "service_times": {
                    "label": "Service Times"
                },
                "service": {
                    "label": "Type"
                },
                "service/bicycle": {
                    "label": "Services"
                },
                "service/vehicle": {
                    "label": "Services"
                },
                "shelter_type": {
                    "label": "Type"
                },
                "shelter": {
                    "label": "Shelter"
                },
                "shop": {
                    "label": "Type"
                },
                "siren/purpose": {
                    "label": "Purpose"
                },
                "siren/type": {
                    "label": "Type",
                    "options": {
                        "pneumatic": "Pneumatic",
                        "electronic": "Electronic",
                        "other": "Other"
                    }
                },
                "site_type": {
                    "label": "Site Type"
                },
                "site": {
                    "label": "Type"
                },
                "smoking": {
                    "label": "Smoking",
                    "placeholder": "No, Separated, Yes...",
                    "options": {
                        "no": "No smoking anywhere",
                        "separated": "In smoking areas, not physically isolated",
                        "isolated": "In smoking areas, physically isolated",
                        "outside": "Allowed outside",
                        "yes": "Allowed everywhere",
                        "dedicated": "Dedicated to smokers (e.g. smokers' club)"
                    }
                },
                "smoothness": {
                    "label": "Smoothness",
                    "placeholder": "Thin Rollers, Wheels, Off-Road...",
                    "options": {
                        "excellent": "Thin Rollers: rollerblade, skateboard",
                        "good": "Thin Wheels: racing bike",
                        "intermediate": "Wheels: city bike, wheelchair, scooter",
                        "bad": "Robust Wheels: trekking bike, car, rickshaw",
                        "very_bad": "High Clearance: light duty off-road vehicle",
                        "horrible": "Off-Road: heavy duty off-road vehicle",
                        "very_horrible": "Specialized off-road: tractor, ATV",
                        "impassable": "Impassable / No wheeled vehicle"
                    }
                },
                "social_facility_for": {
                    "label": "People Served"
                },
                "social_facility": {
                    "label": "Type"
                },
                "source": {
                    "label": "Sources"
                },
                "sport_ice": {
                    "label": "Sports"
                },
                "sport_racing_motor": {
                    "label": "Sports"
                },
                "sport_racing_nonmotor": {
                    "label": "Sports"
                },
                "sport": {
                    "label": "Sports"
                },
                "stars": {
                    "label": "Stars"
                },
                "start_date": {
                    "label": "Start Date"
                },
                "step_count": {
                    "label": "Number of Steps"
                },
                "stop": {
                    "label": "Stop Type",
                    "options": {
                        "all": "All Ways",
                        "minor": "Minor Road"
                    }
                },
                "structure_waterway": {
                    "label": "Structure",
                    "placeholder": "Unknown",
                    "options": {
                        "tunnel": "Tunnel"
                    }
                },
                "structure": {
                    "label": "Structure",
                    "placeholder": "Unknown",
                    "options": {
                        "bridge": "Bridge",
                        "tunnel": "Tunnel",
                        "embankment": "Embankment",
                        "cutting": "Cutting",
                        "ford": "Ford"
                    }
                },
                "studio": {
                    "label": "Type"
                },
                "substance": {
                    "label": "Substance"
                },
                "substation": {
                    "label": "Type"
                },
                "supervised": {
                    "label": "Supervised"
                },
                "support": {
                    "label": "Support"
                },
                "surface": {
                    "label": "Surface"
                },
                "surveillance": {
                    "label": "Surveillance Kind"
                },
                "surveillance/type": {
                    "label": "Surveillance Type",
                    "options": {
                        "camera": "Camera",
                        "guard": "Guard",
                        "ALPR": "Automatic License Plate Reader"
                    }
                },
                "surveillance/zone": {
                    "label": "Surveillance Zone"
                },
                "swimming_pool": {
                    "label": "Type"
                },
                "switch": {
                    "label": "Type",
                    "options": {
                        "mechanical": "Mechanical",
                        "circuit_breaker": "Circuit Breaker",
                        "disconnector": "Disconnector",
                        "earthing": "Earthing"
                    }
                },
                "tactile_paving": {
                    "label": "Tactile Paving"
                },
                "takeaway": {
                    "label": "Takeaway",
                    "placeholder": "Yes, No, Takeaway Only...",
                    "options": {
                        "yes": "Yes",
                        "no": "No",
                        "only": "Takeaway Only"
                    }
                },
                "to": {
                    "label": "To"
                },
                "toilets/disposal": {
                    "label": "Disposal",
                    "options": {
                        "flush": "Flush",
                        "pitlatrine": "Pit/Latrine",
                        "chemical": "Chemical",
                        "bucket": "Bucket"
                    }
                },
                "toll": {
                    "label": "Toll"
                },
                "tomb": {
                    "label": "Type"
                },
                "tourism_attraction": {
                    "label": "Tourism"
                },
                "tourism": {
                    "label": "Type"
                },
                "tower/construction": {
                    "label": "Construction",
                    "placeholder": "Guyed, Lattice, Concealed, ..."
                },
                "tower/type": {
                    "label": "Type"
                },
                "tracktype": {
                    "label": "Track Type",
                    "placeholder": "Solid, Mostly Solid, Soft...",
                    "options": {
                        "grade1": "Solid: paved or heavily compacted hardcore surface",
                        "grade2": "Mostly Solid: gravel/rock with some soft material mixed in",
                        "grade3": "Even mixture of hard and soft materials",
                        "grade4": "Mostly Soft: soil/sand/grass with some hard material mixed in",
                        "grade5": "Soft: soil/sand/grass"
                    }
                },
                "trade": {
                    "label": "Type"
                },
                "traffic_calming": {
                    "label": "Type"
                },
                "traffic_sign": {
                    "label": "Traffic Sign"
                },
                "traffic_sign/direction": {
                    "label": "Direction",
                    "options": {
                        "forward": "Forward",
                        "backward": "Backward",
                        "both": "Both / All"
                    }
                },
                "traffic_signals": {
                    "label": "Type"
                },
                "traffic_signals/direction": {
                    "label": "Direction",
                    "options": {
                        "forward": "Forward",
                        "backward": "Backward",
                        "both": "Both / All"
                    }
                },
                "trail_visibility": {
                    "label": "Trail Visibility",
                    "placeholder": "Excellent, Good, Bad...",
                    "options": {
                        "excellent": "Excellent: unambiguous path or markers everywhere",
                        "good": "Good: markers visible, sometimes require searching",
                        "intermediate": "Intermediate: few markers, path mostly visible",
                        "bad": "Bad: no markers, path sometimes invisible/pathless",
                        "horrible": "Horrible: often pathless, some orientation skills required",
                        "no": "No: pathless, excellent orientation skills required"
                    }
                },
                "transformer": {
                    "label": "Type",
                    "options": {
                        "distribution": "Distribution",
                        "generator": "Generator",
                        "converter": "Converter",
                        "traction": "Traction",
                        "auto": "Autotransformer",
                        "phase_angle_regulator": "Phase Angle Regulator",
                        "auxiliary": "Auxiliary",
                        "yes": "Unknown"
                    }
                },
                "trees": {
                    "label": "Trees"
                },
                "tunnel": {
                    "label": "Type",
                    "placeholder": "Default"
                },
                "usage_rail": {
                    "label": "Usage Type",
                    "options": {
                        "main": "Main",
                        "branch": "Branch",
                        "industrial": "Industrial",
                        "military": "Military",
                        "test": "Test",
                        "tourism": "Tourism"
                    }
                },
                "vending": {
                    "label": "Types of Goods"
                },
                "visibility": {
                    "label": "Visibility",
                    "options": {
                        "house": "Up to 5m (16ft)",
                        "street": "5 to 20m (16 to 65ft)",
                        "area": "Over 20m (65ft)"
                    }
                },
                "volcano/status": {
                    "label": "Volcano Status",
                    "options": {
                        "active": "Active",
                        "dormant": "Dormant",
                        "extinct": "Extinct"
                    }
                },
                "volcano/type": {
                    "label": "Volcano Type",
                    "options": {
                        "stratovolcano": "Stratovolcano",
                        "shield": "Shield",
                        "scoria": "Scoria"
                    }
                },
                "voltage": {
                    "label": "Voltage"
                },
                "voltage/primary": {
                    "label": "Primary Voltage"
                },
                "voltage/secondary": {
                    "label": "Secondary Voltage"
                },
                "voltage/tertiary": {
                    "label": "Tertiary Voltage"
                },
                "wall": {
                    "label": "Type"
                },
                "water_point": {
                    "label": "Water Point"
                },
                "water": {
                    "label": "Type"
                },
                "waterway": {
                    "label": "Type"
                },
                "website": {
                    "label": "Website",
                    "placeholder": "http://example.com/"
                },
                "wetland": {
                    "label": "Type"
                },
                "wheelchair": {
                    "label": "Wheelchair Access"
                },
                "wholesale": {
                    "label": "Wholesale"
                },
                "width": {
                    "label": "Width (Meters)"
                },
                "wikidata": {
                    "label": "Wikidata"
                },
                "wikipedia": {
                    "label": "Wikipedia"
                },
                "windings": {
                    "label": "Windings",
                    "placeholder": "1, 2, 3..."
                },
                "windings/configuration": {
                    "label": "Windings Configuration",
                    "options": {
                        "star": "Star / Wye",
                        "delta": "Delta",
                        "open-delta": "Open Delta",
                        "zigzag": "Zig Zag",
                        "open": "Open",
                        "scott": "Scott",
                        "leblanc": "Leblanc"
                    }
                }
            },
            "presets": {
                "aerialway": {
                    "name": "Aerialway",
                    "terms": "ski lift,funifor,funitel"
                },
                "aeroway": {
                    "name": "Aeroway",
                    "terms": ""
                },
                "amenity": {
                    "name": "Amenity",
                    "terms": ""
                },
                "circular": {
                    "name": "Traffic Circle",
                    "terms": ""
                },
                "embankment": {
                    "name": "Embankment",
                    "terms": ""
                },
                "highway": {
                    "name": "Highway",
                    "terms": ""
                },
                "place": {
                    "name": "Place",
                    "terms": ""
                },
                "power": {
                    "name": "Power",
                    "terms": ""
                },
                "railway": {
                    "name": "Railway",
                    "terms": ""
                },
                "roundabout": {
                    "name": "Roundabout",
                    "terms": ""
                },
                "seamark": {
                    "name": "Seamark",
                    "terms": ""
                },
                "waterway": {
                    "name": "Waterway",
                    "terms": ""
                },
                "address": {
                    "name": "Address",
                    "terms": ""
                },
                "advertising/billboard": {
                    "name": "Billboard",
                    "terms": ""
                },
                "advertising/column": {
                    "name": "Advertising Column",
                    "terms": ""
                },
                "aerialway/station": {
                    "name": "Aerialway Station",
                    "terms": ""
                },
                "aerialway/cable_car": {
                    "name": "Cable Car",
                    "terms": "tramway,ropeway"
                },
                "aerialway/chair_lift": {
                    "name": "Chair Lift",
                    "terms": ""
                },
                "aerialway/drag_lift": {
                    "name": "Drag Lift",
                    "terms": ""
                },
                "aerialway/gondola": {
                    "name": "Gondola",
                    "terms": ""
                },
                "aerialway/goods": {
                    "name": "Goods Aerialway",
                    "terms": ""
                },
                "aerialway/magic_carpet": {
                    "name": "Magic Carpet Lift",
                    "terms": ""
                },
                "aerialway/mixed_lift": {
                    "name": "Mixed Lift",
                    "terms": ""
                },
                "aerialway/platter": {
                    "name": "Platter Lift",
                    "terms": "button lift,poma lift"
                },
                "aerialway/pylon": {
                    "name": "Aerialway Pylon",
                    "terms": ""
                },
                "aerialway/rope_tow": {
                    "name": "Rope Tow Lift",
                    "terms": "handle tow,bugel lift"
                },
                "aerialway/t-bar": {
                    "name": "T-bar Lift",
                    "terms": "tbar"
                },
                "aeroway/aerodrome": {
                    "name": "Airport",
                    "terms": "aerodrome,aeroway,airplane,airport,jet,plane"
                },
                "aeroway/apron": {
                    "name": "Apron",
                    "terms": "ramp"
                },
                "aeroway/gate": {
                    "name": "Airport Gate",
                    "terms": ""
                },
                "aeroway/hangar": {
                    "name": "Hangar",
                    "terms": ""
                },
                "aeroway/helipad": {
                    "name": "Helipad",
                    "terms": "helicopter,helipad,heliport"
                },
                "aeroway/runway": {
                    "name": "Runway",
                    "terms": "landing strip"
                },
                "aeroway/taxiway": {
                    "name": "Taxiway",
                    "terms": ""
                },
                "aeroway/terminal": {
                    "name": "Airport Terminal",
                    "terms": "airport,aerodrome"
                },
                "allotments/plot": {
                    "name": "Community Garden Plot",
                    "terms": ""
                },
                "amenity/bus_station": {
                    "name": "Bus Station / Terminal",
                    "terms": ""
                },
                "amenity/coworking_space": {
                    "name": "Coworking Space",
                    "terms": ""
                },
                "amenity/ferry_terminal": {
                    "name": "Ferry Station / Terminal",
                    "terms": ""
                },
                "amenity/nursing_home": {
                    "name": "Nursing Home",
                    "terms": ""
                },
                "amenity/recycling": {
                    "name": "Recycling",
                    "terms": "bin,can,bottle,glass,garbage,rubbish,scrap,trash"
                },
                "amenity/register_office": {
                    "name": "Register Office",
                    "terms": ""
                },
                "amenity/scrapyard": {
                    "name": "Scrap Yard",
                    "terms": ""
                },
                "amenity/swimming_pool": {
                    "name": "Swimming Pool",
                    "terms": ""
                },
                "amenity/animal_boarding": {
                    "name": "Animal Boarding Facility",
                    "terms": "boarding,cat,cattery,dog,horse,kennel,kitten,pet,pet boarding,pet care,pet hotel,puppy,reptile"
                },
                "amenity/animal_breeding": {
                    "name": "Animal Breeding Facility",
                    "terms": "breeding,bull,cat,cow,dog,horse,husbandry,kitten,livestock,pet breeding,puppy,reptile"
                },
                "amenity/animal_shelter": {
                    "name": "Animal Shelter",
                    "terms": "adoption,aspca,cat,dog,horse,kitten,pet care,pet rescue,puppy,raptor,reptile,rescue,spca"
                },
                "amenity/arts_centre": {
                    "name": "Arts Center",
                    "terms": ""
                },
                "amenity/atm": {
                    "name": "ATM",
                    "terms": "money,cash,machine"
                },
                "amenity/bank": {
                    "name": "Bank",
                    "terms": "credit union,check,deposit,fund,investment,repository,reserve,safe,savings,stock,treasury,trust,vault"
                },
                "amenity/bar": {
                    "name": "Bar",
                    "terms": "dive,beer,bier,booze"
                },
                "amenity/bbq": {
                    "name": "Barbecue/Grill",
                    "terms": "bbq,grill"
                },
                "amenity/bench": {
                    "name": "Bench",
                    "terms": "seat"
                },
                "amenity/bicycle_parking": {
                    "name": "Bicycle Parking",
                    "terms": "bike"
                },
                "amenity/bicycle_rental": {
                    "name": "Bicycle Rental",
                    "terms": "bike"
                },
                "amenity/bicycle_repair_station": {
                    "name": "Bicycle Repair Tool Stand",
                    "terms": "bike,repair,chain,pump"
                },
                "amenity/biergarten": {
                    "name": "Biergarten",
                    "terms": "beer,bier,booze"
                },
                "amenity/boat_rental": {
                    "name": "Boat Rental",
                    "terms": ""
                },
                "amenity/bureau_de_change": {
                    "name": "Currency Exchange",
                    "terms": "bureau de change,money changer"
                },
                "amenity/cafe": {
                    "name": "Cafe",
                    "terms": "bistro,coffee,tea"
                },
                "amenity/car_pooling": {
                    "name": "Car Pooling",
                    "terms": ""
                },
                "amenity/car_rental": {
                    "name": "Car Rental",
                    "terms": ""
                },
                "amenity/car_sharing": {
                    "name": "Car Sharing",
                    "terms": ""
                },
                "amenity/car_wash": {
                    "name": "Car Wash",
                    "terms": ""
                },
                "amenity/casino": {
                    "name": "Casino",
                    "terms": "gambling,roulette,craps,poker,blackjack"
                },
                "amenity/charging_station": {
                    "name": "Charging Station",
                    "terms": "EV,Electric Vehicle,Supercharger"
                },
                "amenity/childcare": {
                    "name": "Nursery/Childcare",
                    "terms": "daycare,orphanage,playgroup"
                },
                "amenity/cinema": {
                    "name": "Cinema",
                    "terms": "drive-in,film,flick,movie,theater,picture,show,screen"
                },
                "amenity/clinic": {
                    "name": "Clinic",
                    "terms": "medical,urgentcare"
                },
                "amenity/clinic/abortion": {
                    "name": "Abortion Clinic",
                    "terms": ""
                },
                "amenity/clinic/fertility": {
                    "name": "Fertility Clinic",
                    "terms": "egg,fertility,reproductive,sperm,ovulation"
                },
                "amenity/clock": {
                    "name": "Clock",
                    "terms": ""
                },
                "amenity/college": {
                    "name": "College Grounds",
                    "terms": "university"
                },
                "amenity/community_centre": {
                    "name": "Community Center",
                    "terms": "event,hall"
                },
                "amenity/compressed_air": {
                    "name": "Compressed Air",
                    "terms": ""
                },
                "amenity/courthouse": {
                    "name": "Courthouse",
                    "terms": ""
                },
                "amenity/crematorium": {
                    "name": "Crematorium",
                    "terms": "cemetery,funeral"
                },
                "amenity/dentist": {
                    "name": "Dentist",
                    "terms": "tooth,teeth"
                },
                "amenity/dive_centre": {
                    "name": "Dive Center",
                    "terms": "diving,scuba"
                },
                "amenity/doctors": {
                    "name": "Doctor",
                    "terms": "medic*,physician"
                },
                "amenity/dojo": {
                    "name": "Dojo / Martial Arts Academy",
                    "terms": "martial arts,dojang"
                },
                "amenity/drinking_water": {
                    "name": "Drinking Water",
                    "terms": "fountain,potable"
                },
                "amenity/driving_school": {
                    "name": "Driving School",
                    "terms": ""
                },
                "amenity/embassy": {
                    "name": "Embassy",
                    "terms": ""
                },
                "amenity/fast_food": {
                    "name": "Fast Food",
                    "terms": "restaurant,takeaway"
                },
                "amenity/fast_food/burger": {
                    "name": "Burger Fast Food",
                    "terms": "breakfast,dine,dining,dinner,drive-in,eat,grill,lunch,table"
                },
                "amenity/fast_food/chicken": {
                    "name": "Chicken Fast Food",
                    "terms": "breakfast,canteen,dine,dining,dinner,drive-in,eat,grill,lunch,table"
                },
                "amenity/fast_food/fish_and_chips": {
                    "name": "Fish & Chips Fast Food",
                    "terms": "breakfast,cafe,café,dine,dining,dinner,drive-in,eat,grill,lunch,table,french fries"
                },
                "amenity/fast_food/kebab": {
                    "name": "Kebab Fast Food",
                    "terms": "bar,breakfast,cafe,café,canteen,dine,dining,dinner,drive-in,eat,grill,lunch,table"
                },
                "amenity/fast_food/pizza": {
                    "name": "Pizza Fast Food",
                    "terms": "dine,dining,dinner,drive-in,eat,lunch,table,deep dish,thin crust,slice"
                },
                "amenity/fast_food/sandwich": {
                    "name": "Sandwich Fast Food",
                    "terms": "breakfast,cafe,café,dine,dining,dinner,drive-in,eat,grill,lunch,table"
                },
                "amenity/fire_station": {
                    "name": "Fire Station",
                    "terms": ""
                },
                "amenity/food_court": {
                    "name": "Food Court",
                    "terms": "fast food,restaurant,food"
                },
                "amenity/fountain": {
                    "name": "Fountain",
                    "terms": ""
                },
                "amenity/fuel": {
                    "name": "Gas Station",
                    "terms": "petrol,fuel,gasoline,propane,diesel,lng,cng,biodiesel"
                },
                "amenity/grave_yard": {
                    "name": "Graveyard",
                    "terms": ""
                },
                "amenity/grit_bin": {
                    "name": "Grit Bin",
                    "terms": "salt,sand"
                },
                "amenity/hospital": {
                    "name": "Hospital Grounds",
                    "terms": "clinic,doctor,emergency room,health,infirmary,institution,sanatorium,sanitarium,sick,surgery,ward"
                },
                "amenity/hunting_stand": {
                    "name": "Hunting Stand",
                    "terms": "game,gun,lookout,rifle,shoot*,wild,watch"
                },
                "amenity/ice_cream": {
                    "name": "Ice Cream Shop",
                    "terms": "gelato,sorbet,sherbet,frozen,yogurt"
                },
                "amenity/internet_cafe": {
                    "name": "Internet Cafe",
                    "terms": "cybercafe,taxiphone,teleboutique,coffee,cafe,net,lanhouse"
                },
                "amenity/kindergarten": {
                    "name": "Preschool/Kindergarten Grounds",
                    "terms": "kindergarden,pre-school"
                },
                "amenity/language_school": {
                    "name": "Language School",
                    "terms": "esl"
                },
                "amenity/library": {
                    "name": "Library",
                    "terms": "book"
                },
                "amenity/love_hotel": {
                    "name": "Love Hotel",
                    "terms": ""
                },
                "amenity/marketplace": {
                    "name": "Marketplace",
                    "terms": ""
                },
                "amenity/monastery": {
                    "name": "Monastery Grounds",
                    "terms": "abbey,basilica,bethel,cathedral,chancel,chantry,chapel,church,fold,house of God,house of prayer,house of worship,minster,mission,monastery,mosque,oratory,parish,sacellum,sanctuary,shrine,synagogue,tabernacle,temple"
                },
                "amenity/money_transfer": {
                    "name": "Money Transfer Station",
                    "terms": "money order,check,bill,currency,finance,wire transfer,cable,person to person,cash to cash,exchange"
                },
                "amenity/motorcycle_parking": {
                    "name": "Motorcycle Parking",
                    "terms": ""
                },
                "amenity/music_school": {
                    "name": "Music School",
                    "terms": "school of music"
                },
                "amenity/nightclub": {
                    "name": "Nightclub",
                    "terms": "disco*,night club,dancing,dance club"
                },
                "amenity/parking_entrance": {
                    "name": "Parking Garage Entrance/Exit",
                    "terms": ""
                },
                "amenity/parking_space": {
                    "name": "Parking Space",
                    "terms": ""
                },
                "amenity/parking": {
                    "name": "Parking Lot",
                    "terms": "automobile parking,car lot,car parking,rv parking,truck parking,vehicle parking"
                },
                "amenity/parking/multi-storey": {
                    "name": "Multilevel Parking Garage",
                    "terms": "car,indoor parking,multistorey car park,parkade,parking building,parking deck,parking garage,parking ramp,parking structure"
                },
                "amenity/payment_centre": {
                    "name": "Payment Center",
                    "terms": "check,tax pay,bill pay,currency,finance,cash,money"
                },
                "amenity/payment_terminal": {
                    "name": "Payment Terminal",
                    "terms": "interactive kiosk,ekiosk,atm,bill pay,tax pay,phone pay,finance,cash,money transfer,card"
                },
                "amenity/pharmacy": {
                    "name": "Pharmacy",
                    "terms": "apothecary,drug*,med*,prescription"
                },
                "amenity/place_of_worship": {
                    "name": "Place of Worship",
                    "terms": "abbey,basilica,bethel,cathedral,chancel,chantry,chapel,church,fold,house of God,house of prayer,house of worship,minster,mission,mosque,oratory,parish,sacellum,sanctuary,shrine,synagogue,tabernacle,temple"
                },
                "amenity/place_of_worship/buddhist": {
                    "name": "Buddhist Temple",
                    "terms": "stupa,vihara,monastery,temple,pagoda,zendo,dojo"
                },
                "amenity/place_of_worship/christian": {
                    "name": "Church",
                    "terms": "christian,abbey,basilica,bethel,cathedral,chancel,chantry,chapel,fold,house of God,house of prayer,house of worship,minster,mission,oratory,parish,sacellum,sanctuary,shrine,tabernacle,temple"
                },
                "amenity/place_of_worship/hindu": {
                    "name": "Hindu Temple",
                    "terms": "kovil,devasthana,mandir,kshetram,alayam,shrine,temple"
                },
                "amenity/place_of_worship/jewish": {
                    "name": "Synagogue",
                    "terms": "jewish"
                },
                "amenity/place_of_worship/muslim": {
                    "name": "Mosque",
                    "terms": "muslim"
                },
                "amenity/place_of_worship/shinto": {
                    "name": "Shinto Shrine",
                    "terms": "kami,torii"
                },
                "amenity/place_of_worship/sikh": {
                    "name": "Sikh Temple",
                    "terms": "gurudwara,temple"
                },
                "amenity/place_of_worship/taoist": {
                    "name": "Taoist Temple",
                    "terms": "daoist,monastery,temple"
                },
                "amenity/planetarium": {
                    "name": "Planetarium",
                    "terms": "museum,astronomy,observatory"
                },
                "amenity/police": {
                    "name": "Police",
                    "terms": "badge,constable,constabulary,cop,detective,fed,law,enforcement,officer,patrol"
                },
                "amenity/post_box": {
                    "name": "Mailbox",
                    "terms": "letter,post"
                },
                "amenity/post_office": {
                    "name": "Post Office",
                    "terms": "letter,mail"
                },
                "amenity/prison": {
                    "name": "Prison Grounds",
                    "terms": "cell,jail"
                },
                "amenity/pub": {
                    "name": "Pub",
                    "terms": "alcohol,drink,dive,beer,bier,booze"
                },
                "amenity/public_bath": {
                    "name": "Public Bath",
                    "terms": "onsen,foot bath,hot springs"
                },
                "amenity/public_bookcase": {
                    "name": "Public Bookcase",
                    "terms": "library,bookcrossing"
                },
                "amenity/ranger_station": {
                    "name": "Ranger Station",
                    "terms": "visitor center,visitor centre,permit center,permit centre,backcountry office,warden office,warden center"
                },
                "amenity/recycling_centre": {
                    "name": "Recycling Center",
                    "terms": "bottle,can,dump,glass,garbage,rubbish,scrap,trash"
                },
                "amenity/recycling_container": {
                    "name": "Recycling Container",
                    "terms": "bin,can,bottle,glass,garbage,rubbish,scrap,trash"
                },
                "amenity/restaurant": {
                    "name": "Restaurant",
                    "terms": "bar,breakfast,cafe,café,canteen,coffee,dine,dining,dinner,drive-in,eat,grill,lunch,table"
                },
                "amenity/restaurant/american": {
                    "name": "American Restaurant",
                    "terms": "bar,breakfast,cafe,café,canteen,coffee,dine,dining,dinner,drive-in,eat,grill,lunch,table"
                },
                "amenity/restaurant/asian": {
                    "name": "Asian Restaurant",
                    "terms": "bar,breakfast,cafe,café,canteen,dine,dining,dinner,drive-in,eat,grill,lunch,table"
                },
                "amenity/restaurant/chinese": {
                    "name": "Chinese Restaurant",
                    "terms": "bar,breakfast,cafe,café,canteen,dine,dining,dinner,drive-in,eat,grill,lunch,table"
                },
                "amenity/restaurant/french": {
                    "name": "French Restaurant",
                    "terms": "bar,breakfast,cafe,café,canteen,dine,dining,dinner,drive-in,eat,grill,lunch,table"
                },
                "amenity/restaurant/german": {
                    "name": "German Restaurant",
                    "terms": "bar,breakfast,cafe,café,canteen,dine,dining,dinner,drive-in,eat,grill,lunch,table"
                },
                "amenity/restaurant/greek": {
                    "name": "Greek Restaurant",
                    "terms": "bar,breakfast,cafe,café,canteen,dine,dining,dinner,drive-in,eat,grill,lunch,table,gyros,pitas,olives"
                },
                "amenity/restaurant/indian": {
                    "name": "Indian Restaurant",
                    "terms": "bar,breakfast,dine,dining,dinner,drive-in,eat,grill,lunch,table,curry"
                },
                "amenity/restaurant/italian": {
                    "name": "Italian Restaurant",
                    "terms": "bar,breakfast,cafe,café,canteen,dine,dining,dinner,drive-in,eat,grill,lunch,table,pasta,pizza"
                },
                "amenity/restaurant/japanese": {
                    "name": "Japanese Restaurant",
                    "terms": "bar,breakfast,cafe,café,canteen,dine,dining,dinner,drive-in,eat,grill,lunch,table"
                },
                "amenity/restaurant/mexican": {
                    "name": "Mexican Restaurant",
                    "terms": "bar,breakfast,dine,dining,dinner,drive-in,eat,grill,lunch,table,tacos,burritos,enchiladas,fajitas,nachos,tortillas,salsa,tamales,quesadillas"
                },
                "amenity/restaurant/noodle": {
                    "name": "Noodle Restaurant",
                    "terms": "bar,breakfast,cafe,café,canteen,dine,dining,dinner,drive-in,eat,grill,lunch,table,ramen noodles,soup,soba noodles,cellophane noodles,rice noodles"
                },
                "amenity/restaurant/pizza": {
                    "name": "Pizza Restaurant",
                    "terms": "bar,dine,dining,dinner,drive-in,eat,lunch,table,deep dish,thin crust,slice"
                },
                "amenity/restaurant/seafood": {
                    "name": "Seafood Restaurant",
                    "terms": "bar,breakfast,cafe,café,dine,dining,dinner,drive-in,eat,grill,lunch,table,fish,shellfish,molluscs,crustaceans,clams,oysters,lobsters,crab,shrimp,squid,octopus"
                },
                "amenity/restaurant/steakhouse": {
                    "name": "Steakhouse",
                    "terms": "bar,breakfast,cafe,café,canteen,dine,dining,dinner,drive-in,eat,grill,lunch,table,steak house,chop house,beef"
                },
                "amenity/restaurant/sushi": {
                    "name": "Sushi Restaurant",
                    "terms": "bar,breakfast,cafe,café,canteen,dine,dining,dinner,drive-in,eat,grill,lunch,table"
                },
                "amenity/restaurant/thai": {
                    "name": "Thai Restaurant",
                    "terms": "bar,breakfast,cafe,café,canteen,dine,dining,dinner,drive-in,eat,grill,lunch,table"
                },
                "amenity/restaurant/turkish": {
                    "name": "Turkish Restaurant",
                    "terms": "bar,breakfast,cafe,café,canteen,dine,dining,dinner,drive-in,eat,grill,lunch,table"
                },
                "amenity/restaurant/vietnamese": {
                    "name": "Vietnamese Restaurant",
                    "terms": "bar,breakfast,cafe,café,canteen,dine,dining,dinner,drive-in,eat,grill,lunch,table"
                },
                "amenity/sanitary_dump_station": {
                    "name": "RV Toilet Disposal",
                    "terms": "Motor Home,Camper,Sanitary,Dump Station,Elsan,CDP,CTDP,Chemical Toilet"
                },
                "amenity/school": {
                    "name": "School Grounds",
                    "terms": "academy,elementary school,middle school,high school"
                },
                "amenity/shelter": {
                    "name": "Shelter",
                    "terms": "lean-to,gazebo,picnic"
                },
                "amenity/shelter/gazebo": {
                    "name": "Gazebo",
                    "terms": ""
                },
                "amenity/shelter/lean_to": {
                    "name": "Lean-To",
                    "terms": ""
                },
                "amenity/shelter/picnic_shelter": {
                    "name": "Picnic Shelter",
                    "terms": "pavilion"
                },
                "amenity/shelter/public_transport": {
                    "name": "Transit Shelter",
                    "terms": "bus stop,metro stop,waiting"
                },
                "amenity/shower": {
                    "name": "Shower",
                    "terms": "rain closet"
                },
                "amenity/smoking_area": {
                    "name": "Smoking Area",
                    "terms": ""
                },
                "amenity/social_facility": {
                    "name": "Social Facility",
                    "terms": ""
                },
                "amenity/social_facility/food_bank": {
                    "name": "Food Bank",
                    "terms": ""
                },
                "amenity/social_facility/group_home": {
                    "name": "Elderly Group Home",
                    "terms": "old,senior,living,care home,assisted living"
                },
                "amenity/social_facility/homeless_shelter": {
                    "name": "Homeless Shelter",
                    "terms": "houseless,unhoused,displaced"
                },
                "amenity/social_facility/nursing_home": {
                    "name": "Nursing Home",
                    "terms": "elderly,living,nursing,old,senior,assisted living"
                },
                "amenity/studio": {
                    "name": "Studio",
                    "terms": "recording,radio,television"
                },
                "amenity/taxi": {
                    "name": "Taxi Stand",
                    "terms": "cab"
                },
                "amenity/telephone": {
                    "name": "Telephone",
                    "terms": "phone"
                },
                "amenity/theatre": {
                    "name": "Theater",
                    "terms": "theatre,performance,play,musical"
                },
                "amenity/theatre/type/amphi": {
                    "name": "Amphitheatre",
                    "terms": "open air,outdoor,greek,ampi"
                },
                "amenity/toilets": {
                    "name": "Toilets",
                    "terms": "bathroom,restroom,outhouse,privy,head,lavatory,latrine,water closet,WC,W.C."
                },
                "amenity/townhall": {
                    "name": "Town Hall",
                    "terms": "village,city,government,courthouse,municipal"
                },
                "amenity/university": {
                    "name": "University Grounds",
                    "terms": "college"
                },
                "amenity/vehicle_inspection": {
                    "name": "Vehicle Inspection",
                    "terms": "car inspection"
                },
                "amenity/vending_machine": {
                    "name": "Vending Machine",
                    "terms": ""
                },
                "amenity/vending_machine/news_papers": {
                    "name": "Newspaper Vending Machine",
                    "terms": "newspaper"
                },
                "amenity/vending_machine/cigarettes": {
                    "name": "Cigarette Vending Machine",
                    "terms": "cigarette"
                },
                "amenity/vending_machine/coffee": {
                    "name": "Coffee Vending Machine",
                    "terms": "coffee"
                },
                "amenity/vending_machine/condoms": {
                    "name": "Condom Vending Machine",
                    "terms": "condom"
                },
                "amenity/vending_machine/drinks": {
                    "name": "Drink Vending Machine",
                    "terms": "drink,soda,beverage,juice,pop"
                },
                "amenity/vending_machine/electronics": {
                    "name": "Electronics Vending Machine",
                    "terms": "cable,charger,earbud,headphone,phone,tablet"
                },
                "amenity/vending_machine/elongated_coin": {
                    "name": "Flat Coin Vending Machine",
                    "terms": "coin,crush,elongated,flatten,penny,souvenir"
                },
                "amenity/vending_machine/excrement_bags": {
                    "name": "Excrement Bag Vending Machine",
                    "terms": "excrement bags,poop,dog,animal"
                },
                "amenity/vending_machine/feminine_hygiene": {
                    "name": "Feminine Hygiene Vending Machine",
                    "terms": "condom,tampon,pad,woman,women,menstrual hygiene products,personal care"
                },
                "amenity/vending_machine/food": {
                    "name": "Food Vending Machine",
                    "terms": "food"
                },
                "amenity/vending_machine/fuel": {
                    "name": "Gas Pump",
                    "terms": "petrol,fuel,gasoline,propane,diesel,lng,cng,biodiesel"
                },
                "amenity/vending_machine/ice_cream": {
                    "name": "Ice Cream Vending Machine",
                    "terms": "chocolate,ice cream,frozen,popsicle,vanilla"
                },
                "amenity/vending_machine/newspapers": {
                    "name": "Newspaper Vending Machine",
                    "terms": "newspaper"
                },
                "amenity/vending_machine/parcel_pickup_dropoff": {
                    "name": "Parcel Pickup/Dropoff Locker",
                    "terms": "mail,parcel,pickup"
                },
                "amenity/vending_machine/parcel_pickup": {
                    "name": "Parcel Pickup Locker",
                    "terms": "amazon,locker,mail,parcel,pickup"
                },
                "amenity/vending_machine/parking_tickets": {
                    "name": "Parking Ticket Vending Machine",
                    "terms": "parking,ticket"
                },
                "amenity/vending_machine/public_transport_tickets": {
                    "name": "Transit Ticket Vending Machine",
                    "terms": "bus,train,ferry,rail,ticket,transportation"
                },
                "amenity/vending_machine/stamps": {
                    "name": "Postage Vending Machine",
                    "terms": "mail,postage,stamp"
                },
                "amenity/vending_machine/sweets": {
                    "name": "Snack Vending Machine",
                    "terms": "candy,gum,chip,pretzel,cookie,cracker"
                },
                "amenity/veterinary": {
                    "name": "Veterinary",
                    "terms": "pet clinic,veterinarian,animal hospital,pet doctor"
                },
                "amenity/waste_basket": {
                    "name": "Waste Basket",
                    "terms": "bin,garbage,rubbish,litter,trash"
                },
                "amenity/waste_disposal": {
                    "name": "Garbage Dumpster",
                    "terms": "garbage,rubbish,litter,trash"
                },
                "amenity/waste_transfer_station": {
                    "name": "Waste Transfer Station",
                    "terms": "dump,garbage,recycling,rubbish,scrap,trash"
                },
                "amenity/waste/dog_excrement": {
                    "name": "Dog Excrement Bin",
                    "terms": "bin,garbage,rubbish,litter,trash,poo,dog"
                },
                "amenity/water_point": {
                    "name": "RV Drinking Water",
                    "terms": ""
                },
                "amenity/watering_place": {
                    "name": "Animal Watering Place",
                    "terms": ""
                },
                "area": {
                    "name": "Area",
                    "terms": ""
                },
                "area/highway": {
                    "name": "Road Surface",
                    "terms": ""
                },
                "attraction/amusement_ride": {
                    "name": "Amusement Ride",
                    "terms": "theme park,carnival ride"
                },
                "attraction/animal": {
                    "name": "Animal",
                    "terms": "zoo,theme park,animal park,lion,tiger,bear"
                },
                "attraction/big_wheel": {
                    "name": "Big Wheel",
                    "terms": "ferris wheel,theme park,amusement ride"
                },
                "attraction/bumper_car": {
                    "name": "Bumper Car",
                    "terms": "theme park,dodgem cars,autoscooter"
                },
                "attraction/bungee_jumping": {
                    "name": "Bungee Jumping",
                    "terms": "theme park,bungy jumping,jumping platform"
                },
                "attraction/carousel": {
                    "name": "Carousel",
                    "terms": "theme park,roundabout,merry-go-round,galloper,jumper,horseabout,flying horses"
                },
                "attraction/dark_ride": {
                    "name": "Dark Ride",
                    "terms": "theme park,ghost train"
                },
                "attraction/drop_tower": {
                    "name": "Drop Tower",
                    "terms": "theme park,amusement ride,gondola,tower,big drop"
                },
                "attraction/maze": {
                    "name": "Maze",
                    "terms": "theme park,amusement ride,labyrinth"
                },
                "attraction/pirate_ship": {
                    "name": "Pirate Ship",
                    "terms": "theme park,carnival ride,amusement ride"
                },
                "attraction/river_rafting": {
                    "name": "River Rafting",
                    "terms": "theme park,aquatic park,water park,rafting simulator,river rafting ride,river rapids ride"
                },
                "attraction/roller_coaster": {
                    "name": "Roller Coaster",
                    "terms": "theme park,amusement ride"
                },
                "attraction/summer_toboggan": {
                    "name": "Summer Toboggan",
                    "terms": "alpine slide,mountain coaster"
                },
                "attraction/train": {
                    "name": "Tourist Train",
                    "terms": "theme park,rackless train,road train,Tschu-Tschu train,dotto train,park train"
                },
                "attraction/water_slide": {
                    "name": "Water Slide",
                    "terms": "theme park,aquatic park,water park,flumes,water chutes,hydroslides"
                },
                "barrier": {
                    "name": "Barrier",
                    "terms": ""
                },
                "barrier/entrance": {
                    "name": "Entrance",
                    "terms": ""
                },
                "barrier/block": {
                    "name": "Block",
                    "terms": ""
                },
                "barrier/bollard": {
                    "name": "Bollard",
                    "terms": ""
                },
                "barrier/border_control": {
                    "name": "Border Control",
                    "terms": ""
                },
                "barrier/cattle_grid": {
                    "name": "Cattle Grid",
                    "terms": ""
                },
                "barrier/city_wall": {
                    "name": "City Wall",
                    "terms": ""
                },
                "barrier/cycle_barrier": {
                    "name": "Cycle Barrier",
                    "terms": ""
                },
                "barrier/ditch": {
                    "name": "Trench",
                    "terms": ""
                },
                "barrier/fence": {
                    "name": "Fence",
                    "terms": ""
                },
                "barrier/fence/railing": {
                    "name": "Railing",
                    "terms": "railing,handrail,guard rail"
                },
                "barrier/gate": {
                    "name": "Gate",
                    "terms": ""
                },
                "barrier/guard_rail": {
                    "name": "Guard Rail",
                    "terms": "guardrail,traffic barrier,crash barrier,median barrier,roadside barrier,Armco barrier"
                },
                "barrier/hedge": {
                    "name": "Hedge",
                    "terms": ""
                },
                "barrier/kerb": {
                    "name": "Curb",
                    "terms": ""
                },
                "barrier/kerb/flush": {
                    "name": "Flush Curb",
                    "terms": "even curb,level curb,tactile curb"
                },
                "barrier/kerb/lowered": {
                    "name": "Lowered Curb",
                    "terms": "curb cut,curb ramp,kerb ramp,dropped kerb,pram ramp"
                },
                "barrier/kissing_gate": {
                    "name": "Kissing Gate",
                    "terms": ""
                },
                "barrier/lift_gate": {
                    "name": "Lift Gate",
                    "terms": ""
                },
                "barrier/retaining_wall": {
                    "name": "Retaining Wall",
                    "terms": ""
                },
                "barrier/stile": {
                    "name": "Stile",
                    "terms": ""
                },
                "barrier/toll_booth": {
                    "name": "Toll Booth",
                    "terms": ""
                },
                "barrier/wall": {
                    "name": "Wall",
                    "terms": ""
                },
                "boundary/administrative": {
                    "name": "Administrative Boundary",
                    "terms": ""
                },
                "bridge/support": {
                    "name": "Bridge Support",
                    "terms": ""
                },
                "bridge/support/pier": {
                    "name": "Bridge Pier",
                    "terms": ""
                },
                "building": {
                    "name": "Building",
                    "terms": ""
                },
                "building/bunker": {
                    "name": "Bunker",
                    "terms": ""
                },
                "building/entrance": {
                    "name": "Entrance/Exit",
                    "terms": ""
                },
                "building/train_station": {
                    "name": "Train Station",
                    "terms": ""
                },
                "building/apartments": {
                    "name": "Apartment Building",
                    "terms": ""
                },
                "building/barn": {
                    "name": "Barn",
                    "terms": ""
                },
                "building/boathouse": {
                    "name": "Boathouse",
                    "terms": ""
                },
                "building/bungalow": {
                    "name": "Bungalow",
                    "terms": "home,detached"
                },
                "building/cabin": {
                    "name": "Cabin",
                    "terms": ""
                },
                "building/carport": {
                    "name": "Carport",
                    "terms": "covered parking space,garage,car,porch"
                },
                "building/cathedral": {
                    "name": "Cathedral Building",
                    "terms": ""
                },
                "building/chapel": {
                    "name": "Chapel Building",
                    "terms": ""
                },
                "building/church": {
                    "name": "Church Building",
                    "terms": ""
                },
                "building/civic": {
                    "name": "Civic Building",
                    "terms": ""
                },
                "building/college": {
                    "name": "College Building",
                    "terms": "university"
                },
                "building/commercial": {
                    "name": "Commercial Building",
                    "terms": ""
                },
                "building/construction": {
                    "name": "Building Under Construction",
                    "terms": ""
                },
                "building/detached": {
                    "name": "Detached House",
                    "terms": "home,single,family,residence,dwelling"
                },
                "building/dormitory": {
                    "name": "Dormitory",
                    "terms": ""
                },
                "building/farm_auxiliary": {
                    "name": "Farm Building",
                    "terms": ""
                },
                "building/farm": {
                    "name": "Farm House",
                    "terms": ""
                },
                "building/garage": {
                    "name": "Garage",
                    "terms": ""
                },
                "building/garages": {
                    "name": "Garages",
                    "terms": ""
                },
                "building/grandstand": {
                    "name": "Grandstand",
                    "terms": "tribune,stand,stands,bleachers"
                },
                "building/greenhouse": {
                    "name": "Greenhouse",
                    "terms": ""
                },
                "building/hospital": {
                    "name": "Hospital Building",
                    "terms": ""
                },
                "building/hotel": {
                    "name": "Hotel Building",
                    "terms": ""
                },
                "building/house": {
                    "name": "House",
                    "terms": "home,family,residence,dwelling"
                },
                "building/hut": {
                    "name": "Hut",
                    "terms": ""
                },
                "building/industrial": {
                    "name": "Industrial Building",
                    "terms": ""
                },
                "building/kindergarten": {
                    "name": "Preschool/Kindergarten Building",
                    "terms": "kindergarden,pre-school"
                },
                "building/mosque": {
                    "name": "Mosque Building",
                    "terms": ""
                },
                "building/pavilion": {
                    "name": "Pavilion Building",
                    "terms": "sports"
                },
                "building/public": {
                    "name": "Public Building",
                    "terms": ""
                },
                "building/residential": {
                    "name": "Residential Building",
                    "terms": ""
                },
                "building/retail": {
                    "name": "Retail Building",
                    "terms": ""
                },
                "building/roof": {
                    "name": "Roof",
                    "terms": ""
                },
                "building/ruins": {
                    "name": "Building Ruins",
                    "terms": ""
                },
                "building/school": {
                    "name": "School Building",
                    "terms": "academy,elementary school,middle school,high school"
                },
                "building/semidetached_house": {
                    "name": "Semi-Detached House",
                    "terms": "home,double,duplex,twin,family,residence,dwelling"
                },
                "building/service": {
                    "name": "Service Building",
                    "terms": ""
                },
                "building/shed": {
                    "name": "Shed",
                    "terms": ""
                },
                "building/stable": {
                    "name": "Stable",
                    "terms": ""
                },
                "building/stadium": {
                    "name": "Stadium Building",
                    "terms": ""
                },
                "building/static_caravan": {
                    "name": "Static Mobile Home",
                    "terms": ""
                },
                "building/temple": {
                    "name": "Temple Building",
                    "terms": ""
                },
                "building/terrace": {
                    "name": "Row Houses",
                    "terms": "home,terrace,brownstone,family,residence,dwelling"
                },
                "building/transportation": {
                    "name": "Transportation Building",
                    "terms": ""
                },
                "building/university": {
                    "name": "University Building",
                    "terms": "college"
                },
                "building/warehouse": {
                    "name": "Warehouse",
                    "terms": ""
                },
                "camp_site/camp_pitch": {
                    "name": "Camp Pitch",
                    "terms": "tent,rv"
                },
                "club": {
                    "name": "Club",
                    "terms": "social"
                },
                "craft": {
                    "name": "Craft",
                    "terms": ""
                },
                "craft/jeweler": {
                    "name": "Jeweler",
                    "terms": ""
                },
                "craft/locksmith": {
                    "name": "Locksmith",
                    "terms": ""
                },
                "craft/optician": {
                    "name": "Optician",
                    "terms": ""
                },
                "craft/tailor": {
                    "name": "Tailor",
                    "terms": "clothes,suit"
                },
                "craft/basket_maker": {
                    "name": "Basket Maker",
                    "terms": ""
                },
                "craft/beekeeper": {
                    "name": "Beekeeper",
                    "terms": ""
                },
                "craft/blacksmith": {
                    "name": "Blacksmith",
                    "terms": ""
                },
                "craft/boatbuilder": {
                    "name": "Boat Builder",
                    "terms": ""
                },
                "craft/bookbinder": {
                    "name": "Bookbinder",
                    "terms": "book repair"
                },
                "craft/brewery": {
                    "name": "Brewery",
                    "terms": "alcohol,beer,beverage,bier,booze,cider"
                },
                "craft/carpenter": {
                    "name": "Carpenter",
                    "terms": "woodworker"
                },
                "craft/carpet_layer": {
                    "name": "Carpet Layer",
                    "terms": ""
                },
                "craft/caterer": {
                    "name": "Caterer",
                    "terms": ""
                },
                "craft/chimney_sweeper": {
                    "name": "Chimney Sweeper",
                    "terms": ""
                },
                "craft/clockmaker": {
                    "name": "Clockmaker",
                    "terms": ""
                },
                "craft/confectionery": {
                    "name": "Candy Maker",
                    "terms": "sweet,candy"
                },
                "craft/distillery": {
                    "name": "Distillery",
                    "terms": "alcohol,beverage,bourbon,booze,brandy,gin,hooch,liquor,mezcal,moonshine,rum,scotch,spirits,still,tequila,vodka,whiskey,whisky"
                },
                "craft/dressmaker": {
                    "name": "Dressmaker",
                    "terms": "seamstress"
                },
                "craft/electrician": {
                    "name": "Electrician",
                    "terms": "power,wire"
                },
                "craft/electronics_repair": {
                    "name": "Electronics Repair Shop",
                    "terms": ""
                },
                "craft/gardener": {
                    "name": "Gardener",
                    "terms": "landscaper,grounds keeper"
                },
                "craft/glaziery": {
                    "name": "Glaziery",
                    "terms": "glass,stained-glass,window"
                },
                "craft/handicraft": {
                    "name": "Handicraft",
                    "terms": ""
                },
                "craft/hvac": {
                    "name": "HVAC",
                    "terms": "heat*,vent*,air conditioning"
                },
                "craft/insulator": {
                    "name": "Insulator",
                    "terms": ""
                },
                "craft/key_cutter": {
                    "name": "Key Cutter",
                    "terms": ""
                },
                "craft/metal_construction": {
                    "name": "Metal Construction",
                    "terms": ""
                },
                "craft/painter": {
                    "name": "Painter",
                    "terms": ""
                },
                "craft/photographer": {
                    "name": "Photographer",
                    "terms": ""
                },
                "craft/photographic_laboratory": {
                    "name": "Photographic Laboratory",
                    "terms": "film"
                },
                "craft/plasterer": {
                    "name": "Plasterer",
                    "terms": ""
                },
                "craft/plumber": {
                    "name": "Plumber",
                    "terms": "pipe"
                },
                "craft/pottery": {
                    "name": "Pottery",
                    "terms": "ceramic"
                },
                "craft/rigger": {
                    "name": "Rigger",
                    "terms": ""
                },
                "craft/roofer": {
                    "name": "Roofer",
                    "terms": ""
                },
                "craft/saddler": {
                    "name": "Saddler",
                    "terms": ""
                },
                "craft/sailmaker": {
                    "name": "Sailmaker",
                    "terms": ""
                },
                "craft/sawmill": {
                    "name": "Sawmill",
                    "terms": "lumber"
                },
                "craft/scaffolder": {
                    "name": "Scaffolder",
                    "terms": ""
                },
                "craft/sculptor": {
                    "name": "Sculptor",
                    "terms": ""
                },
                "craft/shoemaker": {
                    "name": "Shoemaker",
                    "terms": "cobbler"
                },
                "craft/stonemason": {
                    "name": "Stonemason",
                    "terms": "masonry"
                },
                "craft/tiler": {
                    "name": "Tiler",
                    "terms": ""
                },
                "craft/tinsmith": {
                    "name": "Tinsmith",
                    "terms": ""
                },
                "craft/upholsterer": {
                    "name": "Upholsterer",
                    "terms": ""
                },
                "craft/watchmaker": {
                    "name": "Watchmaker",
                    "terms": ""
                },
                "craft/window_construction": {
                    "name": "Window Construction",
                    "terms": "glass"
                },
                "craft/winery": {
                    "name": "Winery",
                    "terms": ""
                },
                "emergency/designated": {
                    "name": "Emergency Access Designated",
                    "terms": ""
                },
                "emergency/destination": {
                    "name": "Emergency Access Destination",
                    "terms": ""
                },
                "emergency/no": {
                    "name": "Emergency Access No",
                    "terms": ""
                },
                "emergency/official": {
                    "name": "Emergency Access Official",
                    "terms": ""
                },
                "emergency/private": {
                    "name": "Emergency Access Private",
                    "terms": ""
                },
                "emergency/yes": {
                    "name": "Emergency Access Yes",
                    "terms": ""
                },
                "emergency/ambulance_station": {
                    "name": "Ambulance Station",
                    "terms": "EMS,EMT,rescue"
                },
                "emergency/defibrillator": {
                    "name": "Defibrillator",
                    "terms": "AED"
                },
                "emergency/fire_alarm": {
                    "name": "Fire Alarm Call Box",
                    "terms": ""
                },
                "emergency/fire_extinguisher": {
                    "name": "Fire Extinguisher",
                    "terms": ""
                },
                "emergency/fire_hydrant": {
                    "name": "Fire Hydrant",
                    "terms": "fire plug"
                },
                "emergency/first_aid_kit": {
                    "name": "First Aid Kit",
                    "terms": "bandage,first aid,med,med kit,medic*,medkit"
                },
                "emergency/life_ring": {
                    "name": "Life Ring",
                    "terms": "life buoy,kisby ring,kisbie ring,perry buoy"
                },
                "emergency/lifeguard": {
                    "name": "Lifeguard",
                    "terms": "CPR,rescue"
                },
                "emergency/phone": {
                    "name": "Emergency Phone",
                    "terms": ""
                },
                "emergency/siren": {
                    "name": "Siren",
                    "terms": "air raid,loud,noise,storm,tornado,warning"
                },
                "emergency/water_tank": {
                    "name": "Emergency Water Tank",
                    "terms": "water tank,cistern,reservoir"
                },
                "entrance": {
                    "name": "Entrance/Exit",
                    "terms": "entrance,exit,door"
                },
                "ford": {
                    "name": "Ford",
                    "terms": ""
                },
                "golf/bunker": {
                    "name": "Sand Trap",
                    "terms": "hazard,bunker"
                },
                "golf/fairway": {
                    "name": "Fairway",
                    "terms": ""
                },
                "golf/green": {
                    "name": "Putting Green",
                    "terms": ""
                },
                "golf/hole": {
                    "name": "Golf Hole",
                    "terms": ""
                },
                "golf/lateral_water_hazard_area": {
                    "name": "Lateral Water Hazard",
                    "terms": ""
                },
                "golf/lateral_water_hazard_line": {
                    "name": "Lateral Water Hazard",
                    "terms": ""
                },
                "golf/rough": {
                    "name": "Rough",
                    "terms": ""
                },
                "golf/tee": {
                    "name": "Tee Box",
                    "terms": "teeing ground"
                },
                "golf/water_hazard_area": {
                    "name": "Water Hazard",
                    "terms": ""
                },
                "golf/water_hazard_line": {
                    "name": "Water Hazard",
                    "terms": ""
                },
                "healthcare": {
                    "name": "Healthcare Facility",
                    "terms": "clinic,doctor,disease,health,institution,sick,surgery,wellness"
                },
                "healthcare/alternative": {
                    "name": "Alternative Medicine",
                    "terms": "acupuncture,anthroposophical,applied kinesiology,aromatherapy,ayurveda,herbalism,homeopathy,hydrotherapy,hypnosis,naturopathy,osteopathy,reflexology,reiki,shiatsu,traditional,tuina,unani"
                },
                "healthcare/alternative/chiropractic": {
                    "name": "Chiropractor",
                    "terms": "back,pain,spine"
                },
                "healthcare/audiologist": {
                    "name": "Audiologist",
                    "terms": "ear,hearing,sound"
                },
                "healthcare/birthing_center": {
                    "name": "Birthing Center",
                    "terms": "baby,childbirth,delivery,labour,labor,pregnancy"
                },
                "healthcare/blood_donation": {
                    "name": "Blood Donor Center",
                    "terms": "blood bank,blood donation,blood transfusion,apheresis,plasmapheresis,plateletpheresis,stem cell donation"
                },
                "healthcare/hospice": {
                    "name": "Hospice",
                    "terms": "terminal,illness"
                },
                "healthcare/laboratory": {
                    "name": "Medical Laboratory",
                    "terms": "medical_laboratory,medical_lab,blood_check"
                },
                "healthcare/midwife": {
                    "name": "Midwife",
                    "terms": "baby,childbirth,delivery,labour,labor,pregnancy"
                },
                "healthcare/occupational_therapist": {
                    "name": "Occupational Therapist",
                    "terms": "therapist,therapy"
                },
                "healthcare/optometrist": {
                    "name": "Optometrist",
                    "terms": "eye,glasses,lasik,lenses,vision"
                },
                "healthcare/physiotherapist": {
                    "name": "Physiotherapist",
                    "terms": "physical,therapist,therapy"
                },
                "healthcare/podiatrist": {
                    "name": "Podiatrist",
                    "terms": "foot,feet,nails"
                },
                "healthcare/psychotherapist": {
                    "name": "Psychotherapist",
                    "terms": "anxiety,counselor,depression,mental health,mind,suicide,therapist,therapy"
                },
                "healthcare/rehabilitation": {
                    "name": "Rehabilitation Facility",
                    "terms": "rehab,therapist,therapy"
                },
                "healthcare/speech_therapist": {
                    "name": "Speech Therapist",
                    "terms": "speech,therapist,therapy,voice"
                },
                "highway/bus_stop": {
                    "name": "Bus Stop / Platform",
                    "terms": ""
                },
                "highway/bridleway": {
                    "name": "Bridle Path",
                    "terms": "bridleway,equestrian,horse,trail"
                },
                "highway/bus_guideway": {
                    "name": "Bus Guideway",
                    "terms": ""
                },
                "highway/corridor": {
                    "name": "Indoor Corridor",
                    "terms": "gallery,hall,hallway,indoor,passage,passageway"
                },
                "highway/crossing/zebra-raised": {
                    "name": "Marked Crosswalk (Raised)",
                    "terms": "zebra crossing,marked crossing,crosswalk,flat top,hump,speed,slow"
                },
                "highway/crossing/zebra": {
                    "name": "Marked Crosswalk",
                    "terms": "zebra crossing,marked crossing,crosswalk"
                },
                "highway/crossing/marked-raised": {
                    "name": "Marked Crosswalk (Raised)",
                    "terms": "zebra crossing,marked crossing,crosswalk,flat top,hump,speed,slow"
                },
                "highway/crossing/marked": {
                    "name": "Marked Crosswalk",
                    "terms": "zebra crossing,marked crossing,crosswalk"
                },
                "highway/crossing/unmarked-raised": {
                    "name": "Unmarked Crossing (Raised)",
                    "terms": "flat top,hump,speed,slow"
                },
                "highway/crossing/unmarked": {
                    "name": "Unmarked Crossing",
                    "terms": ""
                },
                "highway/cycleway": {
                    "name": "Cycle Path",
                    "terms": "bike"
                },
                "highway/elevator": {
                    "name": "Elevator",
                    "terms": "lift"
                },
                "highway/footway": {
                    "name": "Foot Path",
                    "terms": "hike,hiking,trackway,trail,walk"
                },
                "highway/footway/zebra-raised": {
                    "name": "Marked Crosswalk (Raised)",
                    "terms": "zebra crossing,marked crossing,crosswalk,flat top,hump,speed,slow"
                },
                "highway/footway/zebra": {
                    "name": "Marked Crosswalk",
                    "terms": "zebra crossing,marked crossing,crosswalk"
                },
                "highway/footway/conveying": {
                    "name": "Moving Walkway",
                    "terms": "moving sidewalk,autwalk,skywalk,travolator,travelator,travellator,conveyor"
                },
                "highway/footway/marked-raised": {
                    "name": "Marked Crosswalk (Raised)",
                    "terms": "zebra crossing,marked crossing,crosswalk,flat top,hump,speed,slow"
                },
                "highway/footway/marked": {
                    "name": "Marked Crosswalk",
                    "terms": "zebra crossing,marked crossing,crosswalk"
                },
                "highway/footway/sidewalk": {
                    "name": "Sidewalk",
                    "terms": "pavement,sidepath"
                },
                "highway/footway/unmarked-raised": {
                    "name": "Unmarked Crossing (Raised)",
                    "terms": "flat top,hump,speed,slow"
                },
                "highway/footway/unmarked": {
                    "name": "Unmarked Crossing",
                    "terms": ""
                },
                "highway/give_way": {
                    "name": "Yield Sign",
                    "terms": "give way,yield,sign"
                },
                "highway/living_street": {
                    "name": "Living Street",
                    "terms": ""
                },
                "highway/milestone": {
                    "name": "Highway Milestone",
                    "terms": "milestone,marker"
                },
                "highway/mini_roundabout": {
                    "name": "Mini-Roundabout",
                    "terms": ""
                },
                "highway/motorway_junction": {
                    "name": "Motorway Junction / Exit",
                    "terms": "exit"
                },
                "highway/motorway_link": {
                    "name": "Motorway Link",
                    "terms": "exit,ramp,road,street,on ramp,off ramp"
                },
                "highway/motorway": {
                    "name": "Motorway",
                    "terms": "autobahn,expressway,freeway,highway,interstate,parkway,road,street,thruway,turnpike"
                },
                "highway/passing_place": {
                    "name": "Passing Place",
                    "terms": "turnout, pullout"
                },
                "highway/path": {
                    "name": "Path",
                    "terms": "hike,hiking,trackway,trail,walk"
                },
                "highway/pedestrian_area": {
                    "name": "Pedestrian Area",
                    "terms": "center,centre,plaza,quad,square,walkway"
                },
                "highway/pedestrian_line": {
                    "name": "Pedestrian Street",
                    "terms": "center,centre,plaza,quad,square,walkway"
                },
                "highway/primary_link": {
                    "name": "Primary Link",
                    "terms": "on ramp,off ramp,ramp,road,street"
                },
                "highway/primary": {
                    "name": "Primary Road",
                    "terms": "road,street"
                },
                "highway/raceway": {
                    "name": "Racetrack (Motorsport)",
                    "terms": "auto*,formula one,kart,motocross,nascar,race*,track"
                },
                "highway/residential": {
                    "name": "Residential Road",
                    "terms": "road,street"
                },
                "highway/rest_area": {
                    "name": "Rest Area",
                    "terms": "rest stop"
                },
                "highway/road": {
                    "name": "Unknown Road",
                    "terms": "road,street"
                },
                "highway/secondary_link": {
                    "name": "Secondary Link",
                    "terms": "on ramp,off ramp,ramp,road,street"
                },
                "highway/secondary": {
                    "name": "Secondary Road",
                    "terms": "road,street"
                },
                "highway/service": {
                    "name": "Service Road",
                    "terms": "road,street"
                },
                "highway/service/alley": {
                    "name": "Alley",
                    "terms": ""
                },
                "highway/service/drive-through": {
                    "name": "Drive-Through",
                    "terms": ""
                },
                "highway/service/driveway": {
                    "name": "Driveway",
                    "terms": ""
                },
                "highway/service/emergency_access": {
                    "name": "Emergency Access",
                    "terms": ""
                },
                "highway/service/parking_aisle": {
                    "name": "Parking Aisle",
                    "terms": ""
                },
                "highway/services": {
                    "name": "Service Area",
                    "terms": "services,travel plaza,service station"
                },
                "highway/speed_camera": {
                    "name": "Speed Camera",
                    "terms": ""
                },
                "highway/steps": {
                    "name": "Steps",
                    "terms": "stairs,staircase"
                },
                "highway/steps/conveying": {
                    "name": "Escalator",
                    "terms": "moving staircase,moving stairway,people mover"
                },
                "highway/stop": {
                    "name": "Stop Sign",
                    "terms": "stop,halt,sign"
                },
                "highway/street_lamp": {
                    "name": "Street Lamp",
                    "terms": "streetlight,street light,lamp,light,gaslight"
                },
                "highway/tertiary_link": {
                    "name": "Tertiary Link",
                    "terms": "on ramp,off ramp,ramp,road,street"
                },
                "highway/tertiary": {
                    "name": "Tertiary Road",
                    "terms": "road,street"
                },
                "highway/track": {
                    "name": "Unmaintained Track Road",
                    "terms": "woods road,forest road,logging road,fire road,farm road,agricultural road,ranch road,carriage road,primitive,unmaintained,rut,offroad,4wd,4x4,four wheel drive,atv,quad,jeep,double track,two track"
                },
                "highway/traffic_mirror": {
                    "name": "Traffic Mirror",
                    "terms": "blind spot,convex,corner,curved,roadside,round,safety,sphere,visibility"
                },
                "highway/traffic_signals": {
                    "name": "Traffic Signals",
                    "terms": "light,stoplight,traffic light"
                },
                "highway/trunk_link": {
                    "name": "Trunk Link",
                    "terms": "on ramp,off ramp,ramp,road,street"
                },
                "highway/trunk": {
                    "name": "Trunk Road",
                    "terms": "road,street"
                },
                "highway/turning_circle": {
                    "name": "Turning Circle",
                    "terms": "cul-de-sac"
                },
                "highway/turning_loop": {
                    "name": "Turning Loop (Island)",
                    "terms": "cul-de-sac"
                },
                "highway/unclassified": {
                    "name": "Minor/Unclassified Road",
                    "terms": "road,street"
                },
                "historic": {
                    "name": "Historic Site",
                    "terms": ""
                },
                "historic/archaeological_site": {
                    "name": "Archaeological Site",
                    "terms": ""
                },
                "historic/boundary_stone": {
                    "name": "Boundary Stone",
                    "terms": ""
                },
                "historic/castle": {
                    "name": "Castle",
                    "terms": ""
                },
                "historic/memorial": {
                    "name": "Memorial",
                    "terms": "dedicatory,epitaph,remember,remembrance,memory,monument,stolperstein"
                },
                "historic/monument": {
                    "name": "Monument",
                    "terms": ""
                },
                "historic/ruins": {
                    "name": "Ruins",
                    "terms": ""
                },
                "historic/tomb": {
                    "name": "Tomb",
                    "terms": ""
                },
                "historic/wayside_cross": {
                    "name": "Wayside Cross",
                    "terms": ""
                },
                "historic/wayside_shrine": {
                    "name": "Wayside Shrine",
                    "terms": ""
                },
                "historic/wreck": {
                    "name": "Shipwreck",
                    "terms": "hull,mast,maritime,remains,ship,boat"
                },
                "internet_access/wlan": {
                    "name": "Wi-Fi Hotspot",
                    "terms": "wi-fi,wifi,hotspot"
                },
                "junction": {
                    "name": "Junction",
                    "terms": ""
                },
                "landuse": {
                    "name": "Land Use",
                    "terms": ""
                },
                "landuse/farm": {
                    "name": "Farmland",
                    "terms": ""
                },
                "landuse/allotments": {
                    "name": "Community Garden",
                    "terms": "allotment,garden"
                },
                "landuse/aquaculture": {
                    "name": "Aquaculture",
                    "terms": "fish farm,crustacean,algae,aquafarming,shrimp farm,oyster farm,mariculture,algaculture"
                },
                "landuse/basin": {
                    "name": "Basin",
                    "terms": ""
                },
                "landuse/brownfield": {
                    "name": "Brownfield",
                    "terms": ""
                },
                "landuse/cemetery": {
                    "name": "Cemetery",
                    "terms": ""
                },
                "landuse/churchyard": {
                    "name": "Churchyard",
                    "terms": ""
                },
                "landuse/commercial": {
                    "name": "Commercial Area",
                    "terms": ""
                },
                "landuse/construction": {
                    "name": "Construction",
                    "terms": ""
                },
                "landuse/farmland": {
                    "name": "Farmland",
                    "terms": "crop,grow,plant"
                },
                "landuse/farmyard": {
                    "name": "Farmyard",
                    "terms": "crop,grow,plant"
                },
                "landuse/forest": {
                    "name": "Forest",
                    "terms": "cut,forest,lumber,tree"
                },
                "landuse/garages": {
                    "name": "Garage Landuse",
                    "terms": ""
                },
                "landuse/grass": {
                    "name": "Grass",
                    "terms": ""
                },
                "landuse/greenfield": {
                    "name": "Greenfield",
                    "terms": ""
                },
                "landuse/greenhouse_horticulture": {
                    "name": "Greenhouse Horticulture",
                    "terms": "flower,greenhouse,horticulture,grow,vivero"
                },
                "landuse/harbour": {
                    "name": "Harbor",
                    "terms": "boat"
                },
                "landuse/industrial": {
                    "name": "Industrial Area",
                    "terms": ""
                },
                "landuse/industrial/scrap_yard": {
                    "name": "Scrap Yard",
                    "terms": "car,junk,metal,salvage,scrap,u-pull-it,vehicle,wreck,yard"
                },
                "landuse/industrial/slaughterhouse": {
                    "name": "Slaughterhouse",
                    "terms": "abattoir,beef,butchery,calf,chicken,cow,killing house,meat,pig,pork,poultry,shambles,stockyard"
                },
                "landuse/landfill": {
                    "name": "Landfill",
                    "terms": "dump"
                },
                "landuse/meadow": {
                    "name": "Meadow",
                    "terms": ""
                },
                "landuse/military": {
                    "name": "Military Area",
                    "terms": ""
                },
                "landuse/military/airfield": {
                    "name": "Military Airfield",
                    "terms": "aerodrome,aeroway,air force,airplane,airport,army,base,bomb,fight,force,guard,heli*,jet,marine,navy,plane,troop,war"
                },
                "landuse/military/barracks": {
                    "name": "Barracks",
                    "terms": "air force,army,base,fight,force,guard,marine,navy,troop,war"
                },
                "landuse/military/bunker": {
                    "name": "Military Bunker",
                    "terms": "air force,army,base,fight,force,guard,marine,navy,troop,war"
                },
                "landuse/military/checkpoint": {
                    "name": "Checkpoint",
                    "terms": "air force,army,base,force,guard,marine,navy,troop,war"
                },
                "landuse/military/danger_area": {
                    "name": "Danger Area",
                    "terms": "air force,army,base,blast,bomb,explo*,force,guard,mine,marine,navy,troop,war"
                },
                "landuse/military/naval_base": {
                    "name": "Naval Base",
                    "terms": "base,fight,force,guard,marine,navy,ship,sub,troop,war"
                },
                "landuse/military/nuclear_explosion_site": {
                    "name": "Nuclear Explosion Site",
                    "terms": "atom,blast,bomb,detonat*,nuke,site,test"
                },
                "landuse/military/obstacle_course": {
                    "name": "Obstacle Course",
                    "terms": "army,base,force,guard,marine,navy,troop,war"
                },
                "landuse/military/office": {
                    "name": "Military Office",
                    "terms": "air force,army,base,enlist,fight,force,guard,marine,navy,recruit,troop,war"
                },
                "landuse/military/range": {
                    "name": "Military Range",
                    "terms": "air force,army,base,fight,fire,force,guard,gun,marine,navy,rifle,shoot*,snip*,train,troop,war"
                },
                "landuse/military/training_area": {
                    "name": "Training Area",
                    "terms": "air force,army,base,fight,fire,force,guard,gun,marine,navy,rifle,shoot*,snip*,train,troop,war"
                },
                "landuse/orchard": {
                    "name": "Orchard",
                    "terms": "fruit"
                },
                "landuse/plant_nursery": {
                    "name": "Plant Nursery",
                    "terms": "flower,garden,grow,vivero"
                },
                "landuse/quarry": {
                    "name": "Quarry",
                    "terms": ""
                },
                "landuse/railway": {
                    "name": "Railway Corridor",
                    "terms": "rail,train,track"
                },
                "landuse/recreation_ground": {
                    "name": "Recreation Ground",
                    "terms": "playing fields"
                },
                "landuse/religious": {
                    "name": "Religious Area",
                    "terms": ""
                },
                "landuse/residential": {
                    "name": "Residential Area",
                    "terms": ""
                },
                "landuse/residential/apartments": {
                    "name": "Apartment Complex",
                    "terms": "flat,residence,tenement"
                },
                "landuse/retail": {
                    "name": "Retail Area",
                    "terms": ""
                },
                "landuse/vineyard": {
                    "name": "Vineyard",
                    "terms": "grape,wine"
                },
                "leisure": {
                    "name": "Leisure",
                    "terms": ""
                },
                "leisure/adult_gaming_centre": {
                    "name": "Adult Gaming Center",
                    "terms": "gambling,slot machine"
                },
                "leisure/amusement_arcade": {
                    "name": "Amusement Arcade",
                    "terms": "pay-to-play games,video games,driving simulators,pinball machines"
                },
                "leisure/bandstand": {
                    "name": "Bandstand",
                    "terms": ""
                },
                "leisure/beach_resort": {
                    "name": "Beach Resort",
                    "terms": ""
                },
                "leisure/bird_hide": {
                    "name": "Bird Hide",
                    "terms": "machan,ornithology"
                },
                "leisure/bleachers": {
                    "name": "Bleachers",
                    "terms": "crowd,bench,sports,stand,stands,seat,seating"
                },
                "leisure/bowling_alley": {
                    "name": "Bowling Alley",
                    "terms": "bowling center"
                },
                "leisure/common": {
                    "name": "Common",
                    "terms": "open space"
                },
                "leisure/dance": {
                    "name": "Dance Hall",
                    "terms": "ballroom,jive,swing,tango,waltz"
                },
                "leisure/dancing_school": {
                    "name": "Dance School",
                    "terms": "jive,swing,tango,waltz,dance teaching"
                },
                "leisure/dog_park": {
                    "name": "Dog Park",
                    "terms": ""
                },
                "leisure/firepit": {
                    "name": "Firepit",
                    "terms": "fireplace,campfire"
                },
                "leisure/fishing": {
                    "name": "Fishing Spot",
                    "terms": "angler"
                },
                "leisure/fitness_centre": {
                    "name": "Gym / Fitness Center",
                    "terms": "health,gym,leisure,studio"
                },
                "leisure/fitness_centre/yoga": {
                    "name": "Yoga Studio",
                    "terms": "studio"
                },
                "leisure/fitness_station": {
                    "name": "Outdoor Fitness Station",
                    "terms": "exercise,fitness,gym,trim trail"
                },
                "leisure/fitness_station/balance_beam": {
                    "name": "Exercise Balance Beam",
                    "terms": "balance,exercise,fitness,gym,trim trail"
                },
                "leisure/fitness_station/box": {
                    "name": "Exercise Box",
                    "terms": "box,exercise,fitness,gym,jump,trim trail"
                },
                "leisure/fitness_station/horizontal_bar": {
                    "name": "Exercise Horizontal Bar",
                    "terms": "bar,chinup,chin up,exercise,fitness,gym,pullup,pull up,trim trail"
                },
                "leisure/fitness_station/horizontal_ladder": {
                    "name": "Exercise Monkey Bars",
                    "terms": "bar,chinup,chin up,exercise,fitness,gym,ladder,monkey bars,pullup,pull up,trim trail"
                },
                "leisure/fitness_station/hyperextension": {
                    "name": "Hyperextension Station",
                    "terms": "back,exercise,extension,fitness,gym,roman chair,trim trail"
                },
                "leisure/fitness_station/parallel_bars": {
                    "name": "Parallel Bars",
                    "terms": "bar,dip,exercise,fitness,gym,trim trail"
                },
                "leisure/fitness_station/push-up": {
                    "name": "Push-Up Station",
                    "terms": "bar,exercise,fitness,gym,pushup,push up,trim trail"
                },
                "leisure/fitness_station/rings": {
                    "name": "Exercise Rings",
                    "terms": "exercise,fitness,gym,muscle up,pullup,pull up,trim trail"
                },
                "leisure/fitness_station/sign": {
                    "name": "Exercise Instruction Sign",
                    "terms": "exercise,fitness,gym,trim trail"
                },
                "leisure/fitness_station/sit-up": {
                    "name": "Sit-Up Station",
                    "terms": "crunch,exercise,fitness,gym,situp,sit up,trim trail"
                },
                "leisure/fitness_station/stairs": {
                    "name": "Exercise Stairs",
                    "terms": "exercise,fitness,gym,steps,trim trail"
                },
                "leisure/garden": {
                    "name": "Garden",
                    "terms": ""
                },
                "leisure/golf_course": {
                    "name": "Golf Course",
                    "terms": "links"
                },
                "leisure/hackerspace": {
                    "name": "Hackerspace",
                    "terms": "makerspace,hackspace,hacklab"
                },
                "leisure/horse_riding": {
                    "name": "Horseback Riding Facility",
                    "terms": "equestrian,stable"
                },
                "leisure/ice_rink": {
                    "name": "Ice Rink",
                    "terms": "hockey,skating,curling"
                },
                "leisure/marina": {
                    "name": "Marina",
                    "terms": "boat"
                },
                "leisure/miniature_golf": {
                    "name": "Miniature Golf",
                    "terms": "crazy golf,mini golf,putt-putt"
                },
                "leisure/nature_reserve": {
                    "name": "Nature Reserve",
                    "terms": "protected,wildlife"
                },
                "leisure/outdoor_seating": {
                    "name": "Outdoor Seating Area",
                    "terms": "al fresco,beer garden,dining,cafe,restaurant,pub,bar,patio"
                },
                "leisure/park": {
                    "name": "Park",
                    "terms": "esplanade,estate,forest,garden,grass,green,grounds,lawn,lot,meadow,parkland,place,playground,plaza,pleasure garden,recreation area,square,tract,village green,woodland"
                },
                "leisure/picnic_table": {
                    "name": "Picnic Table",
                    "terms": "bench"
                },
                "leisure/pitch": {
                    "name": "Sport Pitch",
                    "terms": "field"
                },
                "leisure/pitch/american_football": {
                    "name": "American Football Field",
                    "terms": ""
                },
                "leisure/pitch/badminton": {
                    "name": "Badminton Court",
                    "terms": ""
                },
                "leisure/pitch/baseball": {
                    "name": "Baseball Field",
                    "terms": ""
                },
                "leisure/pitch/basketball": {
                    "name": "Basketball Court",
                    "terms": ""
                },
                "leisure/pitch/beachvolleyball": {
                    "name": "Beach Volleyball Court",
                    "terms": "volleyball"
                },
                "leisure/pitch/boules": {
                    "name": "Boules/Bocce Court",
                    "terms": "bocce,lyonnaise,pétanque"
                },
                "leisure/pitch/bowls": {
                    "name": "Bowling Green",
                    "terms": ""
                },
                "leisure/pitch/cricket": {
                    "name": "Cricket Field",
                    "terms": ""
                },
                "leisure/pitch/equestrian": {
                    "name": "Riding Arena",
                    "terms": "dressage,equestrian,horse,horseback,riding"
                },
                "leisure/pitch/rugby_league": {
                    "name": "Rugby League Field",
                    "terms": ""
                },
                "leisure/pitch/rugby_union": {
                    "name": "Rugby Union Field",
                    "terms": ""
                },
                "leisure/pitch/skateboard": {
                    "name": "Skate Park",
                    "terms": ""
                },
                "leisure/pitch/soccer": {
                    "name": "Soccer Field",
                    "terms": "football"
                },
                "leisure/pitch/softball": {
                    "name": "Softball Field",
                    "terms": "softball,diamond"
                },
                "leisure/pitch/table_tennis": {
                    "name": "Ping Pong Table",
                    "terms": "table tennis,ping pong"
                },
                "leisure/pitch/tennis": {
                    "name": "Tennis Court",
                    "terms": ""
                },
                "leisure/pitch/volleyball": {
                    "name": "Volleyball Court",
                    "terms": ""
                },
                "leisure/playground": {
                    "name": "Playground",
                    "terms": "jungle gym,play area"
                },
                "leisure/resort": {
                    "name": "Resort",
                    "terms": ""
                },
                "leisure/running_track": {
                    "name": "Racetrack (Running)",
                    "terms": "race*,running,sprint,track"
                },
                "leisure/sauna": {
                    "name": "Sauna",
                    "terms": ""
                },
                "leisure/slipway": {
                    "name": "Slipway",
                    "terms": "boat launch,boat ramp,boat landing"
                },
                "leisure/sports_centre": {
                    "name": "Sports Center / Complex",
                    "terms": ""
                },
                "leisure/sports_centre/swimming": {
                    "name": "Swimming Pool Facility",
                    "terms": "dive,water"
                },
                "leisure/stadium": {
                    "name": "Stadium",
                    "terms": ""
                },
                "leisure/swimming_pool": {
                    "name": "Swimming Pool",
                    "terms": "dive,water,aquatics"
                },
                "leisure/track": {
                    "name": "Racetrack (Non-Motorsport)",
                    "terms": "cycle,dog,greyhound,horse,race*,track"
                },
                "leisure/water_park": {
                    "name": "Water Park",
                    "terms": "swim,pool,dive"
                },
                "line": {
                    "name": "Line",
                    "terms": ""
                },
                "man_made": {
                    "name": "Man Made",
                    "terms": ""
                },
                "man_made/adit": {
                    "name": "Adit",
                    "terms": "entrance,underground,mine,cave"
                },
                "man_made/antenna": {
                    "name": "Antenna",
                    "terms": "broadcast,cell phone,cell,communication,mobile phone,radio,television,transmission,tv"
                },
                "man_made/breakwater": {
                    "name": "Breakwater",
                    "terms": ""
                },
                "man_made/bridge": {
                    "name": "Bridge",
                    "terms": ""
                },
                "man_made/bunker_silo": {
                    "name": "Bunker Silo",
                    "terms": "Silage,Storage"
                },
                "man_made/chimney": {
                    "name": "Chimney",
                    "terms": ""
                },
                "man_made/clearcut": {
                    "name": "Clearcut Forest",
                    "terms": "cut,forest,lumber,tree,wood"
                },
                "man_made/crane": {
                    "name": "Crane",
                    "terms": ""
                },
                "man_made/cutline": {
                    "name": "Cut line",
                    "terms": ""
                },
                "man_made/embankment": {
                    "name": "Embankment",
                    "terms": ""
                },
                "man_made/flagpole": {
                    "name": "Flagpole",
                    "terms": ""
                },
                "man_made/gasometer": {
                    "name": "Gasometer",
                    "terms": "gas holder"
                },
                "man_made/groyne": {
                    "name": "Groyne",
                    "terms": ""
                },
                "man_made/lighthouse": {
                    "name": "Lighthouse",
                    "terms": ""
                },
                "man_made/mast": {
                    "name": "Mast",
                    "terms": "antenna,broadcast tower,cell phone tower,cell tower,communication mast,communication tower,guyed tower,mobile phone tower,radio mast,radio tower,television tower,transmission mast,transmission tower,tv tower"
                },
                "man_made/mast/communication": {
                    "name": "Communication Mast",
                    "terms": "antenna,broadcast tower,cell phone tower,cell tower,communication mast,communication tower,guyed tower,mobile phone tower,radio mast,radio tower,television tower,transmission mast,transmission tower,tv tower"
                },
                "man_made/mast/communication/mobile_phone": {
                    "name": "Mobile Phone Mast",
                    "terms": "antenna,cell mast,cell phone mast,cell phone tower,cell tower,communication mast,communication tower,guyed tower,mobile phone tower,transmission mast,transmission tower"
                },
                "man_made/mast/communication/radio": {
                    "name": "Radio Broadcast Mast",
                    "terms": "antenna,broadcast tower,communication mast,communication tower,guyed tower,radio mast,radio tower,transmission mast,transmission tower"
                },
                "man_made/mast/communication/television": {
                    "name": "Television Broadcast Mast",
                    "terms": "antenna,broadcast tower,communication mast,communication tower,guyed tower,television mast,television tower,transmission mast,transmission tower,tv mast,tv tower"
                },
                "man_made/monitoring_station": {
                    "name": "Monitoring Station",
                    "terms": "weather,earthquake,seismology,air,gps"
                },
                "man_made/observatory": {
                    "name": "Observatory",
                    "terms": "astronomical,meteorological"
                },
                "man_made/petroleum_well": {
                    "name": "Oil Well",
                    "terms": "drilling rig,oil derrick,oil drill,oil horse,oil rig,oil pump,petroleum well,pumpjack"
                },
                "man_made/pier": {
                    "name": "Pier",
                    "terms": "dock,jetty"
                },
                "man_made/pipeline": {
                    "name": "Pipeline",
                    "terms": "oil,natural gas,water,sewer,sewage"
                },
                "man_made/pumping_station": {
                    "name": "Pumping Station",
                    "terms": ""
                },
                "man_made/silo": {
                    "name": "Silo",
                    "terms": "grain,corn,wheat"
                },
                "man_made/storage_tank": {
                    "name": "Storage Tank",
                    "terms": "water,oil,gas,petrol"
                },
                "man_made/surveillance": {
                    "name": "Surveillance",
                    "terms": "anpr,alpr,camera,car plate recognition,cctv,guard,license plate recognition,monitoring,number plate recognition,security,video,webcam"
                },
                "man_made/surveillance/camera": {
                    "name": "Surveillance Camera",
                    "terms": "anpr,alpr,camera,car plate recognition,cctv,guard,license plate recognition,monitoring,number plate recognition,security,video,webcam"
                },
                "man_made/survey_point": {
                    "name": "Survey Point",
                    "terms": "trig point,triangulation pillar,trigonometrical station"
                },
                "man_made/tower": {
                    "name": "Tower",
                    "terms": ""
                },
                "man_made/tower/communication": {
                    "name": "Communication Tower",
                    "terms": "antenna,broadcast tower,cell phone tower,cell tower,communication mast,communication tower,guyed tower,mobile phone tower,radio mast,radio tower,television tower,transmission mast,transmission tower,tv tower"
                },
                "man_made/tower/observation": {
                    "name": "Observation Tower",
                    "terms": "lookout tower,fire tower"
                },
                "man_made/wastewater_plant": {
                    "name": "Wastewater Plant",
                    "terms": "sewage*,water treatment plant,reclamation plant"
                },
                "man_made/water_tower": {
                    "name": "Water Tower",
                    "terms": ""
                },
                "man_made/water_well": {
                    "name": "Water Well",
                    "terms": ""
                },
                "man_made/water_works": {
                    "name": "Water Works",
                    "terms": ""
                },
                "man_made/watermill": {
                    "name": "Watermill",
                    "terms": "water,wheel,mill"
                },
                "man_made/windmill": {
                    "name": "Windmill",
                    "terms": "wind,wheel,mill"
                },
                "man_made/works": {
                    "name": "Factory",
                    "terms": "assembly,build,brewery,car,plant,plastic,processing,manufacture,refinery"
                },
                "manhole": {
                    "name": "Manhole",
                    "terms": "cover,hole,sewer,sewage,telecom"
                },
                "manhole/drain": {
                    "name": "Storm Drain",
                    "terms": "cover,drain,hole,rain,sewer,sewage,storm"
                },
                "manhole/telecom": {
                    "name": "Telecom Manhole",
                    "terms": "cover,phone,hole,telecom,telephone,bt"
                },
                "natural": {
                    "name": "Natural",
                    "terms": ""
                },
                "natural/bare_rock": {
                    "name": "Bare Rock",
                    "terms": "rock"
                },
                "natural/bay": {
                    "name": "Bay",
                    "terms": ""
                },
                "natural/beach": {
                    "name": "Beach",
                    "terms": "shore"
                },
                "natural/cave_entrance": {
                    "name": "Cave Entrance",
                    "terms": "cavern,hollow,grotto,shelter,cavity"
                },
                "natural/cliff": {
                    "name": "Cliff",
                    "terms": "crag,escarpment,rock face,scarp"
                },
                "natural/coastline": {
                    "name": "Coastline",
                    "terms": "shore"
                },
                "natural/fell": {
                    "name": "Fell",
                    "terms": ""
                },
                "natural/glacier": {
                    "name": "Glacier",
                    "terms": ""
                },
                "natural/grassland": {
                    "name": "Grassland",
                    "terms": "prairie,savanna"
                },
                "natural/heath": {
                    "name": "Heath",
                    "terms": ""
                },
                "natural/mud": {
                    "name": "Mud",
                    "terms": "wetland"
                },
                "natural/peak": {
                    "name": "Peak",
                    "terms": "acme,aiguille,alp,climax,crest,crown,hill,mount,mountain,pinnacle,summit,tip,top"
                },
                "natural/reef": {
                    "name": "Reef",
                    "terms": "barrier,coral,ocean,sand,shoal"
                },
                "natural/ridge": {
                    "name": "Ridge",
                    "terms": "crest"
                },
                "natural/saddle": {
                    "name": "Saddle",
                    "terms": "pass,mountain pass,top"
                },
                "natural/sand": {
                    "name": "Sand",
                    "terms": "desert"
                },
                "natural/scree": {
                    "name": "Scree",
                    "terms": "loose rocks"
                },
                "natural/scrub": {
                    "name": "Scrub",
                    "terms": "bush,shrubs"
                },
                "natural/spring": {
                    "name": "Spring",
                    "terms": ""
                },
                "natural/tree_row": {
                    "name": "Tree Row",
                    "terms": ""
                },
                "natural/tree": {
                    "name": "Tree",
                    "terms": ""
                },
                "natural/volcano": {
                    "name": "Volcano",
                    "terms": "mountain,crater"
                },
                "natural/water": {
                    "name": "Water",
                    "terms": ""
                },
                "natural/water/lake": {
                    "name": "Lake",
                    "terms": "lakelet,loch,mere"
                },
                "natural/water/pond": {
                    "name": "Pond",
                    "terms": "lakelet,millpond,tarn,pool,mere"
                },
                "natural/water/reservoir": {
                    "name": "Reservoir",
                    "terms": ""
                },
                "natural/wetland": {
                    "name": "Wetland",
                    "terms": "bog,marsh,reedbed,swamp,tidalflat"
                },
                "natural/wood": {
                    "name": "Wood",
                    "terms": "tree"
                },
                "noexit/yes": {
                    "name": "No Exit",
                    "terms": "no exit,road end,dead end"
                },
                "office": {
                    "name": "Office",
                    "terms": ""
                },
                "office/administrative": {
                    "name": "Administrative Office",
                    "terms": ""
                },
                "office/physician": {
                    "name": "Physician",
                    "terms": ""
                },
                "office/travel_agent": {
                    "name": "Travel Agency",
                    "terms": ""
                },
                "office/accountant": {
                    "name": "Accountant Office",
                    "terms": ""
                },
                "office/adoption_agency": {
                    "name": "Adoption Agency",
                    "terms": ""
                },
                "office/advertising_agency": {
                    "name": "Advertising Agency",
                    "terms": "ad,ad agency,advert agency,advertising,marketing"
                },
                "office/architect": {
                    "name": "Architect Office",
                    "terms": ""
                },
                "office/association": {
                    "name": "Nonprofit Organization Office",
                    "terms": "association,non-profit,nonprofit,organization,society"
                },
                "office/charity": {
                    "name": "Charity Office",
                    "terms": "charitable organization"
                },
                "office/company": {
                    "name": "Corporate Office",
                    "terms": ""
                },
                "office/coworking": {
                    "name": "Coworking Space",
                    "terms": "coworking,office"
                },
                "office/educational_institution": {
                    "name": "Educational Institution",
                    "terms": ""
                },
                "office/employment_agency": {
                    "name": "Employment Agency",
                    "terms": "job"
                },
                "office/energy_supplier": {
                    "name": "Energy Supplier Office",
                    "terms": "electricity,energy company,energy utility,gas utility"
                },
                "office/estate_agent": {
                    "name": "Real Estate Office",
                    "terms": ""
                },
                "office/financial": {
                    "name": "Financial Office",
                    "terms": ""
                },
                "office/forestry": {
                    "name": "Forestry Office",
                    "terms": "forest,ranger"
                },
                "office/foundation": {
                    "name": "Foundation Office",
                    "terms": ""
                },
                "office/government": {
                    "name": "Government Office",
                    "terms": ""
                },
                "office/government/register_office": {
                    "name": "Register Office",
                    "terms": "clerk,marriage,death,birth,certificate"
                },
                "office/government/tax": {
                    "name": "Tax and Revenue Office",
                    "terms": "fiscal authorities,revenue office,tax office"
                },
                "office/guide": {
                    "name": "Tour Guide Office",
                    "terms": "dive guide,mountain guide,tour guide"
                },
                "office/insurance": {
                    "name": "Insurance Office",
                    "terms": ""
                },
                "office/it": {
                    "name": "Information Technology Office",
                    "terms": "computer,information,software,technology"
                },
                "office/lawyer": {
                    "name": "Law Office",
                    "terms": ""
                },
                "office/lawyer/notary": {
                    "name": "Notary Office",
                    "terms": ""
                },
                "office/moving_company": {
                    "name": "Moving Company Office",
                    "terms": "relocation"
                },
                "office/newspaper": {
                    "name": "Newspaper Office",
                    "terms": ""
                },
                "office/ngo": {
                    "name": "NGO Office",
                    "terms": "ngo,non government,non-government,organization,organisation"
                },
                "office/notary": {
                    "name": "Notary Office",
                    "terms": "clerk,deeds,estate,signature,wills"
                },
                "office/political_party": {
                    "name": "Political Party",
                    "terms": ""
                },
                "office/private_investigator": {
                    "name": "Private Investigator Office",
                    "terms": "PI,private eye,private detective"
                },
                "office/quango": {
                    "name": "Quasi-NGO Office",
                    "terms": "ngo,non government,non-government,organization,organisation,quasi autonomous,quasi-autonomous"
                },
                "office/religion": {
                    "name": "Religious Office",
                    "terms": ""
                },
                "office/research": {
                    "name": "Research Office",
                    "terms": ""
                },
                "office/surveyor": {
                    "name": "Surveyor Office",
                    "terms": ""
                },
                "office/tax_advisor": {
                    "name": "Tax Advisor Office",
                    "terms": "tax,tax consultant"
                },
                "office/telecommunication": {
                    "name": "Telecom Office",
                    "terms": "communication,internet,phone,voice"
                },
                "office/therapist": {
                    "name": "Therapist Office",
                    "terms": "therapy"
                },
                "office/water_utility": {
                    "name": "Water Utility Office",
                    "terms": "water board,utility"
                },
                "piste/downhill": {
                    "name": "Downhill Piste/Ski Run",
                    "terms": "ski,alpine,snowboard,downhill,piste"
                },
                "piste/hike": {
                    "name": "Snowshoeing or Winter Hiking Trail",
                    "terms": "hike,winter hiking,snowshoe,snowshoeing,piste,ski"
                },
                "piste/ice_skate": {
                    "name": "Ice Skating Piste",
                    "terms": "ice,skating,ski,piste"
                },
                "piste/nordic": {
                    "name": "Nordic or Crosscountry Piste/Ski Trail",
                    "terms": "ski,nordic,crosscountry,skating,piste"
                },
                "piste/piste": {
                    "name": "Winter Sport Trails",
                    "terms": "ski,nordic,crosscountry,downhill,alpine,snowboard,skitour,ski touring,sled,luge,sleigh,sledge,ski-joring,husky,horse,winter hiking,snowshoe,snowshoeing,ice,skating"
                },
                "piste/skitour": {
                    "name": "Ski Touring Trail",
                    "terms": "ski,skitour,crosscountry,ski touring,piste"
                },
                "piste/sled": {
                    "name": "Sled Piste",
                    "terms": "ski,sled,luge,sleigh,sledge,piste"
                },
                "piste/sleigh": {
                    "name": "Sleigh Piste",
                    "terms": "ski,piste,sled,luge,sleigh,sledge,ski-joring,husky,horse"
                },
                "place/farm": {
                    "name": "Farm",
                    "terms": ""
                },
                "place/city_block": {
                    "name": "City Block",
                    "terms": ""
                },
                "place/city": {
                    "name": "City",
                    "terms": ""
                },
                "place/hamlet": {
                    "name": "Hamlet",
                    "terms": ""
                },
                "place/island": {
                    "name": "Island",
                    "terms": "archipelago,atoll,bar,cay,isle,islet,key,reef"
                },
                "place/islet": {
                    "name": "Islet",
                    "terms": "archipelago,atoll,bar,cay,isle,islet,key,reef"
                },
                "place/isolated_dwelling": {
                    "name": "Isolated Dwelling",
                    "terms": ""
                },
                "place/locality": {
                    "name": "Locality",
                    "terms": ""
                },
                "place/neighbourhood": {
                    "name": "Neighborhood",
                    "terms": "neighbourhood"
                },
                "place/plot": {
                    "name": "Plot",
                    "terms": "tract,land,lot,parcel"
                },
                "place/quarter": {
                    "name": "Sub-Borough / Quarter",
                    "terms": "boro,borough,quarter"
                },
                "place/square": {
                    "name": "Square",
                    "terms": ""
                },
                "place/suburb": {
                    "name": "Borough / Suburb",
                    "terms": "boro,borough,quarter"
                },
                "place/town": {
                    "name": "Town",
                    "terms": ""
                },
                "place/village": {
                    "name": "Village",
                    "terms": ""
                },
                "playground/balance_beam": {
                    "name": "Play Balance Beam",
                    "terms": ""
                },
                "playground/basket_spinner": {
                    "name": "Basket Spinner",
                    "terms": "basket rotator"
                },
                "playground/basket_swing": {
                    "name": "Basket Swing",
                    "terms": ""
                },
                "playground/climbing_frame": {
                    "name": "Climbing Frame",
                    "terms": ""
                },
                "playground/cushion": {
                    "name": "Bouncy Cushion",
                    "terms": ""
                },
                "playground/horizontal_bar": {
                    "name": "Play Horizontal Bar",
                    "terms": "high bar"
                },
                "playground/rocker": {
                    "name": "Spring Rider",
                    "terms": "spring rocker,springy rocker"
                },
                "playground/roundabout": {
                    "name": "Play Roundabout",
                    "terms": "merry-go-round"
                },
                "playground/sandpit": {
                    "name": "Sandpit",
                    "terms": ""
                },
                "playground/seesaw": {
                    "name": "Seesaw",
                    "terms": ""
                },
                "playground/slide": {
                    "name": "Slide",
                    "terms": ""
                },
                "playground/structure": {
                    "name": "Play Structure",
                    "terms": ""
                },
                "playground/swing": {
                    "name": "Swing",
                    "terms": ""
                },
                "playground/zipwire": {
                    "name": "Zip Wire",
                    "terms": ""
                },
                "point": {
                    "name": "Point",
                    "terms": ""
                },
                "power/sub_station": {
                    "name": "Substation",
                    "terms": ""
                },
                "power/cable/underground": {
                    "name": "Underground Power Cable",
                    "terms": ""
                },
                "power/generator": {
                    "name": "Power Generator",
                    "terms": "hydro,solar,turbine,wind"
                },
                "power/generator/method/photovoltaic": {
                    "name": "Solar Panel",
                    "terms": "photovoltaic module,PV module,sunlight"
                },
                "power/generator/source/nuclear": {
                    "name": "Nuclear Reactor",
                    "terms": "fission,generator,nuclear,nuke,reactor"
                },
                "power/generator/source/wind": {
                    "name": "Wind Turbine",
                    "terms": "generator,turbine,windmill,wind"
                },
                "power/line": {
                    "name": "Power Line",
                    "terms": ""
                },
                "power/minor_line": {
                    "name": "Minor Power Line",
                    "terms": ""
                },
                "power/plant": {
                    "name": "Power Station Grounds",
                    "terms": "coal,gas,generat*,hydro,nuclear,power,station"
                },
                "power/pole": {
                    "name": "Power Pole",
                    "terms": ""
                },
                "power/substation": {
                    "name": "Substation",
                    "terms": ""
                },
                "power/switch": {
                    "name": "Power Switch",
                    "terms": ""
                },
                "power/tower": {
                    "name": "High-Voltage Tower",
                    "terms": "power"
                },
                "power/transformer": {
                    "name": "Transformer",
                    "terms": ""
                },
                "public_transport/linear_platform_aerialway": {
                    "name": "Aerialway Stop / Platform",
                    "terms": "aerialway,cable car,platform,public transit,public transportation,transit,transportation"
                },
                "public_transport/linear_platform_bus": {
                    "name": "Bus Stop / Platform",
                    "terms": "bus,platform,public transit,public transportation,transit,transportation"
                },
                "public_transport/linear_platform_ferry": {
                    "name": "Ferry Stop / Platform",
                    "terms": "boat,dock,ferry,pier,platform,public transit,public transportation,transit,transportation"
                },
                "public_transport/linear_platform_light_rail": {
                    "name": "Light Rail Stop / Platform",
                    "terms": "electric,light rail,platform,public transit,public transportation,rail,track,tram,trolley,transit,transportation"
                },
                "public_transport/linear_platform_monorail": {
                    "name": "Monorail Stop / Platform",
                    "terms": "monorail,platform,public transit,public transportation,rail,transit,transportation"
                },
                "public_transport/linear_platform_subway": {
                    "name": "Subway Stop / Platform",
                    "terms": "metro,platform,public transit,public transportation,rail,subway,track,transit,transportation,underground"
                },
                "public_transport/linear_platform_train": {
                    "name": "Train Stop / Platform",
                    "terms": "platform,public transit,public transportation,rail,track,train,transit,transportation"
                },
                "public_transport/linear_platform_tram": {
                    "name": "Tram Stop / Platform",
                    "terms": "electric,light rail,platform,public transit,public transportation,rail,streetcar,track,tram,trolley,transit,transportation"
                },
                "public_transport/linear_platform_trolleybus": {
                    "name": "Trolleybus Stop / Platform",
                    "terms": "bus,electric,platform,public transit,public transportation,streetcar,trackless,tram,trolley,transit,transportation"
                },
                "public_transport/linear_platform": {
                    "name": "Transit Stop / Platform",
                    "terms": "platform,public transit,public transportation,transit,transportation"
                },
                "public_transport/platform_aerialway": {
                    "name": "Aerialway Stop / Platform",
                    "terms": "aerialway,cable car,platform,public transit,public transportation,transit,transportation"
                },
                "public_transport/platform_bus": {
                    "name": "Bus Stop / Platform",
                    "terms": "bus,platform,public transit,public transportation,transit,transportation"
                },
                "public_transport/platform_ferry": {
                    "name": "Ferry Stop / Platform",
                    "terms": "boat,dock,ferry,pier,platform,public transit,public transportation,transit,transportation"
                },
                "public_transport/platform_light_rail": {
                    "name": "Light Rail Stop / Platform",
                    "terms": "electric,light rail,platform,public transit,public transportation,rail,track,tram,trolley,transit,transportation"
                },
                "public_transport/platform_monorail": {
                    "name": "Monorail Stop / Platform",
                    "terms": "monorail,platform,public transit,public transportation,rail,transit,transportation"
                },
                "public_transport/platform_subway": {
                    "name": "Subway Stop / Platform",
                    "terms": "metro,platform,public transit,public transportation,rail,subway,track,transit,transportation,underground"
                },
                "public_transport/platform_train": {
                    "name": "Train Stop / Platform",
                    "terms": "platform,public transit,public transportation,rail,track,train,transit,transportation"
                },
                "public_transport/platform_tram": {
                    "name": "Tram Stop / Platform",
                    "terms": "electric,light rail,platform,public transit,public transportation,rail,streetcar,track,tram,trolley,transit,transportation"
                },
                "public_transport/platform_trolleybus": {
                    "name": "Trolleybus Stop / Platform",
                    "terms": "bus,electric,platform,public transit,public transportation,streetcar,trackless,tram,trolley,transit,transportation"
                },
                "public_transport/platform": {
                    "name": "Transit Stop / Platform",
                    "terms": "platform,public transit,public transportation,transit,transportation"
                },
                "public_transport/station_aerialway": {
                    "name": "Aerialway Station",
                    "terms": "aerialway,cable car,public transit,public transportation,station,terminal,transit,transportation"
                },
                "public_transport/station_bus": {
                    "name": "Bus Station / Terminal",
                    "terms": "bus,public transit,public transportation,station,terminal,transit,transportation"
                },
                "public_transport/station_ferry": {
                    "name": "Ferry Station / Terminal",
                    "terms": "boat,dock,ferry,pier,public transit,public transportation,station,terminal,transit,transportation"
                },
                "public_transport/station_light_rail": {
                    "name": "Light Rail Station",
                    "terms": "electric,light rail,public transit,public transportation,rail,station,terminal,track,tram,trolley,transit,transportation"
                },
                "public_transport/station_monorail": {
                    "name": "Monorail Station",
                    "terms": "monorail,public transit,public transportation,rail,station,terminal,transit,transportation"
                },
                "public_transport/station_subway": {
                    "name": "Subway Station",
                    "terms": "metro,public transit,public transportation,rail,station,subway,terminal,track,transit,transportation,underground"
                },
                "public_transport/station_train_halt": {
                    "name": "Train Station (Halt / Request)",
                    "terms": "halt,public transit,public transportation,rail,station,track,train,transit,transportation,whistle stop"
                },
                "public_transport/station_train": {
                    "name": "Train Station",
                    "terms": "public transit,public transportation,rail,station,terminal,track,train,transit,transportation"
                },
                "public_transport/station_tram": {
                    "name": "Tram Station",
                    "terms": "electric,light rail,public transit,public transportation,rail,station,streetcar,terminal,track,tram,trolley,transit,transportation"
                },
                "public_transport/station_trolleybus": {
                    "name": "Trolleybus Station / Terminal",
                    "terms": "bus,electric,public transit,public transportation,station,streetcar,terminal,trackless,tram,trolley,transit,transportation"
                },
                "public_transport/station": {
                    "name": "Transit Station",
                    "terms": "public transit,public transportation,station,terminal,transit,transportation"
                },
                "public_transport/stop_area": {
                    "name": "Transit Stop Area",
                    "terms": ""
                },
                "public_transport/stop_position_aerialway": {
                    "name": "Aerialway Stopping Location",
                    "terms": "aerialway,cable car,public transit,public transportation,transit,transportation"
                },
                "public_transport/stop_position_bus": {
                    "name": "Bus Stopping Location",
                    "terms": "bus,public transit,public transportation,transit,transportation"
                },
                "public_transport/stop_position_ferry": {
                    "name": "Ferry Stopping Location",
                    "terms": "boat,dock,ferry,pier,public transit,public transportation,transit,transportation"
                },
                "public_transport/stop_position_light_rail": {
                    "name": "Light Rail Stopping Location",
                    "terms": "electric,light rail,public transit,public transportation,rail,track,tram,trolley,transit,transportation"
                },
                "public_transport/stop_position_monorail": {
                    "name": "Monorail Stopping Location",
                    "terms": "monorail,public transit,public transportation,rail,transit,transportation"
                },
                "public_transport/stop_position_subway": {
                    "name": "Subway Stopping Location",
                    "terms": "metro,public transit,public transportation,rail,subway,track,transit,transportation,underground"
                },
                "public_transport/stop_position_train": {
                    "name": "Train Stopping Location",
                    "terms": "public transit,public transportation,rail,track,train,transit,transportation"
                },
                "public_transport/stop_position_tram": {
                    "name": "Tram Stopping Location",
                    "terms": "electric,light rail,public transit,public transportation,rail,streetcar,track,tram,trolley,transit,transportation"
                },
                "public_transport/stop_position_trolleybus": {
                    "name": "Trolleybus Stopping Location",
                    "terms": "bus,electric,public transit,public transportation,streetcar,trackless,tram,trolley,transit,transportation"
                },
                "public_transport/stop_position": {
                    "name": "Transit Stopping Location",
                    "terms": "public transit,public transportation,transit,transportation"
                },
                "railway/halt": {
                    "name": "Train Station (Halt / Request)",
                    "terms": "break,interrupt,rest,wait,interruption"
                },
                "railway/platform": {
                    "name": "Train Stop / Platform",
                    "terms": ""
                },
                "railway/station": {
                    "name": "Train Station",
                    "terms": "train station,station"
                },
                "railway/tram_stop": {
                    "name": "Tram Stopping Position",
                    "terms": "light rail,streetcar,tram,trolley"
                },
                "railway/abandoned": {
                    "name": "Abandoned Railway",
                    "terms": ""
                },
                "railway/buffer_stop": {
                    "name": "Buffer Stop",
                    "terms": "stop,halt,buffer"
                },
                "railway/crossing": {
                    "name": "Railway Crossing (Path)",
                    "terms": "crossing,pedestrian crossing,railroad crossing,level crossing,grade crossing,path through railroad,train crossing"
                },
                "railway/derail": {
                    "name": "Railway Derailer",
                    "terms": "derailer"
                },
                "railway/disused": {
                    "name": "Disused Railway",
                    "terms": ""
                },
                "railway/funicular": {
                    "name": "Funicular",
                    "terms": "venicular,cliff railway,cable car,cable railway,funicular railway"
                },
                "railway/level_crossing": {
                    "name": "Railway Crossing (Road)",
                    "terms": "crossing,railroad crossing,level crossing,grade crossing,road through railroad,train crossing"
                },
                "railway/light_rail": {
                    "name": "Light Rail",
                    "terms": "light rail,streetcar,trolley"
                },
                "railway/milestone": {
                    "name": "Railway Milestone",
                    "terms": "milestone,marker"
                },
                "railway/miniature": {
                    "name": "Miniature Railway",
                    "terms": "rideable miniature railway,narrow gauge railway,minimum gauge railway"
                },
                "railway/monorail": {
                    "name": "Monorail",
                    "terms": ""
                },
                "railway/narrow_gauge": {
                    "name": "Narrow Gauge Rail",
                    "terms": "narrow gauge railway,narrow gauge railroad"
                },
                "railway/rail": {
                    "name": "Rail",
                    "terms": ""
                },
                "railway/signal": {
                    "name": "Railway Signal",
                    "terms": "signal,lights"
                },
                "railway/subway_entrance": {
                    "name": "Subway Entrance",
                    "terms": "metro,transit"
                },
                "railway/subway": {
                    "name": "Subway",
                    "terms": "metro,transit"
                },
                "railway/switch": {
                    "name": "Railway Switch",
                    "terms": "switch,points"
                },
                "railway/train_wash": {
                    "name": "Train Wash",
                    "terms": "wash,clean"
                },
                "railway/tram": {
                    "name": "Tram",
                    "terms": "light rail,streetcar,tram,trolley"
                },
                "relation": {
                    "name": "Relation",
                    "terms": ""
                },
                "route/ferry": {
                    "name": "Ferry Route",
                    "terms": ""
                },
                "seamark/beacon_isolated_danger": {
                    "name": "Danger Beacon",
                    "terms": "beacon isolated danger,isolated danger beacon,iala"
                },
                "seamark/beacon_lateral": {
                    "name": "Channel Beacon",
                    "terms": "lateral beacon,beacon lateral,cevni,channel marker,iala,lateral mark"
                },
                "seamark/buoy_lateral": {
                    "name": "Channel Buoy",
                    "terms": "lateral buoy,buoy lateral,cevni,channel marker,iala,lateral mark"
                },
                "seamark/buoy_lateral/green": {
                    "name": "Green Buoy",
                    "terms": "lateral buoy,buoy lateral,cevni,channel marker,iala,lateral mark"
                },
                "seamark/buoy_lateral/red": {
                    "name": "Red Buoy",
                    "terms": "lateral buoy,buoy lateral,cevni,channel marker,iala,lateral mark"
                },
                "seamark/mooring": {
                    "name": "Mooring",
                    "terms": "dolphin,pile,bollard,buoy,post"
                },
                "shop": {
                    "name": "Shop",
                    "terms": ""
                },
                "shop/fishmonger": {
                    "name": "Fishmonger",
                    "terms": ""
                },
                "shop/furnace": {
                    "name": "Furnace Store",
                    "terms": "oven,stove"
                },
                "shop/vacant": {
                    "name": "Vacant Shop",
                    "terms": ""
                },
                "shop/agrarian": {
                    "name": "Farm Supply Shop",
                    "terms": "agricultural inputs,agricultural machines,seeds,pesticides,fertilizer,agricultural tools"
                },
                "shop/alcohol": {
                    "name": "Liquor Store",
                    "terms": "alcohol,beer,booze,wine"
                },
                "shop/anime": {
                    "name": "Anime Shop",
                    "terms": "manga,japan,cosplay,figurine,dakimakura"
                },
                "shop/antiques": {
                    "name": "Antiques Shop",
                    "terms": ""
                },
                "shop/appliance": {
                    "name": "Appliance Store",
                    "terms": "air conditioner,appliance,dishwasher,dryer,freezer,fridge,grill,kitchen,oven,refrigerator,stove,washer,washing machine"
                },
                "shop/art": {
                    "name": "Art Store",
                    "terms": "art*,exhibit*,gallery"
                },
                "shop/baby_goods": {
                    "name": "Baby Goods Store",
                    "terms": ""
                },
                "shop/bag": {
                    "name": "Bag/Luggage Store",
                    "terms": "handbag,purse"
                },
                "shop/bakery": {
                    "name": "Bakery",
                    "terms": ""
                },
                "shop/bathroom_furnishing": {
                    "name": "Bathroom Furnishing Store",
                    "terms": ""
                },
                "shop/beauty": {
                    "name": "Beauty Shop",
                    "terms": "spa,salon,tanning"
                },
                "shop/beauty/nails": {
                    "name": "Nail Salon",
                    "terms": "manicure,pedicure"
                },
                "shop/beauty/tanning": {
                    "name": "Tanning Salon",
                    "terms": ""
                },
                "shop/bed": {
                    "name": "Bedding/Mattress Store",
                    "terms": ""
                },
                "shop/beverages": {
                    "name": "Beverage Store",
                    "terms": ""
                },
                "shop/bicycle": {
                    "name": "Bicycle Shop",
                    "terms": "bike,repair"
                },
                "shop/bookmaker": {
                    "name": "Bookmaker",
                    "terms": "betting"
                },
                "shop/books": {
                    "name": "Book Store",
                    "terms": ""
                },
                "shop/boutique": {
                    "name": "Boutique",
                    "terms": ""
                },
                "shop/butcher": {
                    "name": "Butcher",
                    "terms": "meat"
                },
                "shop/candles": {
                    "name": "Candle Shop",
                    "terms": ""
                },
                "shop/car_parts": {
                    "name": "Car Parts Store",
                    "terms": "auto"
                },
                "shop/car_repair": {
                    "name": "Car Repair Shop",
                    "terms": "auto,garage,service"
                },
                "shop/car": {
                    "name": "Car Dealership",
                    "terms": "auto"
                },
                "shop/carpet": {
                    "name": "Carpet Store",
                    "terms": "rug"
                },
                "shop/catalogue": {
                    "name": "Catalog Shop",
                    "terms": ""
                },
                "shop/charity": {
                    "name": "Charity Store",
                    "terms": "thrift,op shop,nonprofit"
                },
                "shop/cheese": {
                    "name": "Cheese Store",
                    "terms": ""
                },
                "shop/chemist": {
                    "name": "Drugstore",
                    "terms": "apothecary,med*,drug*,gift"
                },
                "shop/chocolate": {
                    "name": "Chocolate Store",
                    "terms": ""
                },
                "shop/clothes": {
                    "name": "Clothing Store",
                    "terms": ""
                },
                "shop/coffee": {
                    "name": "Coffee Store",
                    "terms": ""
                },
                "shop/computer": {
                    "name": "Computer Store",
                    "terms": ""
                },
                "shop/confectionery": {
                    "name": "Candy Store",
                    "terms": "sweet"
                },
                "shop/convenience": {
                    "name": "Convenience Store",
                    "terms": ""
                },
                "shop/copyshop": {
                    "name": "Copy Store",
                    "terms": ""
                },
                "shop/cosmetics": {
                    "name": "Cosmetics Store",
                    "terms": ""
                },
                "shop/country_store": {
                    "name": "Country Store",
                    "terms": ""
                },
                "shop/craft": {
                    "name": "Arts and Crafts Store",
                    "terms": "art*,paint*,frame"
                },
                "shop/curtain": {
                    "name": "Curtain Store",
                    "terms": "drape*,window"
                },
                "shop/dairy": {
                    "name": "Dairy Store",
                    "terms": "milk,egg,cheese"
                },
                "shop/deli": {
                    "name": "Deli",
                    "terms": "lunch,meat,sandwich"
                },
                "shop/department_store": {
                    "name": "Department Store",
                    "terms": ""
                },
                "shop/doityourself": {
                    "name": "DIY Store",
                    "terms": ""
                },
                "shop/dry_cleaning": {
                    "name": "Dry Cleaner",
                    "terms": ""
                },
                "shop/e-cigarette": {
                    "name": "E-Cigarette Shop",
                    "terms": "electronic,vapor"
                },
                "shop/electronics": {
                    "name": "Electronics Store",
                    "terms": "appliance,audio,blueray,camera,computer,dvd,home theater,radio,speaker,tv,video"
                },
                "shop/erotic": {
                    "name": "Erotic Store",
                    "terms": "sex,porn"
                },
                "shop/fabric": {
                    "name": "Fabric Store",
                    "terms": "sew"
                },
                "shop/farm": {
                    "name": "Produce Stand",
                    "terms": "farm shop,farm stand"
                },
                "shop/fashion": {
                    "name": "Fashion Store",
                    "terms": ""
                },
                "shop/florist": {
                    "name": "Florist",
                    "terms": "flower"
                },
                "shop/frame": {
                    "name": "Framing Shop",
                    "terms": "art*,paint*,photo*,frame"
                },
                "shop/funeral_directors": {
                    "name": "Funeral Home",
                    "terms": "undertaker,memorial home"
                },
                "shop/furniture": {
                    "name": "Furniture Store",
                    "terms": "chair,sofa,table"
                },
                "shop/garden_centre": {
                    "name": "Garden Center",
                    "terms": "landscape,mulch,shrub,tree"
                },
                "shop/gas": {
                    "name": "Bottled Gas Shop",
                    "terms": "cng,lpg,natural gas,propane,refill,tank"
                },
                "shop/gift": {
                    "name": "Gift Shop",
                    "terms": "souvenir"
                },
                "shop/greengrocer": {
                    "name": "Greengrocer",
                    "terms": "fruit,vegetable"
                },
                "shop/hairdresser_supply": {
                    "name": "Hairdresser Supply Store",
                    "terms": "barber,shampoo,conditioner"
                },
                "shop/hairdresser": {
                    "name": "Hairdresser",
                    "terms": "barber"
                },
                "shop/hardware": {
                    "name": "Hardware Store",
                    "terms": ""
                },
                "shop/health_food": {
                    "name": "Health Food Shop",
                    "terms": "wholefood,vitamins,vegetarian,vegan"
                },
                "shop/hearing_aids": {
                    "name": "Hearing Aids Store",
                    "terms": ""
                },
                "shop/herbalist": {
                    "name": "Herbalist",
                    "terms": ""
                },
                "shop/hifi": {
                    "name": "Hifi Store",
                    "terms": "stereo,video"
                },
                "shop/houseware": {
                    "name": "Houseware Store",
                    "terms": "home,household"
                },
                "shop/interior_decoration": {
                    "name": "Interior Decoration Store",
                    "terms": ""
                },
                "shop/jewelry": {
                    "name": "Jeweler",
                    "terms": "diamond,gem,ring"
                },
                "shop/kiosk": {
                    "name": "Kiosk",
                    "terms": ""
                },
                "shop/kitchen": {
                    "name": "Kitchen Design Store",
                    "terms": ""
                },
                "shop/laundry": {
                    "name": "Laundry",
                    "terms": ""
                },
                "shop/leather": {
                    "name": "Leather Store",
                    "terms": ""
                },
                "shop/locksmith": {
                    "name": "Locksmith",
                    "terms": "key,lockpick"
                },
                "shop/lottery": {
                    "name": "Lottery Shop",
                    "terms": ""
                },
                "shop/mall": {
                    "name": "Mall",
                    "terms": "shopping"
                },
                "shop/massage": {
                    "name": "Massage Shop",
                    "terms": ""
                },
                "shop/medical_supply": {
                    "name": "Medical Supply Store",
                    "terms": ""
                },
                "shop/mobile_phone": {
                    "name": "Mobile Phone Store",
                    "terms": ""
                },
                "shop/money_lender": {
                    "name": "Money Lender",
                    "terms": ""
                },
                "shop/motorcycle_repair": {
                    "name": "Motorcycle Repair Shop",
                    "terms": "auto,bike,garage,motorcycle,repair,service"
                },
                "shop/motorcycle": {
                    "name": "Motorcycle Dealership",
                    "terms": "bike"
                },
                "shop/music": {
                    "name": "Music Store",
                    "terms": "CD,vinyl"
                },
                "shop/musical_instrument": {
                    "name": "Musical Instrument Store",
                    "terms": "guitar"
                },
                "shop/newsagent": {
                    "name": "Newspaper/Magazine Shop",
                    "terms": ""
                },
                "shop/nutrition_supplements": {
                    "name": "Nutrition Supplements Store",
                    "terms": ""
                },
                "shop/optician": {
                    "name": "Optician",
                    "terms": "eye,glasses"
                },
                "shop/organic": {
                    "name": "Organic Goods Store",
                    "terms": ""
                },
                "shop/outdoor": {
                    "name": "Outdoors Store",
                    "terms": "camping,climbing,hiking"
                },
                "shop/paint": {
                    "name": "Paint Store",
                    "terms": ""
                },
                "shop/party": {
                    "name": "Party Supply Store",
                    "terms": "balloons,costumes,decorations,invitations"
                },
                "shop/pastry": {
                    "name": "Pastry Shop",
                    "terms": "patisserie,cake shop,cakery"
                },
                "shop/pawnbroker": {
                    "name": "Pawn Shop",
                    "terms": ""
                },
                "shop/perfumery": {
                    "name": "Perfume Store",
                    "terms": ""
                },
                "shop/pet_grooming": {
                    "name": "Pet Grooming Store",
                    "terms": "dog"
                },
                "shop/pet": {
                    "name": "Pet Store",
                    "terms": "animal,cat,dog,fish,kitten,puppy,reptile"
                },
                "shop/photo": {
                    "name": "Photography Store",
                    "terms": "camera,film"
                },
                "shop/pyrotechnics": {
                    "name": "Fireworks Store",
                    "terms": ""
                },
                "shop/radiotechnics": {
                    "name": "Radio/Electronic Component Store",
                    "terms": ""
                },
                "shop/religion": {
                    "name": "Religious Store",
                    "terms": ""
                },
                "shop/scuba_diving": {
                    "name": "Scuba Diving Shop",
                    "terms": "diving,scuba"
                },
                "shop/seafood": {
                    "name": "Seafood Shop",
                    "terms": "fishmonger"
                },
                "shop/second_hand": {
                    "name": "Consignment/Thrift Store",
                    "terms": "secondhand,second hand,resale,thrift,used"
                },
                "shop/sewing": {
                    "name": "Sewing Supply Shop",
                    "terms": "haberdashery"
                },
                "shop/shoes": {
                    "name": "Shoe Store",
                    "terms": ""
                },
                "shop/sports": {
                    "name": "Sporting Goods Store",
                    "terms": ""
                },
                "shop/stationery": {
                    "name": "Stationery Store",
                    "terms": "card,paper"
                },
                "shop/storage_rental": {
                    "name": "Storage Rental",
                    "terms": ""
                },
                "shop/supermarket": {
                    "name": "Supermarket",
                    "terms": "grocery,store,shop"
                },
                "shop/tailor": {
                    "name": "Tailor",
                    "terms": "clothes,suit"
                },
                "shop/tattoo": {
                    "name": "Tattoo Parlor",
                    "terms": ""
                },
                "shop/tea": {
                    "name": "Tea Store",
                    "terms": ""
                },
                "shop/ticket": {
                    "name": "Ticket Seller",
                    "terms": ""
                },
                "shop/tiles": {
                    "name": "Tile Shop",
                    "terms": ""
                },
                "shop/tobacco": {
                    "name": "Tobacco Shop",
                    "terms": ""
                },
                "shop/toys": {
                    "name": "Toy Store",
                    "terms": ""
                },
                "shop/trade": {
                    "name": "Trade Shop",
                    "terms": ""
                },
                "shop/travel_agency": {
                    "name": "Travel Agency",
                    "terms": ""
                },
                "shop/tyres": {
                    "name": "Tire Store",
                    "terms": ""
                },
                "shop/vacuum_cleaner": {
                    "name": "Vacuum Cleaner Store",
                    "terms": ""
                },
                "shop/variety_store": {
                    "name": "Variety Store",
                    "terms": ""
                },
                "shop/video_games": {
                    "name": "Video Game Store",
                    "terms": ""
                },
                "shop/video": {
                    "name": "Video Store",
                    "terms": "DVD"
                },
                "shop/watches": {
                    "name": "Watches Shop",
                    "terms": ""
                },
                "shop/water_sports": {
                    "name": "Watersport/Swim Shop",
                    "terms": ""
                },
                "shop/weapons": {
                    "name": "Weapon Shop",
                    "terms": "ammo,gun,knife,knives"
                },
                "shop/wholesale": {
                    "name": "Wholesale Store",
                    "terms": "warehouse club,cash and carry"
                },
                "shop/window_blind": {
                    "name": "Window Blind Store",
                    "terms": ""
                },
                "shop/wine": {
                    "name": "Wine Shop",
                    "terms": ""
                },
                "tourism": {
                    "name": "Tourism",
                    "terms": ""
                },
                "tourism/alpine_hut": {
                    "name": "Alpine Hut",
                    "terms": "climbing hut"
                },
                "tourism/apartment": {
                    "name": "Guest Apartment / Condo",
                    "terms": ""
                },
                "tourism/aquarium": {
                    "name": "Aquarium",
                    "terms": "fish,sea,water"
                },
                "tourism/artwork": {
                    "name": "Artwork",
                    "terms": "mural,sculpture,statue"
                },
                "tourism/artwork/mural": {
                    "name": "Mural",
                    "terms": "fresco,wall painting"
                },
                "tourism/artwork/sculpture": {
                    "name": "Sculpture",
                    "terms": "statue,figure,carving"
                },
                "tourism/artwork/statue": {
                    "name": "Statue",
                    "terms": "sculpture,figure,carving"
                },
                "tourism/attraction": {
                    "name": "Tourist Attraction",
                    "terms": ""
                },
                "tourism/camp_site": {
                    "name": "Campground",
                    "terms": "tent,rv"
                },
                "tourism/caravan_site": {
                    "name": "RV Park",
                    "terms": "Motor Home,Camper"
                },
                "tourism/chalet": {
                    "name": "Holiday Cottage",
                    "terms": "holiday,holiday cottage,holiday home,vacation,vacation home"
                },
                "tourism/gallery": {
                    "name": "Art Gallery",
                    "terms": "art*,exhibit*,paint*,photo*,sculpt*"
                },
                "tourism/guest_house": {
                    "name": "Guest House",
                    "terms": "B&B,Bed and Breakfast"
                },
                "tourism/hostel": {
                    "name": "Hostel",
                    "terms": ""
                },
                "tourism/hotel": {
                    "name": "Hotel",
                    "terms": ""
                },
                "tourism/information": {
                    "name": "Information",
                    "terms": ""
                },
                "tourism/information/board": {
                    "name": "Information Board",
                    "terms": ""
                },
                "tourism/information/guidepost": {
                    "name": "Guidepost",
                    "terms": "signpost"
                },
                "tourism/information/map": {
                    "name": "Map",
                    "terms": ""
                },
                "tourism/information/office": {
                    "name": "Tourist Information Office",
                    "terms": ""
                },
                "tourism/motel": {
                    "name": "Motel",
                    "terms": ""
                },
                "tourism/museum": {
                    "name": "Museum",
                    "terms": "art*,exhibit*,gallery,foundation,hall,institution,paint*,photo*,sculpt*"
                },
                "tourism/picnic_site": {
                    "name": "Picnic Site",
                    "terms": "camp"
                },
                "tourism/theme_park": {
                    "name": "Theme Park",
                    "terms": ""
                },
                "tourism/trail_riding_station": {
                    "name": "Trail Riding Station",
                    "terms": ""
                },
                "tourism/viewpoint": {
                    "name": "Viewpoint",
                    "terms": ""
                },
                "tourism/wilderness_hut": {
                    "name": "Wilderness Hut",
                    "terms": "wilderness hut,backcountry hut,bothy"
                },
                "tourism/zoo": {
                    "name": "Zoo",
                    "terms": "animal"
                },
                "traffic_calming": {
                    "name": "Traffic Calming",
                    "terms": "bump,hump,slow,speed"
                },
                "traffic_calming/bump": {
                    "name": "Speed Bump",
                    "terms": "hump,speed,slow"
                },
                "traffic_calming/chicane": {
                    "name": "Traffic Chicane",
                    "terms": "driveway link,speed,slow"
                },
                "traffic_calming/choker": {
                    "name": "Traffic Choker",
                    "terms": "speed,slow"
                },
                "traffic_calming/cushion": {
                    "name": "Speed Cushion",
                    "terms": "bump,hump,speed,slow"
                },
                "traffic_calming/dip": {
                    "name": "Dip",
                    "terms": "speed,slow"
                },
                "traffic_calming/hump": {
                    "name": "Speed Hump",
                    "terms": "bump,speed,slow"
                },
                "traffic_calming/island": {
                    "name": "Traffic Island",
                    "terms": "circle,roundabout,slow"
                },
                "traffic_calming/rumble_strip": {
                    "name": "Rumble Strip",
                    "terms": "audible lines,sleeper lines,growlers"
                },
                "traffic_calming/table": {
                    "name": "Speed Table",
                    "terms": "flat top,hump,speed,slow"
                },
                "traffic_sign_vertex": {
                    "name": "Traffic Sign",
                    "terms": "road,highway"
                },
                "traffic_sign": {
                    "name": "Traffic Sign",
                    "terms": "road,highway"
                },
                "traffic_sign/city_limit_vertex": {
                    "name": "City Limit Sign",
                    "terms": "town,village,hamlet,boundary,edge,border,road,highway"
                },
                "traffic_sign/city_limit": {
                    "name": "City Limit Sign",
                    "terms": "town,village,hamlet,boundary,edge,border,road,highway"
                },
                "traffic_sign/maxspeed_vertex": {
                    "name": "Speed Limit Sign",
                    "terms": "max speed,maximum speed,road,highway"
                },
                "traffic_sign/maxspeed": {
                    "name": "Speed Limit Sign",
                    "terms": "max speed,maximum speed,road,highway"
                },
                "type/multipolygon": {
                    "name": "Multipolygon",
                    "terms": ""
                },
                "type/boundary": {
                    "name": "Boundary",
                    "terms": ""
                },
                "type/boundary/administrative": {
                    "name": "Administrative Boundary",
                    "terms": ""
                },
                "type/restriction": {
                    "name": "Restriction",
                    "terms": ""
                },
                "type/restriction/no_left_turn": {
                    "name": "No Left Turn",
                    "terms": ""
                },
                "type/restriction/no_right_turn": {
                    "name": "No Right Turn",
                    "terms": ""
                },
                "type/restriction/no_straight_on": {
                    "name": "No Straight On",
                    "terms": ""
                },
                "type/restriction/no_u_turn": {
                    "name": "No U-turn",
                    "terms": ""
                },
                "type/restriction/only_left_turn": {
                    "name": "Only Left Turn",
                    "terms": ""
                },
                "type/restriction/only_right_turn": {
                    "name": "Only Right Turn",
                    "terms": ""
                },
                "type/restriction/only_straight_on": {
                    "name": "Only Straight On",
                    "terms": ""
                },
                "type/restriction/only_u_turn": {
                    "name": "Only U-turn",
                    "terms": ""
                },
                "type/route_master": {
                    "name": "Route Master",
                    "terms": ""
                },
                "type/route": {
                    "name": "Route",
                    "terms": ""
                },
                "type/route/bicycle": {
                    "name": "Cycle Route",
                    "terms": ""
                },
                "type/route/bus": {
                    "name": "Bus Route",
                    "terms": ""
                },
                "type/route/detour": {
                    "name": "Detour Route",
                    "terms": ""
                },
                "type/route/ferry": {
                    "name": "Ferry Route",
                    "terms": ""
                },
                "type/route/foot": {
                    "name": "Foot Route",
                    "terms": ""
                },
                "type/route/hiking": {
                    "name": "Hiking Route",
                    "terms": ""
                },
                "type/route/horse": {
                    "name": "Riding Route",
                    "terms": ""
                },
                "type/route/light_rail": {
                    "name": "Light Rail Route",
                    "terms": ""
                },
                "type/route/pipeline": {
                    "name": "Pipeline Route",
                    "terms": ""
                },
                "type/route/piste": {
                    "name": "Piste/Ski Route",
                    "terms": ""
                },
                "type/route/power": {
                    "name": "Power Route",
                    "terms": ""
                },
                "type/route/road": {
                    "name": "Road Route",
                    "terms": ""
                },
                "type/route/subway": {
                    "name": "Subway Route",
                    "terms": ""
                },
                "type/route/train": {
                    "name": "Train Route",
                    "terms": ""
                },
                "type/route/tram": {
                    "name": "Tram Route",
                    "terms": ""
                },
                "type/site": {
                    "name": "Site",
                    "terms": ""
                },
                "type/waterway": {
                    "name": "Waterway",
                    "terms": ""
                },
                "vertex": {
                    "name": "Other",
                    "terms": ""
                },
                "waterway/boatyard": {
                    "name": "Boatyard",
                    "terms": ""
                },
                "waterway/canal": {
                    "name": "Canal",
                    "terms": ""
                },
                "waterway/dam": {
                    "name": "Dam",
                    "terms": ""
                },
                "waterway/ditch": {
                    "name": "Ditch",
                    "terms": ""
                },
                "waterway/dock": {
                    "name": "Wet Dock / Dry Dock",
                    "terms": "boat,ship,vessel,marine"
                },
                "waterway/drain": {
                    "name": "Drain",
                    "terms": ""
                },
                "waterway/fuel": {
                    "name": "Marine Fuel Station",
                    "terms": "petrol,gas,diesel,boat"
                },
                "waterway/milestone": {
                    "name": "Waterway Milestone",
                    "terms": "milestone,marker"
                },
                "waterway/river": {
                    "name": "River",
                    "terms": "beck,branch,brook,course,creek,estuary,rill,rivulet,run,runnel,stream,tributary,watercourse"
                },
                "waterway/riverbank": {
                    "name": "Riverbank",
                    "terms": ""
                },
                "waterway/sanitary_dump_station": {
                    "name": "Marine Toilet Disposal",
                    "terms": "Boat,Watercraft,Sanitary,Dump Station,Pumpout,Pump out,Elsan,CDP,CTDP,Chemical Toilet"
                },
                "waterway/stream_intermittent": {
                    "name": "Intermittent Stream",
                    "terms": "arroyo,beck,branch,brook,burn,course,creek,drift,flood,flow,gully,run,runnel,rush,spate,spritz,tributary,wadi,wash,watercourse"
                },
                "waterway/stream": {
                    "name": "Stream",
                    "terms": "beck,branch,brook,burn,course,creek,current,drift,flood,flow,freshet,race,rill,rindle,rivulet,run,runnel,rush,spate,spritz,surge,tide,torrent,tributary,watercourse"
                },
                "waterway/water_point": {
                    "name": "Marine Drinking Water",
                    "terms": ""
                },
                "waterway/waterfall": {
                    "name": "Waterfall",
                    "terms": "fall"
                },
                "waterway/weir": {
                    "name": "Weir",
                    "terms": ""
                }
            }
        },
        "imagery": {
            "AGIV": {
                "attribution": {
                    "text": "Orthophoto Flanders most recent © AGIV"
                },
                "name": "AGIV Flanders most recent aerial imagery"
            },
            "AGIV10cm": {
                "attribution": {
                    "text": "Orthophoto Flanders © AGIV"
                },
                "name": "AGIV Flanders 2013-2015 aerial imagery 10cm"
            },
            "AGIVFlandersGRB": {
                "attribution": {
                    "text": "GRB Flanders © AGIV"
                },
                "name": "AGIV Flanders GRB"
            },
            "Bing": {
                "description": "Satellite and aerial imagery.",
                "name": "Bing aerial imagery"
            },
            "DigitalGlobe-Premium": {
                "attribution": {
                    "text": "Terms & Feedback"
                },
                "description": "DigitalGlobe-Premium is a mosaic composed of DigitalGlobe basemap with select regions filled with +Vivid or custom area of interest imagery, 50cm resolution or better, and refreshed more frequently with ongoing updates.",
                "name": "DigitalGlobe Premium Imagery"
            },
            "DigitalGlobe-Premium-vintage": {
                "attribution": {
                    "text": "Terms & Feedback"
                },
                "description": "Imagery boundaries and capture dates. Labels appear at zoom level 13 and higher.",
                "name": "DigitalGlobe Premium Imagery Vintage"
            },
            "DigitalGlobe-Standard": {
                "attribution": {
                    "text": "Terms & Feedback"
                },
                "description": "DigitalGlobe-Standard is a curated set of imagery covering 86% of the earth’s landmass, with 30-60cm resolution where available, backfilled by Landsat. Average age is 2.31 years, with some areas updated 2x per year.",
                "name": "DigitalGlobe Standard Imagery"
            },
            "DigitalGlobe-Standard-vintage": {
                "attribution": {
                    "text": "Terms & Feedback"
                },
                "description": "Imagery boundaries and capture dates. Labels appear at zoom level 13 and higher.",
                "name": "DigitalGlobe Standard Imagery Vintage"
            },
            "EsriWorldImagery": {
                "attribution": {
                    "text": "Terms & Feedback"
                },
                "description": "Esri world imagery.",
                "name": "Esri World Imagery"
            },
            "EsriWorldImageryClarity": {
                "attribution": {
                    "text": "Terms & Feedback"
                },
                "description": "Esri archive imagery that may be clearer and more accurate than the default layer.",
                "name": "Esri World Imagery (Clarity) Beta"
            },
            "MAPNIK": {
                "attribution": {
                    "text": "© OpenStreetMap contributors, CC-BY-SA"
                },
                "description": "The default OpenStreetMap layer.",
                "name": "OpenStreetMap (Standard)"
            },
            "Mapbox": {
                "attribution": {
                    "text": "Terms & Feedback"
                },
                "description": "Satellite and aerial imagery.",
                "name": "Mapbox Satellite"
            },
            "OSM_Inspector-Addresses": {
                "attribution": {
                    "text": "© Geofabrik GmbH, OpenStreetMap contributors, CC-BY-SA"
                },
                "name": "OSM Inspector: Addresses"
            },
            "OSM_Inspector-Geometry": {
                "attribution": {
                    "text": "© Geofabrik GmbH, OpenStreetMap contributors, CC-BY-SA"
                },
                "name": "OSM Inspector: Geometry"
            },
            "OSM_Inspector-Highways": {
                "attribution": {
                    "text": "© Geofabrik GmbH, OpenStreetMap contributors, CC-BY-SA"
                },
                "name": "OSM Inspector: Highways"
            },
            "OSM_Inspector-Multipolygon": {
                "attribution": {
                    "text": "© Geofabrik GmbH, OpenStreetMap contributors, CC-BY-SA"
                },
                "name": "OSM Inspector: Area"
            },
            "OSM_Inspector-Places": {
                "attribution": {
                    "text": "© Geofabrik GmbH, OpenStreetMap contributors, CC-BY-SA"
                },
                "name": "OSM Inspector: Places"
            },
            "OSM_Inspector-Routing": {
                "attribution": {
                    "text": "© Geofabrik GmbH, OpenStreetMap contributors, CC-BY-SA"
                },
                "name": "OSM Inspector: Routing"
            },
            "OSM_Inspector-Tagging": {
                "attribution": {
                    "text": "© Geofabrik GmbH, OpenStreetMap contributors, CC-BY-SA"
                },
                "name": "OSM Inspector: Tagging"
            },
            "SPW_ORTHO_LAST": {
                "name": "SPW(allonie) most recent aerial imagery"
            },
            "SPW_PICC": {
                "name": "SPW(allonie) PICC numerical imagery"
            },
            "US-TIGER-Roads-2014": {
                "description": "At zoom level 16+, public domain map data from the US Census. At lower zooms, only changes since 2006 minus changes already incorporated into OpenStreetMap",
                "name": "TIGER Roads 2014"
            },
            "US-TIGER-Roads-2017": {
                "description": "Yellow = Public domain map data from the US Census. Red = Data not found in OpenStreetMap",
                "name": "TIGER Roads 2017"
            },
            "US-TIGER-Roads-2018": {
                "description": "Yellow = Public domain map data from the US Census. Red = Data not found in OpenStreetMap",
                "name": "TIGER Roads 2018"
            },
            "US_Forest_Service_roads_overlay": {
                "description": "Highway: Green casing = unclassified. Brown casing = track. Surface: gravel = light brown fill, Asphalt = black, paved = gray, ground =white, concrete = blue, grass = green. Seasonal = white bars",
                "name": "U.S. Forest Roads Overlay"
            },
            "UrbISOrtho2016": {
                "attribution": {
                    "text": "Realized by means of Brussels UrbIS®© - Distribution & Copyright CIRB"
                },
                "name": "UrbIS-Ortho 2016"
            },
            "UrbISOrtho2017": {
                "attribution": {
                    "text": "Realized by means of Brussels UrbIS®© - Distribution & Copyright CIRB"
                },
                "name": "UrbIS-Ortho 2017"
            },
            "UrbISOrtho2018": {
                "attribution": {
                    "text": "Realized by means of Brussels UrbIS®© - Distribution & Copyright CIRB"
                },
                "name": "UrbIS-Ortho 2018"
            },
            "UrbisAdmFR": {
                "attribution": {
                    "text": "Realized by means of Brussels UrbIS®© - Distribution & Copyright CIRB"
                },
                "name": "UrbisAdm FR"
            },
            "UrbisAdmNL": {
                "attribution": {
                    "text": "Realized by means of Brussels UrbIS®© - Distribution & Copyright CIRB"
                },
                "name": "UrbisAdm NL"
            },
            "Waymarked_Trails-Cycling": {
                "attribution": {
                    "text": "© waymarkedtrails.org, OpenStreetMap contributors, CC by-SA 3.0"
                },
                "name": "Waymarked Trails: Cycling"
            },
            "Waymarked_Trails-Hiking": {
                "attribution": {
                    "text": "© waymarkedtrails.org, OpenStreetMap contributors, CC by-SA 3.0"
                },
                "name": "Waymarked Trails: Hiking"
            },
            "Waymarked_Trails-MTB": {
                "attribution": {
                    "text": "© waymarkedtrails.org, OpenStreetMap contributors, CC by-SA 3.0"
                },
                "name": "Waymarked Trails: MTB"
            },
            "Waymarked_Trails-Skating": {
                "attribution": {
                    "text": "© waymarkedtrails.org, OpenStreetMap contributors, CC by-SA 3.0"
                },
                "name": "Waymarked Trails: Skating"
            },
            "Waymarked_Trails-Winter_Sports": {
                "attribution": {
                    "text": "© waymarkedtrails.org, OpenStreetMap contributors, CC by-SA 3.0"
                },
                "name": "Waymarked Trails: Winter Sports"
            },
            "basemap.at": {
                "attribution": {
                    "text": "basemap.at"
                },
                "description": "Basemap of Austria, based on government data.",
                "name": "basemap.at"
            },
            "basemap.at-orthofoto": {
                "attribution": {
                    "text": "basemap.at"
                },
                "description": "Orthofoto layer provided by basemap.at. \"Successor\" of geoimage.at imagery.",
                "name": "basemap.at Orthofoto"
            },
            "eufar-balaton": {
<<<<<<< HEAD
                "attribution": {
                    "text": "EUFAR Balaton ortofotó 2010"
                },
                "description": "1940 geo-tagged photography from Balaton Limnological Institute.",
                "name": "EUFAR Balaton orthophotos"
            },
            "finds.jp_KBN_2500": {
                "attribution": {
                    "text": "GSI KIBAN 2500"
                },
                "description": "GSI Kiban 2500 via finds.jp. Good for tracing, but a bit older.",
                "name": "Japan GSI KIBAN 2500"
            },
            "gsi.go.jp": {
                "attribution": {
                    "text": "GSI Japan"
                },
                "description": "Japan GSI ortho Imagery. Usually better than bing, but a bit older.",
                "name": "Japan GSI ortho Imagery"
            },
            "gsi.go.jp_std_map": {
                "attribution": {
                    "text": "GSI Japan"
                },
                "description": "Japan GSI Standard Map. Widely covered.",
                "name": "Japan GSI Standard Map"
            },
            "helsingborg-orto": {
                "attribution": {
                    "text": "© Helsingborg municipality"
                },
                "description": "Orthophotos from the municipality of Helsingborg 2016, public domain",
                "name": "Helsingborg Orthophoto"
            },
            "hike_n_bike": {
=======
>>>>>>> eb14a9ed
                "attribution": {
                    "text": "EUFAR Balaton ortofotó 2010"
                },
                "description": "1940 geo-tagged photography from Balaton Limnological Institute.",
                "name": "EUFAR Balaton orthophotos"
            },
            "finds.jp_KBN_2500": {
                "attribution": {
                    "text": "GSI KIBAN 2500"
                },
                "description": "GSI Kiban 2500 via finds.jp. Good for tracing, but a bit older.",
                "name": "Japan GSI KIBAN 2500"
            },
            "gsi.go.jp": {
                "attribution": {
                    "text": "GSI Japan"
                },
                "description": "Japan GSI ortho Imagery. Usually better than bing, but a bit older.",
                "name": "Japan GSI ortho Imagery"
            },
            "gsi.go.jp_std_map": {
                "attribution": {
                    "text": "GSI Japan"
                },
                "description": "Japan GSI Standard Map. Widely covered.",
                "name": "Japan GSI Standard Map"
            },
            "helsingborg-orto": {
                "attribution": {
                    "text": "© Helsingborg municipality"
                },
                "description": "Orthophotos from the municipality of Helsingborg 2016, public domain",
                "name": "Helsingborg Orthophoto"
            },
            "kalmar-orto-2014": {
                "attribution": {
                    "text": "© Kalmar municipality"
                },
                "description": "Orthophotos for the north coast of the municipality of Kalmar 2014",
                "name": "Kalmar North Orthophoto 2014"
            },
            "kalmar-orto-2016": {
                "attribution": {
                    "text": "© Kalmar municipality"
                },
                "description": "Orthophotos for the south coast of the municipality of Kalmar 2016",
                "name": "Kalmar South Orthophoto 2016"
            },
            "kalmar-orto-2018": {
                "attribution": {
                    "text": "© Kalmar municipality"
                },
                "description": "Orthophotos for urban areas of the municipality of Kalmar 2018",
                "name": "Kalmar Urban Orthophoto 2018"
            },
            "kelkkareitit": {
                "attribution": {
                    "text": "© Kelkkareitit.fi"
                },
                "description": "Kelkkareitit.fi snowmobile trails from OSM (Nordic coverage)",
                "name": "Nordic snowmobile overlay"
            },
            "lantmateriet-orto1960": {
                "attribution": {
                    "text": "© Lantmäteriet, CC0"
                },
                "description": "Mosaic of Swedish orthophotos from the period 1955–1965. Older and younger pictures may occur.",
                "name": "Lantmäteriet Historic Orthophoto 1960"
            },
            "lantmateriet-orto1975": {
                "attribution": {
                    "text": "© Lantmäteriet, CC0"
                },
                "description": "Mosaic of Swedish orthophotos from the period 1970–1980. Is under construction.",
                "name": "Lantmäteriet Historic Orthophoto 1975"
            },
            "lantmateriet-topowebb": {
                "attribution": {
                    "text": "© Lantmäteriet, CC0"
                },
                "description": "Topographic map of Sweden 1:50 000",
                "name": "Lantmäteriet Topographic Map"
            },
            "linkoping-orto": {
                "attribution": {
                    "text": "© Linköping municipality"
                },
                "description": "Orthophotos from the municipality of Linköping 2010, open data",
                "name": "Linköping Orthophoto"
            },
            "mapbox_locator_overlay": {
                "attribution": {
                    "text": "Terms & Feedback"
                },
                "description": "Shows major features to help orient you.",
                "name": "Locator Overlay"
            },
            "openpt_map": {
                "attribution": {
                    "text": "© OpenStreetMap contributors, CC-BY-SA"
                },
                "name": "OpenPT Map (overlay)"
            },
            "osm-gps": {
                "attribution": {
                    "text": "© OpenStreetMap contributors"
                },
                "description": "Public GPS traces uploaded to OpenStreetMap.",
                "name": "OpenStreetMap GPS traces"
            },
            "osm-mapnik-black_and_white": {
                "attribution": {
                    "text": "© OpenStreetMap contributors, CC-BY-SA"
                },
                "name": "OpenStreetMap (Standard Black & White)"
            },
            "osm-mapnik-german_style": {
                "attribution": {
                    "text": "© OpenStreetMap contributors, CC-BY-SA"
                },
                "name": "OpenStreetMap (German Style)"
            },
            "osmse-ekonomiska": {
                "attribution": {
                    "text": "© Lantmäteriet"
                },
                "description": "Scan of \"Economic maps\" ca. 1950–1980",
                "name": "Lantmäteriet Economic Map 1950–1980"
            },
            "qa_no_address": {
                "attribution": {
                    "text": "Simon Poole, Data ©OpenStreetMap contributors"
                },
                "name": "QA No Address"
            },
            "skobbler": {
                "attribution": {
                    "text": "© Tiles: skobbler Map data: OpenStreetMap contributors"
                },
                "name": "skobbler"
            },
            "skoterleder": {
                "attribution": {
                    "text": "© Skoterleder.org"
                },
                "description": "Snowmobile trails",
                "name": "Snowmobile map Sweden"
            },
            "stamen-terrain-background": {
                "attribution": {
                    "text": "Map tiles by Stamen Design, under CC BY 3.0. Data by OpenStreetMap, under ODbL"
                },
                "name": "Stamen Terrain"
            },
            "stockholm-orto": {
                "attribution": {
                    "text": "© Stockholm municipality, CC0"
                },
                "description": "Orthophotos from the municipality of Stockholm 2015, CC0 license",
                "name": "Stockholm Orthophoto"
            },
            "tf-cycle": {
                "attribution": {
                    "text": "Maps © Thunderforest, Data © OpenStreetMap contributors"
                },
                "name": "Thunderforest OpenCycleMap"
            },
            "tf-landscape": {
                "attribution": {
                    "text": "Maps © Thunderforest, Data © OpenStreetMap contributors"
                },
                "name": "Thunderforest Landscape"
            },
            "trafikverket-baninfo": {
                "attribution": {
                    "text": "© Trafikverket, CC0"
                },
                "description": "Swedish railway network, including sidings",
                "name": "Trafikverket Railway Network"
            },
            "trafikverket-baninfo-option": {
                "attribution": {
                    "text": "© Trafikverket, CC0"
                },
                "description": "Swedish railway network with several options for map layers",
                "name": "Trafikverket Railway Network options"
            },
            "trafikverket-vagnat": {
                "attribution": {
                    "text": "© Trafikverket, CC0"
                },
                "description": "Swedish NVDB road network",
                "name": "Trafikverket Road Network"
            },
            "trafikverket-vagnat-extra": {
                "attribution": {
                    "text": "© Trafikverket, CC0"
                },
                "description": "Swedish NVDB extra details: Highway reference, traffic calming, rest area, bus stop, bridge, tunnel, speed camera",
                "name": "Trafikverket Road Network extra"
            },
            "trafikverket-vagnat-navn": {
                "attribution": {
                    "text": "© Trafikverket, CC0"
                },
                "description": "Swedish NVDB street names",
                "name": "Trafikverket Street Names"
            },
            "trafikverket-vagnat-option": {
                "attribution": {
                    "text": "© Trafikverket, CC0"
                },
                "description": "Swedish NVDB road network with several options for map layers",
                "name": "Trafikverket Road Network options"
            }
        },
        "community": {
            "bw-facebook": {
                "name": "Mapping Botswana on Facebook",
                "description": "Page of OpenStreetMap in Botswana"
            },
            "bw-twitter": {
                "name": "Mapping Botswana on Twitter",
                "description": "Twitter of OpenStreetMap in Botswana"
            },
            "cape-coast-youthmappers": {
                "name": "University of Cape Coast YouthMappers",
                "description": "Follow us on Twitter: {url}",
                "extendedDescription": "This is the official handle for the Youth Mappers chapter of the University of Cape Coast, Ghana. we love maps, open data and helping the vulnerable."
            },
            "osm-gh-facebook": {
                "name": "OpenStreetMap Ghana on Facebook",
                "description": "Facebook group for people interested in OpenStreetMap.",
                "extendedDescription": "Mappers in Ghana community, promoting OpenStreetMap and Humanitarian OpenStreetMap Team (HOT) projects in Ghana. Join us."
            },
            "osm-gh-twitter": {
                "name": "OpenStreetMap Ghana on Twitter",
                "description": "Follow us on Twitter: {url}"
            },
            "talk-gh": {
                "name": "Talk-gh Mailing List",
                "description": "Talk-gh is the official mailing list for Ghana OSM community."
            },
            "osm-mg-facebook": {
                "name": "OpenStreetMap Madagascar Facebook Group",
                "description": "Malagasy Facebook group for people interested in OpenStreetMap."
            },
            "talk-mg": {
                "name": "Talk-mg Mailing List",
                "description": "Place for OpenStreetMap contributors, communities and users in Madagascar to share and discuss."
            },
            "OSM-BGD-facebook": {
                "name": "OpenStreetMap Bangladesh",
                "description": "Improve OpenStreetMap in Bangladesh",
                "extendedDescription": "Mapping in Bangladesh? Have questions, want to connect with the community here? Join us at {url}. All are welcome!"
            },
            "OSM-India-facebook": {
                "name": "OpenStreetMap India - Participatory neighborhood mapping",
                "description": "Improve OpenStreetMap in India",
                "extendedDescription": "Mapping in India? Have questions, want to connect with the community here? Join us at {url}. All are welcome!",
                "events": {
                    "sotmasia2018": {
                        "name": "State of the Map Asia 2018",
                        "description": "Join the 2018 OpenStreetMap region-wide event at State of the Map Asia in India",
                        "where": "Indian Institute of Management, Bangalore, India"
                    }
                }
            },
            "osm-india-forum": {
                "name": "OpenStreetMap India forum",
                "description": "OpenStreetMap India web forum"
            },
            "osm-india-github": {
                "name": "OpenStreetMap India GitHub",
                "description": "Code with us: {url}"
            },
            "OSM-india-mailinglist": {
                "name": "OpenStreetMap India Mailinglist",
                "description": "Talk-in is the official Mailinglist for Indian Community"
            },
            "osm-india-telegram": {
                "name": "OpenStreetMap India Telegram",
                "description": "Join our family: {url}"
            },
            "OSM-india-twitter": {
                "name": "OpenStreetMap India Twitter",
                "description": "We are just a tweet away: {url}"
            },
            "osm-india-website": {
                "name": "OpenStreetMap India",
                "description": "Mappers and OpenStreetMap users in India"
            },
            "osm-india-wiki": {
                "name": "OpenStreetMap Wikiproject India",
                "description": "Everything you need to know about mapping in India: {url}"
            },
            "osm-india-youtube": {
                "name": "OpenStreetMap India Youtube",
                "description": "Subscribe to our channel: {url}"
            },
            "OSM-India-Puducherry-Facebook": {
                "name": "Free Software Hardware Movement - Facebook",
                "description": "FSHM Facebook page to know about community events, activities",
                "extendedDescription": "FSHM organizes events relating to free software/hardware, technology, activism and OpenStreetMap. Its FB page is the best way to keep in contact with its events."
            },
            "OSM-Puducherry-Mailing-List": {
                "name": "Free Software Hardware Movement - Mailing List",
                "description": "FSHM Puducherry mailing list to discuss mapping in Puducherry and other things.",
                "extendedDescription": "FSHM organizes events relating to free software/hardware, technology, activism and OpenStreetMap."
            },
            "OSM-India-Puducherry-Matrix": {
                "name": "Free Software Hardware Movement - Matrix",
                "description": "FSHM Riot group to discuss, share and update mapping activities, events in and around Puducherry",
                "extendedDescription": "FSHM community members share their OSM mapping updates / experiences through the Riot.im group, this group is also used to discuss things related to free software / hardware, technology and activism."
            },
            "OSM-IDN-facebook": {
                "name": "OpenStreetMap Indonesia",
                "description": "Improve OpenStreetMap in Indonesia",
                "extendedDescription": "Mapping in Indonesia? Have questions, want to connect with the community here? Join us at {Url}. All are welcome!"
            },
            "OSM-japan-facebook": {
                "name": "OpenStreetMap Japan Community",
                "description": "Mappers and OpenStreetMap users in Japan"
            },
            "OSM-japan-mailinglist": {
                "name": "OpenStreetMap Japan Mailinglist",
                "description": "Talk-ja is an Official Mailinglist for Japanese Community"
            },
            "OSM-japan-twitter": {
                "name": "OpenStreetMap Japan Twitter",
                "description": "Hashtag on Twitter: {url}"
            },
            "OSM-japan-website": {
                "name": "OpenStreetMap Japan",
                "description": "Mappers and OpenStreetMap users in Japan"
            },
            "OSM-korea-telegram": {
                "name": "OSM Korea Telegram Channel",
                "description": "Unofficial Channnel for OpenStreetMap contributors, communities and users in Korea to share and discuss."
            },
            "OSM-MY-facebook": {
                "name": "OpenStreetMap Malaysia on Facebook",
                "description": "For chat about anything related to OpenStreetMap!"
            },
            "OSM-MY-forum": {
                "name": "OpenStreetMap Malaysia Forum",
                "description": "Official OpenStreetMap Malaysia Forum"
            },
            "OSM-MY-matrix": {
                "name": "OpenStreetMap Malaysia Riot channel",
                "description": "All mappers are welcome! Sign up at {signupUrl}"
            },
            "OSM-MNG-facebook": {
                "name": "OpenStreetMap Mongolia",
                "description": "Improve OpenStreetMap in Mongolia",
                "extendedDescription": "Mapping in Mongolia? Have questions, want to connect with the community here? Join us at {Url}. All are welcome!"
            },
            "OSM-MMR-facebook": {
                "name": "OpenStreetMap Myanmar",
                "description": "Improve OpenStreetMap in Myanmar",
                "extendedDescription": "Mapping in Myanmar? Have questions, want to connect with the community here? Join us at {Url}. All are welcome!"
            },
            "OSM-Nepal-facebook": {
                "name": "OpenStreetMap Nepal",
                "description": "Improve OpenStreetMap in Nepal",
                "extendedDescription": "Mapping in Nepal? Have questions, want to connect with the community here? Join us at {Url}. All are welcome!"
            },
            "OSM-PH-facebook": {
                "name": "OpenStreetMap PH Facebook",
                "description": "Welcome to OpenStreetMap Philippines, where we encourage all fellow Filipinos to contribute to the OpenStreetMap project."
            },
            "OSM-PH-mailinglist": {
                "name": "Talk-ph Mailing List",
                "description": "A mailing list to discuss OpenStreetMap in the Philippines"
            },
            "OSM-PH-slack": {
                "name": "OpenStreetMap PH Slack",
                "description": "All are welcome! Sign up at {signupUrl}"
            },
            "OSM-PH-telegram": {
                "name": "OpenStreetMap PH Telegram",
                "description": "Un-official, Telegram local community of OpenStreetMap contributors and friends in the Philippines"
            },
            "OSM-RU-forum": {
                "name": "OpenStreetMap RU forum",
                "description": "OpenStreetMap Russia web forum"
            },
            "OSM-RU-telegram": {
                "name": "OpenStreetMap RU telegram",
                "description": "OpenStreetMap Russia telegram chat"
            },
            "OSM-LKA-facebook": {
                "name": "OpenStreetMap Sri Lanka",
                "description": "Improve OpenStreetMap in Sri Lanka",
                "extendedDescription": "Mapping in Sri Lanka? Have questions, want to connect with the community here? Join us at {Url}. All are welcome!"
            },
            "OSM-TW-facebook": {
                "name": "OpenStreetMap Taiwan Community",
                "description": "Facebook Group for Mappers and OpenStreetMap users to discuss matters about Taiwan."
            },
            "OSM-TW-mailinglist": {
                "name": "OpenStreetMap Taiwan Mailinglist",
                "description": "Talk-tw is an Official Mailinglist for the Communities to dicuss matters about Taiwan"
            },
            "OSM-TH-CNX-meetup": {
                "name": "OSM Meetup Chiang Mai",
                "description": "Irregular meeting of the OpenStreetMap community in Chiang Mai",
                "extendedDescription": "Members of the OpenStreetMap community meet every few months in Chiang Mai. Get in contact and check out {url} to see when the next meetup is scheduled"
            },
            "OSM-TH-facebook": {
                "name": "OpenStreetMap TH Facebook group",
                "description": "Facebook group for OpenStreetMappers in Thailand"
            },
            "OSM-TH-forum": {
                "name": "OpenStreetMap TH forum",
                "description": "OpenStreetMap Thailand web forum"
            },
            "al-forum": {
                "name": "OSM Albania Forum",
                "description": "OpenStreetMap Albania Forum"
            },
            "al-maptime-tirana": {
                "name": "Maptime Tirana",
                "description": "Social events organized around mapping - beginners most welcome!",
                "extendedDescription": "Maptime is an open learning environment for all levels and degrees of knowledge, offering intentional educational support for the beginner. Maptime is simultaneously flexible and structured, creating space for mapping tutorials, workshops, ongoing projects with a shared goal, and independent/collaborative work time."
            },
            "al-telegram": {
                "name": "OSM Albania Telegram channel",
                "description": "OpenStreetMap Albania Telegram channel"
            },
            "at-forum": {
                "name": "OpenStreetMap Austria Forum",
                "description": "The official forum for OpenStreetMap questions in and around Austria"
            },
            "at-mailinglist": {
                "name": "Talk-at Mailing List",
                "description": "Talk-at is the official mailing list for the Austrian OSM community"
            },
            "at-twitter": {
                "name": "OpenStreetMap Austria Twitter",
                "description": "OpenStreetMap Austria On Twitter: {url}"
            },
            "osmgraz-meetup": {
                "name": "OSM community meetup Graz",
                "description": "Monthly meetup of the OpenStreetMap community in Graz"
            },
            "osmgraz-twitter": {
                "name": "OSM community Graz on twitter",
                "description": "OpenStreetMap community in Graz on twitter"
            },
            "osm-at": {
                "name": "OpenStreetMap Austria",
                "description": "The platform for information on OpenStreetMap in Austria"
            },
            "byosm": {
                "name": "OpenStreetMap Belarus",
                "description": "OpenStreetMap Belarus telegram chat"
            },
            "be-facebook": {
                "name": "OpenStreetMap BE Community",
                "description": "Mappers and OpenStreetMap on Facebook in Belgium"
            },
            "be-forum": {
                "name": "OpenStreetMap BE forum",
                "description": "OpenStreetMap Belgium web forum"
            },
            "be-irc": {
                "name": "OpenStreetMap Belgium IRC",
                "description": "Join #osmbe on irc.oftc.net (port 6667)",
                "extendedDescription": "Join #osmbe on irc.oftc.net (port 6667), it is bridged with the Matrix chat channel"
            },
            "be-mailinglist": {
                "name": "Talk-be Mailing List",
                "description": "Talk-be is the official mailing list for the Belgian OSM community"
            },
            "be-matrix": {
                "name": "OpenStreetMap BE Matrix channel",
                "description": "All mappers are welcome!",
                "extendedDescription": "Most talk is happening at the \"OpenStreetMap Belgium\" channel. You can ask anything there! The other rooms are for specific subjects."
            },
            "be-meetup": {
                "name": "OpenStreetMap Belgium Meetup",
                "description": "Real life meetups of everyone who is interested in OpenStreetMap",
                "extendedDescription": "Physical meetups are great to meet other mappers, ask them questions and to learn a lot. Especially new contributors are very welcome!"
            },
            "be-twitter": {
                "name": "OpenStreetMap Belgium Twitter",
                "description": "OSM Belgium on Twitter: @osm_be"
            },
            "hr-facebook": {
                "name": "OpenStreetMap Croatia Facebook group",
                "description": "OpenStreetMap Croatia Facebook group"
            },
            "hr-irc": {
                "name": "OpenStreetMap Croatia on IRC",
                "description": "Join #osm-hr on irc.freenode.org (port 6667)"
            },
            "hr-mailinglist": {
                "name": "Talk-hr Mailing List",
                "description": "Talk-hr mailing list"
            },
            "czech-community": {
                "name": "Czech OSM community",
                "description": "Map portal, website and contacts on OSM members in Czechia"
            },
            "osmcz-facebook": {
                "name": "OpenStreetMap CZ on Facebook",
                "description": "Follow czech community on Facebook - including translated WeeklyOSM!"
            },
            "osmcz-twitter": {
                "name": "Czech twitter @osmcz",
                "description": "Follow czech community on Twitter - including translated WeeklyOSM!"
            },
            "talk-cz-mailinglist": {
                "name": "Czech mailing list (talk-cz)",
                "description": "Talk-cz is the official mailing list for Czech community"
            },
            "dk-forum": {
                "name": "OpenStreetMap Denmark Web Forum",
                "description": "OpenStreetMap Denmark web forum"
            },
            "dk-irc": {
                "name": "OpenStreetMap Denmark IRC",
                "description": "Join #osm-dk on irc.oftc.net (port 6667)"
            },
            "dk-mailinglist": {
                "name": "Talk-dk Mailing List",
                "description": "A mailing list to discuss OpenStreetMap in Denmark"
            },
            "fi-forum": {
                "name": "OpenStreetMap FI forum",
                "description": "OpenStreetMap Finland web forum"
            },
            "fi-irc": {
                "name": "OpenStreetMap Finland IRC",
                "description": "Join #osm-fi on irc.oftc.net (port 6667)"
            },
            "fi-mailinglist": {
                "name": "Talk-fi Mailing List",
                "description": "Talk-fi is the official mailing list for the Finnish OSM community"
            },
            "fr-facebook": {
                "name": "OpenStreetMap France Facebook page",
                "description": "OpenStreetMap France Facebook page"
            },
            "fr-forum": {
                "name": "OpenStreetMap France web forum",
                "description": "OpenStreetMap France web forum"
            },
            "fr-irc": {
                "name": "OpenStreetMap France on IRC",
                "description": "Join #osm-fr on irc.oftc.net (port 6667)"
            },
            "fr-mailinglist": {
                "name": "Talk-fr Mailing List",
                "description": "Talk-fr mailing list"
            },
            "fr-twitter": {
                "name": "OpenStreetMap France on Twitter",
                "description": "OpenStreetMap France on Twitter: {url}"
            },
            "de-berlin-mailinglist": {
                "name": "Berlin Mailing List",
                "description": "This is the mailing list for the Berlin OSM community"
            },
            "de-berlin-meetup": {
                "name": "OpenStreetMap Berlin-Brandenburg Meetup",
                "description": "Mappers and OpenStreetMap users in the Berlin area"
            },
            "de-berlin-telegram": {
                "name": "@osmberlin on Telegram",
                "description": "OpenStreetMap Berlin Telegram chat"
            },
            "de-berlin-twitter": {
                "name": "OpenStreetMap Berlin Twitter",
                "description": "Follow us on Twitter: {url}"
            },
            "de-forum": {
                "name": "OpenStreetMap DE forum",
                "description": "OpenStreetMap Germany web forum"
            },
            "de-irc": {
                "name": "OpenStreetMap Germany IRC",
                "description": "Join #osm-de on irc.oftc.net (port 6667)"
            },
            "de-mailinglist": {
                "name": "Talk-de Mailing List",
                "description": "Talk-de is the official mailing list for the German OSM community"
            },
            "de-ostwestfalen-lippe-mailinglist": {
                "name": "OWL Mailing List",
                "description": "This is the mailing list for the Ostwestfalen-Lippe OSM community"
            },
            "de-telegram": {
                "name": "OpenStreetMap Germany Telegram",
                "description": "Join the OpenStreetMap Germany Telegram supergroup at {url}"
            },
            "osm-de": {
                "name": "OpenStreetMap Germany",
                "description": "The platform for information on OpenStreetMap in Germany"
            },
            "hu-facebook": {
                "name": "OpenStreetMap HU on Facebook",
                "description": "Mappers and OpenStreetMap Facebook in Hungary"
            },
            "hu-forum": {
                "name": "OpenStreetMap HU forum",
                "description": "OpenStreetMap Hungary web forum"
            },
            "hu-meetup": {
                "name": "OpenStreetMap Hungary Meetup",
                "description": "The platform for organizing meetups in Hungary"
            },
            "is-facebook": {
                "name": "OSM Iceland on Facebook",
                "description": "Page of OpenStreetMap in Iceland"
            },
            "is-mailinglist": {
                "name": "Talk-is Mailing List",
                "description": "Talk-is is the official mailing list for the Icelandic OSM community"
            },
            "is-twitter": {
                "name": "OSM Iceland on Twittter",
                "description": "Twitter of OpenStreetMap in Iceland"
            },
            "it-facebook": {
                "name": "OpenStreetMap Italy Facebook",
                "description": "Join the OpenStreetMap Italy community on Facebook"
            },
            "it-irc": {
                "name": "OpenStreetMap Italy IRC",
                "description": "Join #osm-it on irc.oftc.net (port 6667)"
            },
            "it-mailinglist": {
                "name": "Talk-it Mailing List",
                "description": "Talk-it is the official mailing list for the Italian OSM community"
            },
            "it-telegram": {
                "name": "@OpenStreetMapItalia on Telegram",
                "description": "OpenStreetMap Italy Telegram chat"
            },
            "it-twitter": {
                "name": "OpenStreetMap Italy Twitter",
                "description": "Follow us on Twitter at {url}"
            },
            "OSM-Rome-meetup": {
                "name": "Incontro Mappatori Romani",
                "description": "Improve OpenStreetMap in the Rome area",
                "extendedDescription": "We aim to be a resource for people to discuss and share knowledge on utilizing free geographic data sets especially OpenStreetMap, and Open geo-spatial software that manages, edits, and displays geographic data, and advocate for its use in Lazio."
            },
            "South-Tyrol-Mailing-List": {
                "name": "OpenStreetMap mailing list for South Tyrol",
                "description": "OpenStreetMap Italy regional talk list for South Tyrol"
            },
            "talk-it-lazio": {
                "name": "OpenStreetMap IT Lazio",
                "description": "All are welcome! Sign up at {signupUrl}",
                "extendedDescription": "Mailinglist for Rome and Lazio area."
            },
            "Trentino-Mailing-List": {
                "name": "OpenStreetMap mailing list for Trentino",
                "description": "OpenStreetMap Italy regional talk list for Trentino"
            },
            "kosovo-telegram": {
                "name": "OpenStreetMap Kosovo on Telegram",
                "description": "Semi-official all-Kosovo Telegram public group. We welcome all mappers from anywhere in any language."
            },
            "no-forum": {
                "name": "OpenStreetMap Norway Web Forum",
                "description": "OpenStreetMap Norway web forum"
            },
            "no-irc": {
                "name": "OpenStreetMap Norway on IRC",
                "description": "Chat room for mappers and OpenStreetMap users, developers and enthusiasts in Norway"
            },
            "no-mailinglist": {
                "name": "OpenStreetMap Norway mailing list",
                "description": "Mailing list for mappers and OpenStreetMap users, developers and enthusiasts in Norway"
            },
            "OSM-PL-facebook-group": {
                "name": "OpenStreetMap Poland Facebook group",
                "description": "Group for mappers and users of OpenStreetMap in Poland"
            },
            "OSM-PL-forum": {
                "name": "OpenStreetMap Poland Forum",
                "description": "Forum of Polish OpenStreetMap community"
            },
            "si-forum": {
                "name": "OpenStreetMap Slovenia Forum",
                "description": "Forum of OpenStreetMap community in Slovenia"
            },
            "si-mailinglist": {
                "name": "OpenStreetMap Slovenia mailing list",
                "description": "Mailing list of OpenStreetMap community in Slovenia"
            },
            "OSM-ES-mailinglist": {
                "name": "Talk-es mailing list",
                "description": "A mailing list to discuss OpenStreetMap in Spain"
            },
            "OSM-ES-telegram": {
                "name": "@OSMes on Telegram",
                "description": "OpenStreetMap Spain Telegram chat"
            },
            "osm-se": {
                "name": "OpenStreetMap.se",
                "description": "Provide OSM services and information for the local community in Sweden"
            },
            "se-facebook": {
                "name": "OpenStreetMap Sweden Facebook",
                "description": "OpenStreetMap Sweden on Facebook"
            },
            "se-forum": {
                "name": "OpenStreetMap Sweden Web Forum",
                "description": "OpenStreetMap Sweden web forum"
            },
            "se-irc": {
                "name": "OpenStreetMap Sweden IRC",
                "description": "Join #osm.se on irc.oftc.net (port 6667)"
            },
            "se-mailinglist": {
                "name": "Talk-se Mailing List",
                "description": "A mailing list to discuss OpenStreetMap in Sweden"
            },
            "se-twitter": {
                "name": "OpenStreetMap Sweden on Twitter",
                "description": "Follow us on Twitter: {url}"
            },
            "Nottingham-OSM-pub-meetup": {
                "name": "East Midlands (Nottingham) Monthly pub meet-up",
                "description": "Social gathering for East Midlands mappers and users",
                "extendedDescription": "A group have been meeting since March 2011, initially in Nottingham, and, more recently in Derby, and from time to time elsewhere in the East Midlands. These are social gatherings, but are an excellent place to come and ask specific questions about OSM either in the area or in general. In the summer months we usually do some light mapping for an hour in the vicinity of our meeting place. The group as a whole has a special interest in mapping public rights of way and from time to time has mapping meetings for this purpose."
            },
            "gb-mailinglist": {
                "name": "Talk-gb Mailing List",
                "description": "Talk-gb is the main communication forum list for the British (including Northern Ireland) OSM community"
            },
            "mappa-mercia-group": {
                "name": "Mappa Mercia local group",
                "description": "A home for OpenStreetMap enthusiasts in the Midlands",
                "extendedDescription": "Mappa Mercia is a project to grow OpenStreetMap in the West Midlands, UK. We run community events, provide training and support local organisations wishing to open up their data."
            },
            "gb-irc": {
                "name": "OpenStreetMap United Kingdom IRC",
                "description": "Join #osm-gb on irc.oftc.net (port 6667)",
                "extendedDescription": "Join #osm-gb on irc.oftc.net (port 6667), please be patient and wait for a few minutes if you ask a question"
            },
            "OSM-CA-Slack": {
                "name": "OSM-CA Slack",
                "description": "All are welcome! Sign up at {signupUrl}."
            },
            "OSM-Vancouver-meetup": {
                "name": "OpenStreetMap Vancouver",
                "description": "Mappers and OpenStreetMap users in the Vancouver, BC area"
            },
            "OSM-CU-telegram": {
                "name": "OSM Cuba on Telegram",
                "description": "OpenStreetMap Cuba Telegram chat"
            },
            "OSM-NI-telegram": {
                "name": "OSM Nicaragua on Telegram",
                "description": "OpenStreetMap Nicaragua Telegram chat"
            },
            "Bay-Area-OpenStreetMappers": {
                "name": "Bay Area OpenStreetMappers",
                "description": "Improve OpenStreetMap in the Bay Area",
                "extendedDescription": "This group is about growing the OpenStreetMap community here in the Bay Area. Our events are open to everyone, from open source enthusiasts, cyclists, GIS professionals, geocachers, and beyond. Anyone and everyone who is interested in maps, map making and free map data is welcome to join our group as well as attend our events."
            },
            "Central-Pennsylvania-OSM": {
                "name": "Central Pennsylvania OSM",
                "description": "Online mapping community based out of State College, PA"
            },
            "Code-for-San-Jose-Slack": {
                "name": "Code for San Jose Slack",
                "description": "All are welcome! Sign up at {signupUrl}, then join the #osm channel."
            },
            "Dallas-Fort-Worth-OSM": {
                "name": "Dallas-Fort Worth OSM",
                "description": "The OpenStreetMap user group for Dallas-Fort Worth",
                "extendedDescription": "Dallas, Fort Worth, and all the cities in between are abounding with creative and tech-savvy people. The vision for this usergroup is to find new ways to use the amazing resource of OSM."
            },
            "GeoPhilly": {
                "name": "GeoPhilly",
                "description": "Meetup for map enthusiasts in the Philadelphia area",
                "extendedDescription": "GeoPhilly unites developers, geographers, data geeks, open source enthusiasts, civic hackers and map addicts in our shared love of maps and the stories they tell. If you use maps as part of your work or just want to learn more, this is the meetup for you!  Our events aim to be open, friendly, educational and social and range from happy hours to lightning talks or even workshops. Come create a diverse, inspiring geospatial community in the Philadelphia with us!"
            },
            "MapMinnesota": {
                "name": "MapMinnesota",
                "description": "Mappers and OpenStreetMap enthusiasts in the Twin Cities area",
                "extendedDescription": "Connecting OpenStreetMap enthusiasts in Minnesota and the Twin Cities!"
            },
            "Mapping-DC-meetup": {
                "name": "Mapping DC",
                "description": "Improve OpenStreetMap in the DC area",
                "extendedDescription": "We are a group of volunteer mappers who aim to improve the OpenStreetMap in the DC area. We also aim to teach others about the OSM ecosystem, data analytics, cartography, and GIS. We gather every other month at meetups to focus on one area of our city."
            },
            "Maptime-ME-meetup": {
                "name": "MaptimeME",
                "description": "Mappers and OpenStreetMap users, around Portland, ME",
                "extendedDescription": "Maptime is, rather literally, time for mapmaking.  Our mission is to open the doors of cartographic possibility to anyone interested by creating a time and space for collaborative learning, exploration, and map creation using mapping tools and technologies."
            },
            "MaptimeHRVA-twitter": {
                "name": "MaptimeHRVA Twitter",
                "description": "Follow us on Twitter at {url}"
            },
            "us-ma-mailinglist": {
                "name": "Talk-us-massachusetts Mailing List",
                "description": "Email mailing list for the Massachusetts OSM community"
            },
            "OpenCleveland-meetup": {
                "name": "Open Cleveland",
                "description": "Improve OpenStreetMap in the Cleveland area",
                "extendedDescription": "Open Geo Cleveland aims to be a resource for people to discuss and share knowledge on utilizing free geographic data sets especially OpenStreetMap, and Open geo-spatial software that manages, edits, and displays geographic data, and advocate for its use in Northeast Ohio. We're also a maptime chapter =)"
            },
            "OSM-Boston": {
                "name": "OpenStreetMap Boston",
                "description": "Mappers and OpenStreetMap users in the Boston area",
                "extendedDescription": "OpenStreetMap is the free and open, wiki-style map of the world, with hundreds of thousands of contributions every day from people like you. Editing the map is simple, and fun! Join us both indoors and outdoors in our effort to create the best map of the Boston area and the rest of the world!"
            },
            "OSM-Central-Salish-Sea": {
                "name": "OpenStreetMap Central Salish Sea",
                "description": "Mappers and OpenStreetMap users around Mount Vernon, WA",
                "extendedDescription": "OpenStreetMap is an map of the world made by people like you. It's a map that you build, that's given away for free like wikipedia. Check out osm.org for more. We meet all the time to talk maps, make maps and have fun!"
            },
            "OSM-Chattanooga": {
                "name": "OSM Chattanooga",
                "description": "The OpenStreetMap user group for Chattanooga"
            },
            "OSM-Colorado": {
                "name": "OpenStreetMap Colorado",
                "description": "Mappers and OpenStreetMap users in the state of Colorado, USA",
                "extendedDescription": "OpenStreetMap (OSM) Colorado is a local collaboration of people interested in contributing their efforts to create free maps. We encourage all of our mappers to organize or suggest mapping events throughout the state. Meetup activities can be simple social mixers, OSM basic to advanced training, or community mapping parties."
            },
            "OSM-NYC": {
                "name": "OpenStreetMap NYC",
                "description": "Mappers and OpenStreetMap users, developers and enthusiasts in the New York Metropolitan area"
            },
            "OSM-Portland-forum": {
                "name": "OpenStreetMap PDX Google Group",
                "description": "Forum and mailing list for OpenStreetMap users in the Portland area",
                "extendedDescription": "This group is to facilitate improvements to OpenStreetMap in the Portland, Oregon area to support applications such as the Open Trip Planner."
            },
            "OSM-Portland": {
                "name": "OpenStreetMap Portland",
                "description": "Mappers and OpenStreetMap users in the Portland area",
                "extendedDescription": "OpenStreetMap (OSM) is a map of the world made by people like you. It's a map that you build, that's given away for free like wikipedia. Check out osm.org for more, and come join us at a meetup to talk maps, contribute to OSM, and have fun!"
            },
            "OSM-Seattle": {
                "name": "OpenStreetMap Seattle",
                "description": "Mappers and OpenStreetMap users in the Seattle area"
            },
            "OSM-SoCal": {
                "name": "OpenStreetMap Southern California",
                "description": "Let's have some fun, contribute something to Los Angeles, and learn about mapping!",
                "extendedDescription": "OpenStreetMap (OSM) Southern California is for anyone interested in mapping to get together to work with OpenStreetMap.  OpenStreetMap, the Wikipedia of maps, is a free open-source map of the world being created by more than 1,000,000 volunteers around the globe.  Everyone is welcome.  If you don't know OpenStreetMap, we'll teach you. If you have an idea for a mapping project or even a field trip that the group can do, great!"
            },
            "OSM-South-Bay": {
                "name": "OSM South Bay",
                "description": "Map Nights hosted by Code for San Jose",
                "extendedDescription": "Code for San Jose, the local Code for America brigade, hosts monthly Map Nights on Thursday nights in downtown San José. Meet fellow South Bay mappers, help out with local mapping projects, and hear about other civic tech projects. Programming and GIS skills are not required."
            },
            "OSM-Tampa-Bay": {
                "name": "OpenStreetMap Tampa Bay",
                "description": "Mappers and OpenStreetMap users in the Tampa Bay area",
                "extendedDescription": "OSM Tampa Bay group for local residents to get together and build out the definitive map of Tampa Bay with OpenStreetMap, the free and editable map of the world.  If you're into maps, data, open source, GPS, hiking, cycling, et cetera, you'll love working with OpenStreetMap -- so join in! We'll get together and map and talk about new topics once-a-month or so."
            },
            "OSM-US-Slack": {
                "name": "OpenStreetMap US Slack",
                "description": "All are welcome! Sign up at {signupUrl}"
            },
            "OSM-US": {
                "name": "OpenStreetMap US",
                "description": "We help grow and improve OpenStreetMap in the United States.",
                "extendedDescription": "We support OpenStreetMap by holding annual conferences, providing community resources, building partnerships, and by spreading the word. Join OpenStreetMap US here: {signupUrl}",
                "events": {
                    "sotmus2018": {
                        "name": "State of the Map US 2018",
                        "description": "Join the OpenStreetMap community at State of the Map US in Detroit, Michigan. Connect with other mappers, businesses, government agencies, and non profits, all collaborating around the free and editable map of the world.",
                        "where": "Detroit, Michigan"
                    }
                }
            },
            "OSM-Utah": {
                "name": "OpenStreetMap Utah",
                "description": "Mappers and OpenStreetMap users in the Salt Lake City area",
                "extendedDescription": "Activities may include things like Learn To Map workshops, mapping parties and outdoor data collection. The events will take place in the SLC area, at least initially.  We are looking for seasoned mappers as well as people new to OSM. Join and let's do some mapping!"
            },
            "OSM-Wyoming": {
                "name": "OpenStreetMap Wyoming",
                "description": "Mappers and OpenStreetMap users in the state of Wyoming",
                "extendedDescription": "OpenStreetMap (OSM) Wyoming is a local collaboration of people interested in contributing their efforts to create free maps. We encourage all of our mappers to organize or suggest mapping events throughout the state. Meetup activities can be simple social mixers, OSM basic to advanced training, or community mapping parties."
            },
            "PHXGeo-meetup": {
                "name": "PHXGeo Meetup",
                "description": "Mappers and OpenStreetMap users in the Phoenix, AZ area",
                "extendedDescription": "This is a meetup group for those in the Phoenix area who like maps, GIS, OpenStreetMap, cartography and anything in between."
            },
            "PHXGeo-twitter": {
                "name": "PHXGeo Twitter",
                "description": "Follow us on Twitter at {url}"
            },
            "Western-Slope-facebook": {
                "name": "Western Slope OSM Facebook",
                "description": "Mappers and OpenStreetMap users around Grand Junction, CO"
            },
            "Western-Slope-meetup": {
                "name": "Western Slope OSM Meetup",
                "description": "Mappers and OpenStreetMap users around Grand Junction, CO",
                "extendedDescription": "The goal of this group is to introduce OpenStreetMap to the community, develop a community of mappers, create the most amazing geodata possible using whatever method we can and finally strategize in order to get this data out into our community. Imagine accurate trail signage! Imagine further development of bike paths! Imagine anything you want, that's the joy of OpenStreetMap!"
            },
            "Maptime-Australia-Slack": {
                "name": "Maptime Australia Slack",
                "description": "Sign up at {signupUrl}"
            },
            "talk-au": {
                "name": "Talk-au Mailing List",
                "description": "Place for Aussie mappers to chat"
            },
            "OSM-AR-facebook": {
                "name": "OpenStreetMap Argentina Facebook",
                "description": "Join the OpenStreetMap Argentina community on Facebook",
                "extendedDescription": "News from the local community"
            },
            "OSM-AR-forum": {
                "name": "OpenStreetMap Argentina web forum",
                "description": "Join the OpenStreetMap Argentina web forum",
                "extendedDescription": "Ideal for long or important discussions. Slow response time."
            },
            "OSM-AR-irc": {
                "name": "OpenStreetMap Argentina IRC",
                "description": "Join #osm-ar on irc.oftc.net (port 6667)",
                "extendedDescription": "You may find the most geeky user in the community."
            },
            "OSM-AR-mailinglist": {
                "name": "Talk-ar Mailing List",
                "description": "Historic mailing list. Almost unused today."
            },
            "OSM-AR-telegram": {
                "name": "OpenStreetMap Argentina Telegram",
                "description": "Join the OpenStreetMap Argentina community on Telegram",
                "extendedDescription": "The most active channel in the community, ideal for chatting and getting answers to your questions instantly. Everyone is welcome!"
            },
            "OSM-AR-twitter": {
                "name": "OpenStreetMap Argentina Twitter",
                "description": "Follow us on Twitter at {url}",
                "extendedDescription": "News from the local community and OpenStreetMap in general."
            },
            "OSM-BO-mailinglist": {
                "name": "Talk-bo Mailing List",
                "description": "Talk-bo is the official mailing list for the Bolivian OpenStreetMap community",
                "extendedDescription": "Mapping in Bolivia? Have questions, want to connect with the community here? Join us at {url}. All are welcome!"
            },
            "Bahia-telegram": {
                "name": "OpenStreetMap Bahia Telegram Group",
                "description": "Join the OpenStreetMap Bahia community on Telegram",
                "extendedDescription": "Join the community to learn more about OpenStreetMap, ask questions or participate in our meetings. Everyone is welcome!"
            },
            "DF-telegram": {
                "name": "OpenStreetMap Brasília Telegram Group",
                "description": "Join the OpenStreetMap Brasília community on Telegram",
                "extendedDescription": "Join the community to learn more about OpenStreetMap, ask questions or participate in our meetings. Everyone is welcome!"
            },
            "OSM-br-mailinglist": {
                "name": "Talk-br Mailing List",
                "description": "A mailing list to discuss OpenStreetMap in Brazil"
            },
            "OSM-br-telegram": {
                "name": "OpenStreetMap Brasil Telegram",
                "description": "Join the OpenStreetMap Brasil community on Telegram",
                "extendedDescription": "Join the community to learn more about OpenStreetMap, ask questions or participate in our meetings. Everyone is welcome!"
            },
            "OSM-br-twitter": {
                "name": "OpenStreetMap Brasil Twitter",
                "description": "Follow us on Twitter at {url}"
            },
            "RS-telegram": {
                "name": "OpenStreetMap Rio Grande do Sul Telegram Group",
                "description": "Join the OpenStreetMap Rio Grande do Sul community on Telegram",
                "extendedDescription": "Join the community to learn more about OpenStreetMap, ask questions or participate in our meetings. Everyone is welcome!"
            },
            "OSM-CL-facebook": {
                "name": "OpenStreetMap Chile Facebook",
                "description": "Join the OpenStreetMap Chile community on Facebook",
                "extendedDescription": "Join the community to learn more about OpenStreetMap, ask questions or participate in our meetings. Everyone is welcome!"
            },
            "OSM-CL-mailinglist": {
                "name": "Talk-cl Mailing List",
                "description": "A mailing list to discuss OpenStreetMap in Chile"
            },
            "OSM-CL-telegram": {
                "name": "OpenStreetMap Chile Telegram",
                "description": "Join the OpenStreetMap Chile community on Telegram",
                "extendedDescription": "Join the community to learn more about OpenStreetMap, ask questions or participate in our meetings. Everyone is welcome!"
            },
            "OSM-CL-twitter": {
                "name": "OpenStreetMap Chile Twitter",
                "description": "Follow us on Twitter at {url}"
            },
            "Maptime-Bogota": {
                "name": "Maptime Bogotá",
                "description": "We're a group of mappers interested in mapping in OpenStreetMap around Bogotá.",
                "extendedDescription": "Learn to collect data in the field and digitize onto OpenStreetMap.  It is not necessary to have previous knowledge! You just need the desire to participate, learn, and have fun."
            },
            "OSM-CO-facebook": {
                "name": "OpenStreetMap Colombia Facebook",
                "description": "Join the OpenStreetMap Colombia community on Facebook",
                "extendedDescription": "Join the community to learn more about OpenStreetMap. Everyone is welcome!"
            },
            "OSM-CO-mailinglist": {
                "name": "Talk-co Mailing List",
                "description": "A mailing list to discuss OpenStreetMap in Colombia"
            },
            "OSM-CO-telegram": {
                "name": "OSM Colombia on Telegram",
                "description": "OpenStreetMap Colombia Telegram chat"
            },
            "OSM-CO-twitter": {
                "name": "OpenStreetMap Colombia Twitter",
                "description": "Follow us on Twitter at {url}"
            },
            "OSM-CO": {
                "name": "OpenStreetMap Colombia",
                "description": "News of the OpenStreetMap Colombia community and the OSMCo Foundation"
            },
            "OSM-EC-telegram": {
                "name": "OSM Ecuador on Telegram",
                "description": "OpenStreetMap Ecuador Telegram chat"
            },
            "OSM-PY-telegram": {
                "name": "OSM Paraguay on Telegram",
                "description": "OpenStreetMap Paraguay Telegram chat"
            },
            "OSM-PE-facebook": {
                "name": "OpenStreetMap Peru Facebook",
                "description": "Join the OpenStreetMap Peru community on Facebook"
            },
            "OSM-PE-mailinglist": {
                "name": "Talk-pe Mailing List",
                "description": "The official mailing list for the OpenStreetMap Peru community"
            },
            "OSM-PE-matrix": {
                "name": "OpenStreetMap Peru Matrix Chat",
                "description": "Chat with other members of the OpenStreetMap Peru community in Matrix."
            },
            "OSM-PE-telegram": {
                "name": "OpenStreetMap Peru Telegram",
                "description": "Join the OpenStreetMap Peru community on Telegram"
            },
            "OSM-PE-twitter": {
                "name": "OpenStreetMap Peru Twitter",
                "description": "Follow us on Twitter at {url}"
            },
            "OSM-PE": {
                "name": "OpenStreetMap Peru",
                "description": "News and resources for the OpenStreetMap Peru community"
            },
            "LATAM-Facebook": {
                "name": "OpenStreetMap Latam Facebook",
                "description": "OpenStreetMap Latam on Facebook"
            },
            "LATAM-Telegram": {
                "name": "OpenStreetMap Latam Telegram",
                "description": "OpenStreetMap Telegram for Latin America"
            },
            "LATAM-Twitter": {
                "name": "OpenStreetMap Latam Twitter",
                "description": "Follow us on Twitter at {url}"
            },
            "osm-latam": {
                "name": "OpenStreetMap Latam",
                "description": "Supporting OpenStreetMap in Latin America",
                "events": {
                    "sotm-latam-2018": {
                        "name": "State of the Map Latam 2018",
                        "description": "State of the Map Latam is the annual conference for all mappers and users of OpenStreetMap in Latin America. The program includes talks, panels, workshops, and mapathons related to OpenStreetMap.",
                        "where": "Buenos Aires, Argentina"
                    }
                }
            },
            "OSM-Discord": {
                "name": "OpenStreetMap Discord",
                "description": "Get in touch with other mappers via Discord"
            },
            "OSM-Facebook": {
                "name": "OpenStreetMap on Facebook",
                "description": "Like us on Facebook for news and updates about OpenStreetMap."
            },
            "OSM-help": {
                "name": "OpenStreetMap Help",
                "description": "Ask a question and get answers on OSM's community-driven question and answer site.",
                "extendedDescription": "{url} is for everyone who needs help with OpenStreetMap.  Whether you are a beginner mapper or have a technical question, we're here to help!"
            },
            "OSM-IRC": {
                "name": "OpenStreetMap IRC",
                "description": "Join #osm on irc.oftc.net (port 6667)"
            },
            "OSM-Reddit": {
                "name": "OpenStreetMap on Reddit",
                "description": "/r/openstreetmap/ is a great place to learn more about OpenStreetMap.  Ask us anything!"
            },
            "OSM-Telegram": {
                "name": "OpenStreetMap Telegram",
                "description": "Join the OpenStreetMap Telegram global supergroup at {url}"
            },
            "OSM-Twitter": {
                "name": "OpenStreetMap Twitter",
                "description": "Follow us on Twitter at {url}"
            },
            "OSMF": {
                "name": "OpenStreetMap Foundation",
                "description": "OSMF is a UK-based not-for-profit that supports the OpenStreetMap Project",
                "extendedDescription": "OSMF supports the OpenStreetMap by fundraising, maintaining the servers which power OSM, organizing the annual State of the Map conference, and coordinating the volunteers who keep OSM running. You can show your support and have a voice in the direction of OpenStreetMap by joining as an OSMF member here: {signupUrl}",
                "events": {
                    "sotm2018": {
                        "name": "State of the Map 2018",
                        "description": "Join us for 3 days in Milan, Italy for the annual worldwide OpenStreetMap conference, bringing together everyone in the community to socialize, share, and learn.",
                        "where": "Milan, Italy"
                    }
                }
            }
        }
    }
}<|MERGE_RESOLUTION|>--- conflicted
+++ resolved
@@ -1,13 +1,9 @@
 {
     "en": {
         "icons": {
-            "download": "download",
             "information": "info",
             "remove": "remove",
-            "undo": "undo",
-            "zoom_to": "zoom to",
-            "copy": "copy",
-            "open_wikidata": "open on wikidata.org"
+            "undo": "undo"
         },
         "modes": {
             "add_area": {
@@ -7621,7 +7617,6 @@
                 "name": "basemap.at Orthofoto"
             },
             "eufar-balaton": {
-<<<<<<< HEAD
                 "attribution": {
                     "text": "EUFAR Balaton ortofotó 2010"
                 },
@@ -7656,9 +7651,7 @@
                 "description": "Orthophotos from the municipality of Helsingborg 2016, public domain",
                 "name": "Helsingborg Orthophoto"
             },
-            "hike_n_bike": {
-=======
->>>>>>> eb14a9ed
+            "eufar-balaton": {
                 "attribution": {
                     "text": "EUFAR Balaton ortofotó 2010"
                 },
@@ -7812,6 +7805,13 @@
                     "text": "Map tiles by Stamen Design, under CC BY 3.0. Data by OpenStreetMap, under ODbL"
                 },
                 "name": "Stamen Terrain"
+            },
+            "stockholm-orto": {
+                "attribution": {
+                    "text": "© Stockholm municipality, CC0"
+                },
+                "description": "Orthophotos from the municipality of Stockholm 2015, CC0 license",
+                "name": "Stockholm Orthophoto"
             },
             "stockholm-orto": {
                 "attribution": {
