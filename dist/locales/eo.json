{
    "eo": {
        "icons": {
            "download": "elŝuti",
            "information": "informoj",
            "remove": "forigi",
            "undo": "malfari",
            "zoom_to": "fokusi",
            "copy": "kopii",
            "view_on": "montri ĉe {domain}",
            "favorite": "elstarigi"
        },
        "toolbar": {
            "inspect": "Redaktilo",
            "undo_redo": "Malfari / refari",
            "recent": "Antaŭe uzitaj",
            "favorites": "Elstarigitaj",
            "add_feature": "Aldoni objekton"
        },
        "modes": {
            "add_feature": {
                "title": "Aldoni objekton",
                "description": "Serĉi objektojn por aldoni al la mapo.",
                "key": "Tab",
                "result": "{count} rezulto",
                "results": "{count} rezultoj"
            },
            "add_area": {
                "title": "Areo",
                "description": "Aldoni parkojn, konstruaĵojn, lagojn aŭ aliajn areojn al la mapo.",
                "tail": "Klaku sur la mapo por komenci desegni areon, kiel parkon, lagon aŭ konstruaĵon.",
                "filter_tooltip": "areoj"
            },
            "add_line": {
                "title": "Linio",
                "description": "Aldoni ŝoseojn, stratojn, piedirantajn vojojn, akvovojojn aŭ aliajn liniojn al la mapo.",
                "tail": "Klaku sur la mapo por komenci desegni straton, vojeton aŭ kurson.",
                "filter_tooltip": "linioj"
            },
            "add_point": {
                "title": "Punkto",
                "description": "Aldoni restoraciojn, monumentojn, poŝtkestojn aŭ aliajn punktojn al la mapo.",
                "tail": "Klaku sur la mapo por aldoni punkton.",
                "filter_tooltip": "punktoj"
            },
            "add_note": {
                "title": "Rimarko",
                "label": "Aldoni rimarkon",
                "description": "Ĉu vi rimarkis problemon? Sciigu aliajn mapigistojn.",
                "tail": "Klaku sur la mapo por aldoni rimarkon.",
                "key": "N"
            },
            "add_preset": {
                "title": "Aldoni “{feature}”-n",
                "point": {
                    "title": "Aldoni “{feature}”-n kiel punkton"
                },
                "line": {
                    "title": "Aldoni “{feature}”-n kiel linion"
                },
                "area": {
                    "title": "Aldoni “{feature}”-n kiel areon"
                },
                "building": {
                    "title": "Aldoni “{feature}”-n kiel konstruaĵon"
                }
            },
            "browse": {
                "title": "Foliumi",
                "description": "Aldirekti kaj pligrandigi la mapon."
            },
            "draw_area": {
                "tail": "Klaku por aldoni nodojn al via areo. Klaku la unuan nodo por finigi la areon."
            },
            "draw_line": {
                "tail": "Klaku por aldoni pliajn nodojn al la linio. Klaku sur aliaj linioj por konekti al ili, kaj duoble klaku por finigi la linion."
            },
            "drag_node": {
                "connected_to_hidden": "Ĉi tiu ne povas esti redaktita, ĉar ĝi estas kunigita al kaŝita elemento."
            }
        },
        "operations": {
            "add": {
                "annotation": {
                    "point": "Aldonis punkton.",
                    "vertex": "Aldonis nodon al linio/areo.",
                    "relation": "Aldonis rilaton.",
                    "note": "Aldonis rimarkon."
                }
            },
            "start": {
                "annotation": {
                    "line": "Ekigis linion.",
                    "area": "Ekigis areon."
                }
            },
            "continue": {
                "key": "A",
                "title": "Pluigi",
                "description": "Pluigi ĉi tiun linion.",
                "not_eligible": "Neniu linio povas esti pluigita ĉi tie.",
                "multiple": "Kelkaj linioj povas esti pluigitaj ĉi tie. Por elekti linion, premu la majuskligan klavon kaj klaku linion por ĝin elekti.",
                "annotation": {
                    "line": "Pluigis linion.",
                    "area": "Pluigis areon."
                }
            },
            "cancel_draw": {
                "annotation": "Nuligis desegnadon."
            },
            "change_role": {
                "annotation": "Ŝanĝis rolon de ano de rilato."
            },
            "change_tags": {
                "annotation": "Ŝanĝis etikedojn."
            },
            "circularize": {
                "title": "Rondigi",
                "description": {
                    "line": "Fari ĉi tiun linion ronda.",
                    "area": "Fari ĉi tiun areon ronda."
                },
                "key": "O",
                "annotation": {
                    "line": "Rondigis linion.",
                    "area": "Rondigis areon."
                },
                "not_closed": "Ĉi tiu ne povas esti rondigita, ĉar ĝi ne estas cikla.",
                "too_large": "Ĉi tiu ne povas esti rondigita,  ĉar malsufiĉa parto de ĝi estas nune videbla.",
                "connected_to_hidden": "Ĉi tiu ne povas esti rondigita, ĉar ĝi estas kunigita al kaŝita objekto.",
                "not_downloaded": "Tio ĉi ne povas esti rondigita, ĉar parto de ĝi ankoraŭ ne estas elŝutita.",
                "already_circular": "Tio ĉi ne povas esti rondigita, ĉar ĝi jam estas cirkla."
            },
            "orthogonalize": {
                "title": "Kvadratigi",
                "description": {
                    "corner": {
                        "single": "Kvadratigi tiun ĉi angulon.",
                        "multiple": "Kvadratigi tiujn ĉi angulojn."
                    },
                    "feature": {
                        "single": "Kvadratigi angulojn de tiu ĉi objekto.",
                        "multiple": "Kvadratigi angulojn de tiuj ĉi objektoj."
                    }
                },
                "key": "Q",
                "annotation": {
                    "corner": {
                        "single": "Kvadratigis angulon.",
                        "multiple": "Kvadratigis kelkajn angulojn."
                    },
                    "feature": {
                        "single": "Kvadratigis angulojn de la objekto.",
                        "multiple": "Kvadratigis angulojn de la kelkaj objektoj."
                    }
                },
                "multiple_blockers": {
                    "multiple": "Ĝi ne povas esti kvadratigita pro diversaj kialoj."
                },
                "end_vertex": {
                    "single": "Ĝi ne povas esti kvadratigita, ĉar ĝi estas fina nodo.",
                    "multiple": "Ili ne povas esti kvadratigitaj, ĉar ili estas finaj nodoj."
                },
                "square_enough": {
                    "single": "Ĝi ne povas esti pli kvadrata.",
                    "multiple": "Ili ne povas esti pli kvadrataj."
                },
                "not_squarish": {
                    "single": "Ĝi ne povas esti kvadratigita, ĉar ĝi ne estas kvadratema.",
                    "multiple": "Ilii ne povas esti kvadratigitaj, ĉar ili ne estas kvadratemaj."
                },
                "too_large": {
                    "single": "Ĝi ne povas esti kvadratigita, ĉar nesufiĉa parto de ĝi estas nune videbla.",
                    "multiple": "Ili ne povas esti kvadratigitaj, ĉar nesufiĉaj partoj de ili estas nune videblaj."
                },
                "connected_to_hidden": {
                    "single": "Ĝi ne povas esti kvadratigita, ĉar ĝi estas kunigita al kaŝita objekto.",
                    "multiple": "Ili ne povas esti kvadratigitaj, ĉar ili estas kunigitaj al kaŝitaj objektoj."
                },
                "not_downloaded": {
                    "single": "Ĝi ne povas esti kvadratigita, ĉar parto de ĝi ankoraŭ ne estas elŝutita.",
                    "multiple": "Ili ne povas esti kvadratigitaj, ĉar partoj de ili ankoraŭ ne estas elŝutitaj."
                }
            },
            "straighten": {
                "title": "Rektigi",
                "description": {
                    "points": "Rektigi tiujn ĉi punktojn.",
                    "line": "Rektigi tiun ĉi linion."
                },
                "key": "S",
                "annotation": {
                    "points": "Rektigis kelkajn punktojn.",
                    "line": "Rektigis linion."
                },
                "too_bendy": "Tiu ĉi linio ne povas esti rektigita, ĉar ĝi tro multe kurbiĝas.",
                "connected_to_hidden": "Tiu ĉi linio ne povas esti rektigita, ĉar ĝi estas kunigita al kaŝita objekto.",
                "not_downloaded": "Tiu ĉi linio ne povas esti rektigita, ĉar parto de ĝi ankoraŭ ne estas elŝutita."
            },
            "delete": {
                "title": "Forigi",
                "description": {
                    "single": "Forigi ĉi tiun objekton neinversigeble.",
                    "multiple": "Forigi ĉi tiujn objektojn neinversigeble."
                },
                "annotation": {
                    "point": "Forigis punkton.",
                    "vertex": "Forigis nodon el linio/areo.",
                    "line": "Forigis linion.",
                    "area": "Forigis areon.",
                    "relation": "Forigis rilaton.",
                    "multiple": "Forigis {n} objektojn."
                },
                "too_large": {
                    "single": "Ĉi tiu objekto ne povas esti forigita, ĉar malsufiĉa parto de ĝi estas nune videbla.",
                    "multiple": "Ĉi tiuj objektoj ne povas esti forigitaj, ĉar malsufiĉaj partoj de ili estas nune videblaj."
                },
                "incomplete_relation": {
                    "single": "Ĉi tiu objekto ne povas esti forigita, ĉar ĝi ne estas elŝutita tute.",
                    "multiple": "Ĉi tiuj objektoj ne povas esti forigitaj, ĉar ili ne estas elŝutitaj tute."
                },
                "part_of_relation": {
                    "single": "Ĉi tiu objekto ne povas esti forigita, ĉar ĝi estas parto de pli granda rilato. Vi devas unue forigi ĝin el la rilato.",
                    "multiple": "Ĉi tiuj objektoj ne povas esti forigitaj, ĉar ili estas partoj de pli grandaj rilatoj. Vi devas unue forigi ilin el la rilatoj."
                },
                "connected_to_hidden": {
                    "single": "Ĉi tiu objekto ne povas esti forigita, ĉar ĝi estas kunigita al kaŝita objekto.",
                    "multiple": "Ĉi tiuj objektoj ne povas esti forigitaj, ĉar ili estas kunigitaj al kaŝitaj objektoj."
                },
                "not_downloaded": {
                    "single": "Ne povas forigi tiun ĉi objekton, ĉar parto de ĝi ankoraŭ ne estas elŝutita.",
                    "multiple": "Ne povas forigi tiujn ĉi objektojn, ĉar partoj de ili ankoraŭ ne estas elŝutitaj."
                },
                "has_wikidata_tag": {
                    "single": "Ne povas forigi tiun ĉi objekton, ĉar ĝi havas la etikedon de Vikidatumoj.",
                    "multiple": "Ne povas forigi tiujn ĉi objektojn, ĉar iuj el ili havas la etikedojn de Vikidatumoj."
                }
            },
            "downgrade": {
                "title": "Senetikedigi",
                "description": {
                    "building_address": "Forigi ĉiujn ne‑adresajn kaj ne‑konstruaĵajn etikedojn.",
                    "building": "Forigi ĉiujn ne‑konstruaĵajn etikedojn.",
                    "address": "Forigi ĉiujn ne‑adresajn etikedojn."
                },
                "annotation": {
                    "building": {
                        "single": "Senetikedigis objekton al kutima konstruaĵo.",
                        "multiple": "Senetikedigis {n} objektojn al kutimaj konstruaĵoj."
                    },
                    "address": {
                        "single": "Senetikedigis objekton al adresa punkto.",
                        "multiple": "Senetikedigis {n} objektojn al adresaj punktoj."
                    },
                    "multiple": "Senetikedigis {n} objektojn."
                },
                "has_wikidata_tag": {
                    "single": "Ne povas senetikedigi tiun ĉi objekton, ĉar ĝi havas la etikedon de Vikidatumoj.",
                    "multiple": "Ne povas senetikedigi tiujn ĉi objekton, ĉar iuj el ili havas la etikedojn de Vikidatumoj."
                }
            },
            "add_member": {
                "annotation": "Aldonis anon al rilato."
            },
            "delete_member": {
                "annotation": "Forigis anon el rilato."
            },
            "reorder_members": {
                "annotation": "Reordigis anojn de rilato."
            },
            "connect": {
                "annotation": {
                    "from_vertex": {
                        "to_point": "Kunigis linion/areon al punkto.",
                        "to_vertex": "Kunigis linion/areon al alia linio.",
                        "to_line": "Kunigis linion/areon al linio.",
                        "to_area": "Kunigis linion/areon al areo.",
                        "to_adjacent_vertex": "Kunfandis apudajn punktojn al linio/areo.",
                        "to_sibling_vertex": "Kunigis linion al si mem."
                    },
                    "from_point": {
                        "to_point": "Kunfandis punkton al alia punkto.",
                        "to_vertex": "Kunfandis punkton al punkto en linio/areo.",
                        "to_line": "Movis punkton al linio.",
                        "to_area": "Movis punkton al areo."
                    }
                },
                "relation": "Ĉi tiuj elementoj ne povas esti konektitaj, ĉar ili havas konfliktajn rolojn de rilatoj.",
                "restriction": "Ĉi tiuj elementoj ne povas esti konektitaj, ĉar tio ĉi detruus la rilaton “{relation}”."
            },
            "disconnect": {
                "title": "Malkunigi",
                "description": "Malkunigi ĉi tiujn liniojn/areojn aparten.",
                "line": {
                    "description": "Malkunigi tiun ĉi linion de aliaj objektoj."
                },
                "area": {
                    "description": "Malkunigi tiun ĉi areon de aliaj objektoj."
                },
                "key": "D",
                "annotation": "Malkunigis liniojn/areojn.",
                "too_large": {
                    "single": "Tiu ĉi objekto ne povas esti malkunigita, ĉar malsufiĉa parto de ĝi estas nune videbla."
                },
                "not_connected": "Ĉi tie ne estas sufiĉe da linioj/areoj por malkunigi.",
                "not_downloaded": "Tio ĉi ne povas esti malkunigita, ĉar parto de ĝi ankoraŭ ne estas elŝutita.",
                "connected_to_hidden": "Ĉi tiu ne povas esti malkunigita, ĉar ĝi estas kunigita al kaŝita objekto.",
                "relation": "Ĉi tiu ne povas esti malkunigita, ĉar ĝi kunigas anoj de rilato."
            },
            "merge": {
                "title": "Kunfandi",
                "description": "Kunfandi ĉi tiujn objektojn.",
                "key": "C",
                "annotation": "Kunfandis {n} objektojn.",
                "not_eligible": "Ĉi tiuj objektoj ne povas esti kunfanditaj.",
                "not_adjacent": "Ĉi tiuj objektoj ne povas esti kunfanditaj, ĉar iliaj finpunktoj ne estas kunigitaj.",
                "restriction": "Ĉi tiuj elementoj ne povas esti kunfanditaj, ĉar tio ĉi detruus la rilaton “{relation}”.",
                "relation": "Ĉi tiuj elementoj ne povas esti kunfanditaj, ĉar ili havas konfliktajn rolojn de rilatoj.",
                "incomplete_relation": "Ĉi tiuj objektoj ne povas esti kunfanditaj, ĉar almenaŭ unu ne estas elŝutita tute.",
                "conflicting_tags": "Ĉi tiuj objektoj ne povas esti kunfanditaj, ĉar iuj el iliaj etikedoj havas konfliktajn valorojn.",
                "paths_intersect": "Tiuj ĉi objektoj ne povas esti kunfanditaj, ĉar la rezulta linio mem-intersekcus."
            },
            "move": {
                "title": "Movi",
                "description": {
                    "single": "Movi ĉi tiun objekton al alia loko.",
                    "multiple": "Movi ĉi tiujn objektojn al alia loko."
                },
                "key": "M",
                "annotation": {
                    "point": "Movis punkton.",
                    "vertex": "Movis nodon en linio/areo.",
                    "line": "Movis linion.",
                    "area": "Movis areon.",
                    "multiple": "Movis kelkajn objektojn."
                },
                "incomplete_relation": {
                    "single": "Ĉi tiu objekto ne povas esti movita, ĉar ĝi ne estas elŝutita tute.",
                    "multiple": "Ĉi tiuj objektoj ne povas esti movitaj, ĉar ili ne estas elŝutitaj tute."
                },
                "too_large": {
                    "single": "Ĉi tiu objekto ne povas esti movita, ĉar malsufiĉa parto de ĝi estas nune videbla.",
                    "multiple": "Ĉi tiuj objektoj ne povas esti movitaj, ĉar malsufiĉaj partoj de ili estas nune videblaj."
                },
                "connected_to_hidden": {
                    "single": "Ĉi tiu objekto en povas esti movita, ĉar ĝi estas kunigita al kaŝita objekto.",
                    "multiple": "Ĉi tiuj objektoj ne povas esti movitaj, ĉar ili estas kunigitaj al kaŝitaj objektoj."
                },
                "not_downloaded": {
                    "single": "Ne povas movi tiun ĉi objekton, ĉar parto de ĝi ankoraŭ ne estas elŝutita.",
                    "multiple": "Ne povas movi tiujn ĉi objektojn, ĉar partoj de ili ankoraŭ ne estas elŝutitaj."
                }
            },
            "reflect": {
                "title": {
                    "long": "Speguli longan",
                    "short": "Speguli mallongan"
                },
                "description": {
                    "long": {
                        "single": "Speguli ĉi tiun objekton laŭ ĝia longa akso.",
                        "multiple": "Speguli ĉi tiujn objektojn laŭ iliaj longaj aksoj."
                    },
                    "short": {
                        "single": "Speguli ĉi tiun objekton laŭ ĝia mallonga akso.",
                        "multiple": "Speguli ĉi tiujn objektojn laŭ iliajn mallongaj aksoj."
                    }
                },
                "key": {
                    "long": "T",
                    "short": "Y"
                },
                "annotation": {
                    "long": {
                        "single": "Spegulis objekton laŭ ĝia longa akso.",
                        "multiple": "Spegulis kelkajn objektojn laŭ iliaj longaj aksoj."
                    },
                    "short": {
                        "single": "Spegulis objekton laŭ ĝia mallonga akso.",
                        "multiple": "Spegulis kelkajn objektojn laŭ iliaj mallongaj aksoj."
                    }
                },
                "incomplete_relation": {
                    "single": "Ĉi tiu objekto ne povas esti spegulita, ĉar ĝi ne estas elŝutita tute.",
                    "multiple": "Ĉi tiuj objektoj ne povas esti spegulitaj, ĉar ili ne estas elŝutitaj tute."
                },
                "too_large": {
                    "single": "Ĉi tiu objekto ne povas esti spegulita, ĉar malsufiĉa parto de ĝi estas nune videbla.",
                    "multiple": "Ĉi tiuj objektoj ne povas esti spegulitaj, ĉar malsufiĉaj partoj de ili estas nune videblaj."
                },
                "connected_to_hidden": {
                    "single": "Ĉi tiu objekto ne povas esti spegulita, ĉar ĝi estas kunigita al kaŝita objekto.",
                    "multiple": "Ĉi tiuj objektoj ne povas esti spegulitaj, ĉar ili estas kunigitaj al kaŝitaj objektoj."
                },
                "not_downloaded": {
                    "single": "Ne povas speguli tiun ĉi objekton, ĉar parto de ĝi ankoraŭ ne estas elŝutita.",
                    "multiple": "Ne povas speguli tiujn ĉi objektojn, ĉar partoj de ili ankoraŭ ne estas elŝutitaj."
                }
            },
            "rotate": {
                "title": "Turni",
                "description": {
                    "single": "Turni ĉi tiun objekton laŭ ĝia centra punkto.",
                    "multiple": "Turni ĉi tiujn objektojn laŭ iliaj centraj punktoj."
                },
                "key": "R",
                "annotation": {
                    "line": "Turnis linion.",
                    "area": "Turnis areon.",
                    "multiple": "Turnis kelkajn objektojn."
                },
                "incomplete_relation": {
                    "single": "Ĉi tiu objekto ne povas esti turnita, ĉar ĝi ne estas elŝutita tute.",
                    "multiple": "Ĉi tiuj objektoj ne povas esti turnitaj, ĉar ili ne estas elŝutitaj tute."
                },
                "too_large": {
                    "single": "Ĉi tiu objekto ne povas esti turnita, ĉar malsufiĉa parto de ĝi estas nune videbla.",
                    "multiple": "Ĉi tiuj objektoj ne povas esti turnitaj, ĉar malsufiĉaj partoj de ili estas nune videblaj."
                },
                "connected_to_hidden": {
                    "single": "Ĉi tiu objekto en povas esti turnita, ĉar ĝi estas kunigita al kaŝita objekto.",
                    "multiple": "Ĉi tiuj objektoj ne povas esti turnitaj, ĉar ili estas kunigitaj al kaŝitaj objektoj."
                },
                "not_downloaded": {
                    "single": "Ne povas turni tiun ĉi objekton, ĉar parto de ĝi ankoraŭ ne estas elŝutita.",
                    "multiple": "Ne povas turni tiujn ĉi objektojn, ĉar partoj de ili ankoraŭ ne estas elŝutitaj."
                }
            },
            "reverse": {
                "title": "Inversigi",
                "description": {
                    "point": "Inversigi direkton de tiu ĉi punkto.",
                    "points": "Inversigi direktojn de tiuj ĉi punktoj.",
                    "line": "Inversigi direkton de tiu ĉi linio.",
                    "lines": "Inversigi direktojn de tiuj ĉi linioj.",
                    "features": "Inversigi direktojn de tiuj ĉi objektoj."
                },
                "key": "V",
                "annotation": {
                    "point": "Inversigis punkton.",
                    "points": "Inversigis kelkajn punktojn.",
                    "line": "Inversigis linion.",
                    "lines": "Inversigis kelkajn liniojn.",
                    "features": "Inversigis kelkajn objektojn."
                }
            },
            "split": {
                "title": "Dividi",
                "description": {
                    "line": "Disduigi ĉi tiun linion el ĉi tiu nodo.",
                    "area": "Disduigi limon de ĉi tiu areo.",
                    "multiple": "Disduigi liniojn aŭ limojn de areo el ĉi tiu nodo."
                },
                "key": "X",
                "annotation": {
                    "line": "Disduigis linion.",
                    "area": "Disduigis limon de areo.",
                    "multiple": "Disduigis {n} liniojn aŭ limojn de areo."
                },
                "not_eligible": "Linioj ne povas esti dividitaj ĉe siaj komencoj aŭ finoj.",
                "multiple_ways": "Ĉi tie estas tro multe da linioj por dividi.",
                "connected_to_hidden": "Ĉi tiu ne povas esti dividita, ĉar ĝi estas kunigita al kaŝita objekto."
            },
            "restriction": {
                "annotation": {
                    "create": "Aldonis turnan limigon.",
                    "delete": "Forigis turnan limigon."
                }
            },
            "extract": {
                "title": "Apartigi",
                "key": "E",
                "description": {
                    "vertex": {
                        "single": "Apartigi tiun ĉi punkton el linio/areo."
                    },
                    "area": {
                        "single": "Apartigi punton el tiu ĉi areo."
                    }
                },
                "annotation": {
                    "single": "Apartigis punkton."
                },
                "too_large": {
                    "area": {
                        "single": "Ne povas apartigi tiun ĉi punkton el la areo, ĉar nesufiĉa parto de ĝi estas nune videbla."
                    }
                },
                "restriction": {
                    "vertex": {
                        "single": "Ne povas apartigi tiun ĉi punkton, ĉar tio ĉi detruus la rilaton “{relation}”."
                    }
                },
                "connected_to_hidden": {
                    "vertex": {
                        "single": "Ne povas apartigi tiun ĉi punkton, ĉar ĝi estas kunigita al kaŝita objekto."
                    }
                }
            }
        },
        "restriction": {
            "controls": {
                "distance": "Distanco",
                "distance_up_to": "Maksimume {distance}",
                "via": "Tra",
                "via_node_only": "Nur nodo",
                "via_up_to_one": "Maks. 1 vojo",
                "via_up_to_two": "Maks 2 vojoj"
            },
            "help": {
                "indirect": "(pera limigo)",
                "turn": {
                    "no_left_turn": "SEN turno maldekstren {indirect}",
                    "no_right_turn": "SEN turno dekstren {indirect}",
                    "no_u_turn": "SEN turno malantaŭen {indirect}",
                    "no_straight_on": "SEN veturo rekten {indirect}",
                    "only_left_turn": "NUR turno maldekstren {indirect}",
                    "only_right_turn": "NUR turno dekstren {indirect}",
                    "only_u_turn": "NUR turno malantaŭen {indirect}",
                    "only_straight_on": "NUR veturo rekten {indirect}",
                    "allowed_left_turn": "Turno maldekstren permesata {indirect}",
                    "allowed_right_turn": "Turno dekstren permesata {indirect}",
                    "allowed_u_turn": "Turno malantaŭen permesata {indirect}",
                    "allowed_straight_on": "Veturo rekten permesata {indirect}"
                },
                "from": "EL",
                "via": "TRA",
                "to": "AL",
                "from_name": "{from} {fromName}",
                "from_name_to_name": "{from} {fromName} {to} {toName}",
                "via_names": "{via} {viaNames}",
                "select_from": "Klaku por elekti segmenton {from}",
                "select_from_name": "Klaku por elekti {from} {fromName}",
                "toggle": "Klaku por “{turn}”"
            }
        },
        "undo": {
            "tooltip": "Malfari: {action}",
            "nothing": "Nenio por malfari."
        },
        "redo": {
            "tooltip": "Refari: {action}",
            "nothing": "Nenio por refari."
        },
        "tooltip_keyhint": "Fulmoklavo:",
        "browser_notice": "Ĉi tiu redaktilo estas subtenata en Firefox, Chrome, Safari, Opera, kaj Internet Explorer 11 kaj pli novaj. Bonvolu ĝisdatigi vian foliumilon aŭ uzu map-redaktilon Potlatch 2.",
        "translate": {
            "translate": "Traduki",
            "localized_translation_label": "Plurlingva nomo",
            "localized_translation_language": "Elektu nomon",
            "localized_translation_name": "Nomo",
            "language_and_code": "{language} ({code})"
        },
        "zoom_in_edit": "Pligrandigu por redakti",
        "login": "Ensaluti",
        "logout": "Elsaluti",
        "loading_auth": "Konektado al OpenStreetMap…",
        "report_a_bug": "Raporti eraron",
        "help_translate": "Helpi traduki",
        "sidebar": {
            "key": "`",
            "tooltip": "Baskuli flankbreton."
        },
        "feature_info": {
            "hidden_warning": "{count} kaŝitaj objektoj",
            "hidden_details": "Ĉi tiuj objektoj estas nune kaŝitaj: {details}"
        },
        "osm_api_status": {
            "message": {
                "error": "Ne eblas konekti kun la API OpenStreetMap. Viaj redaktoj estas sekure konservitaj loke. Kontrolu vian interretan konekton.",
                "offline": "La API OpenStreetMap estas eksterrete. Viaj redaktoj estas sekure konservitaj loke. Bonvolu reprovi poste.",
                "readonly": "La API OpenStreetMap estas nuntempe nurlega. Vi povas pluigi redakti, sed devos atendi por konservi viajn ŝanĝojn.",
                "rateLimit": "La API OpenStreetMap limigas anonimajn konektojn. Bonvolu ensaluti."
            },
            "retry": "Reprovi"
        },
        "commit": {
            "title": "Alŝuti al OpenStreetMap",
            "upload_explanation": "Ŝanĝoj alŝutotaj de vi estos videblaj sur ĉiuj mapoj, kiuj uzas datumojn de OpenStreetMap.",
            "upload_explanation_with_user": "Ŝanĝoj alŝutataj kiel {user} estos videblaj sur ĉiuj mapoj, kiuj uzas datumojn de OpenStreetMap.",
            "request_review": "Mi volas ke iu kontrolu miajn ŝanĝojn.",
            "save": "Alŝuti",
            "cancel": "Nuligi",
            "changes": "{count} ŝanĝoj",
            "download_changes": "Elŝuti dosieron osmChange",
            "errors": "Eraroj",
            "warnings": "Avertoj",
            "modified": "Ŝanĝita",
            "deleted": "Forigita",
            "created": "Kreita",
            "outstanding_errors_message": "Unue bonvolu solvi ĉiujn problemojn. Pliaj problemoj: {count}.",
            "comment_needed_message": "Unue aldonu komenton por ŝanĝaro.",
            "about_changeset_comments": "Pri ŝanĝaraj komentoj",
            "google_warning": "Vi menciis Google en ĉi tiu komento: memoru ke kopiado de datumoj el Google Maps estas absolute malpermesata.",
            "google_warning_link": "https://www.openstreetmap.org/copyright/eo"
        },
        "contributors": {
            "list": "Redaktita de {users}",
            "truncated_list": "Redaktita de {users} kaj {count} aliaj"
        },
        "info_panels": {
            "key": "I",
            "background": {
                "key": "B",
                "title": "Fono",
                "zoom": "Pligrandigo",
                "vintage": "Fotita je",
                "source": "Fonto",
                "description": "Priskribo",
                "resolution": "Distingivo",
                "accuracy": "Akurateco",
                "unknown": "Nekonata",
                "show_tiles": "Montri kahelojn",
                "hide_tiles": "Kaŝi kahelojn",
                "show_vintage": "Montri fot-daton",
                "hide_vintage": "Kaŝi fot-daton"
            },
            "history": {
                "key": "H",
                "title": "Historio",
                "selected": "{n} elektitaj",
                "no_history": "Neniu historio (nova elemento)",
                "version": "Versio",
                "last_edit": "Antaŭa redakto",
                "edited_by": "Redaktita de",
                "changeset": "Ŝanĝaro",
                "unknown": "Nekonata",
                "link_text": "Historio ĉe openstreetmap.org",
                "note_no_history": "Neniu historio (nova rimarko)",
                "note_comments": "Komentoj",
                "note_created_date": "Kreita je",
                "note_created_user": "Kreita de",
                "note_link_text": "Rimarko ĉe openstreetmap.org"
            },
            "location": {
                "key": "L",
                "title": "Pozicio",
                "unknown_location": "Nekonata pozicio"
            },
            "measurement": {
                "key": "M",
                "title": "Mezuro",
                "selected": "{n} elektitaj",
                "geometry": "Geometrio",
                "closed_line": "fermita linio",
                "closed_area": "fermita areo",
                "center": "Centro",
                "perimeter": "Ĉirkaŭmezuro",
                "length": "Longo",
                "area": "Areo",
                "centroid": "Pezcentro",
                "location": "Pozicio",
                "metric": "Metraj",
                "imperial": "Imperiaj",
                "node_count": "Nombro da nodoj"
            }
        },
        "geometry": {
            "point": "punkto",
            "vertex": "vertico",
            "line": "linio",
            "area": "areo",
            "relation": "rilato",
            "note": "rimarko"
        },
        "geocoder": {
            "search": "Serĉi tutmonde…",
            "no_results_worldwide": "Neniuj rezultoj trovitaj"
        },
        "geolocate": {
            "title": "Montri mian pozicion",
            "locating": "Trovado de pozicio, bonvolu atendi…"
        },
        "inspector": {
            "zoom_to": {
                "key": "Z",
                "title": "Pligrandigi al tio ĉi",
                "tooltip_feature": "Centrigi kaj pligrandigi la mapon por koncentriĝi sur tiu ĉi objekto.",
                "tooltip_note": "Centrigi kaj pligrandigi la mapon por koncentriĝi sur tiu ĉi rimarko.",
                "tooltip_data": "Centrigi kaj pligrandigi la mapon por koncentriĝi sur tiu ĉi datumo.",
                "tooltip_issue": "Centrigi kaj pligrandigi la mapon por koncentriĝi sur tiu ĉi problemo."
            },
            "show_more": "Montri pli",
            "view_on_osm": "Montri ĉe openstreetmap.org",
            "view_on_keepRight": "Montri ĉe keepright.at",
            "all_fields": "Ĉiuj kampoj",
            "all_tags": "Ĉiuj etikedoj",
            "all_members": "Ĉiuj anoj",
            "all_relations": "Ĉiuj rilatoj",
            "add_to_relation": "Aldoni al rilato",
            "new_relation": "Nova rilato…",
            "choose_relation": "Elektu superan rilaton",
            "role": "Rolo",
            "choose": "Elektu specon de objekto",
            "results": "{n} rezultoj por {search}",
            "no_documentation_key": "Estas neniu disponebla dokumentaro.",
            "edit_reference": "redakti/traduki",
            "wiki_reference": "Montri dokumentaron",
            "wiki_en_reference": "Montri dokumenteron en la angla",
            "hidden_preset": {
                "manual": "{features} estas kaŝitaj. Vi povas aktivigi ilin per la panelo de map-datumoj.",
                "zoom": "{features} estas kaŝitaj. Pligrandigu por vidigi ilin."
            },
            "back_tooltip": "Ŝanĝi objekton",
            "remove": "Forigi",
            "search": "Serĉi",
            "multiselect": "Elektitaj objektoj",
            "unknown": "Nekonata",
            "incomplete": "<ne elŝutita>",
            "feature_list": "Serĉi objektojn",
            "edit": "Redakti objekton",
            "check": {
                "yes": "Jes",
                "no": "Ne",
                "reverser": "Ŝanĝi direkton"
            },
            "radio": {
                "structure": {
                    "type": "Speco",
                    "default": "Implicita",
                    "layer": "Tavolo"
                }
            },
            "add": "Aldoni",
            "none": "Neniu",
            "node": "Nodo",
            "way": "Linio",
            "relation": "Rilato",
            "location": "Pozicio",
            "add_fields": "Aldoni kampon:",
            "lock": {
                "suggestion": "La kampo “{label}” estas neredaktebla, ĉar estas etikedo de Vikidatumoj. Vi povas forigi ĝin aŭ redakti aliajn etikedojn en la sekcio “ĉiuj etikedoj”."
            }
        },
        "background": {
            "title": "Fono",
            "description": "Agordoj de fono",
            "key": "B",
            "backgrounds": "Fonoj",
            "none": "Neniu",
            "best_imagery": "Plej bona fonto de fotaro por ĉi tiu loko",
            "switch": "Baskuli reen al ĉi tiu fono",
            "custom": "Propra",
            "overlays": "Surtavoloj",
            "imagery_problem_faq": "Raporti problemon pri fotaro",
            "reset": "restarigi",
            "reset_all": "Reagordi",
            "display_options": "Agordoj pri vido",
            "brightness": "Heleco",
            "contrast": "Kontrasto",
            "saturation": "Satureco",
            "sharpness": "Akreco",
            "minimap": {
                "description": "Montri mapeton",
                "tooltip": "Montri malgrandigitan mapon por helpi trovi nune montratan areon.",
                "key": "/"
            },
            "panel": {
                "description": "Montri panelon de detaloj",
                "tooltip": "Montri pliajn informojn pri fotaro."
            },
            "fix_misalignment": "Ĝustigi fotaran deŝovon",
            "offset": "Trenu ie ajn ene griza kampo sube por korekti fotaran deŝovon aŭ entajpu valorojn de deŝovo en metroj."
        },
        "map_data": {
            "title": "Map-datumoj",
            "description": "Map-datumoj",
            "key": "F",
            "data_layers": "Datum-tavoloj",
            "layers": {
                "osm": {
                    "tooltip": "Map-datumoj el OpenStreetMap",
                    "title": "OpenStreetMap-datumoj"
                },
                "notes": {
                    "tooltip": "Rimarkoj el OpenStreetMap",
                    "title": "OpenStreetMap-rimarkoj"
                },
                "keepRight": {
                    "tooltip": "Aŭtomate trovitajn map-erarojn el keepright.at",
                    "title": "KeepRight-eraroj"
                },
                "improveOSM": {
                    "tooltip": "Mankantaj datumoj aŭtomate trovitaj de ImproveOSM.org",
                    "title": "ImproveOSM-eraroj"
                },
                "custom": {
                    "tooltip": "Ŝovu kaj demetu datum-dosieron sur la paĝon, aŭ klaku la butonon por agordi",
                    "title": "Propraj map-datumoj",
                    "zoom": "Pligrandigu al datumoj"
                }
            },
            "style_options": "Agordoj pri stiloj",
            "highlight_edits": {
                "key": "G"
            },
            "map_features": "Map-objektoj",
            "autohidden": "Ĉi tiuj objektoj estis aŭtomate kaŝitaj, ĉar tro multe da ili montriĝus sur ekrano. Vi povas pligrandigi por redakti ilin.",
            "osmhidden": "Ĉi tiuj elementoj estas aŭtomate kaŝitaj ĉar la tavolo de OpenStreetMap estas kaŝita."
        },
        "visual_diff": {
            "highlight_edits": {
                "description": "Emfazi ŝanĝojn",
                "tooltip": "Konturi redaktitajn objektojn"
            }
        },
        "photo_overlays": {
            "title": "Fotaraj surtavoloj",
            "traffic_signs": {
                "title": "Trafiksignoj"
            },
            "photo_type": {
                "flat": {
                    "title": "Plataj fotoj",
                    "tooltip": "Tradiciaj fotoj"
                },
                "panoramic": {
                    "title": "Panoramaj fotoj",
                    "tooltip": "Fotoj 360°"
                }
            }
        },
        "feature": {
            "points": {
                "description": "Punktoj",
                "tooltip": "Interesaj ejoj"
            },
            "traffic_roads": {
                "description": "Trafikaj vojoj",
                "tooltip": "Aŭtovojoj, stratoj, ktp."
            },
            "service_roads": {
                "description": "Aliraj vojoj",
                "tooltip": "Aliraj vojoj, alveturoj al parkumejoj, kampaj vojoj, ktp."
            },
            "paths": {
                "description": "Vojetoj",
                "tooltip": "Trotuaroj, irejoj, biciklaj vojoj, ktp."
            },
            "buildings": {
                "description": "Konstruaĵoj",
                "tooltip": "Konstruaĵoj, ŝirmejoj, garaĝoj, ktp."
            },
            "building_parts": {
                "description": "Partoj de konstruaĵoj",
                "tooltip": "3‑dimensiaj detaloj pri konstruaĵoj kaj tegmentoj"
            },
            "indoor": {
                "description": "Enkonstruaĵaj objektoj",
                "tooltip": "Ĉambroj, koridoroj, ŝtuparejoj, ktp."
            },
            "landuse": {
                "description": "Utilkampoj",
                "tooltip": "Arbaroj, agrokulturaj terenoj, parkoj, privatdomaj aŭ oficejaj terenoj, ktp."
            },
            "boundaries": {
                "description": "Limoj",
                "tooltip": "Administraj limoj"
            },
            "water": {
                "description": "Akvejoj",
                "tooltip": "Riveroj, lagoj, lagetoj, basenoj, ktp."
            },
            "rail": {
                "description": "Fervojoj",
                "tooltip": "Fervojoj"
            },
            "pistes": {
                "description": "Skivojoj",
                "tooltip": "Skiaj kaj glitveturilaj kursoj, ktp."
            },
            "aerialways": {
                "description": "Kablovojoj",
                "tooltip": "Kablovoja (telferoj) transporto"
            },
            "power": {
                "description": "Elektrejoj",
                "tooltip": "Elektraj kondukiloj, elektrocentraloj, elektrosubcentraloj, ktp."
            },
            "past_future": {
                "description": "Malestantaj objektoj",
                "tooltip": "Proponitaj, dum konstruado, forlasitaj, ruinigitaj, ktp."
            },
            "others": {
                "description": "Aliaj objektoj",
                "tooltip": "Ĉiuj aliaj"
            }
        },
        "area_fill": {
            "wireframe": {
                "description": "Nenia plenigo (krado)",
                "tooltip": "Aktivigo de krada reĝimo igas vidon de fona fotaro pli facila.",
                "key": "W"
            },
            "partial": {
                "description": "Parta plenigo",
                "tooltip": "Areoj estas bildigataj plenigitaj nur ĉirkaŭ iliaj enaj randoj. (konsilinda por komencantaj mapigantoj)"
            },
            "full": {
                "description": "Plena plenigo",
                "tooltip": "Areoj estas bildigataj tute plenigitaj."
            }
        },
        "settings": {
            "custom_background": {
                "tooltip": "Redakti propran fonon",
                "header": "Agordoj de propra fono",
                "instructions": "Entajpu ligilon de kaheloj. Ĝustaj ĵetonoj estas:\n {zoom}/{z}, {x}, {y} por Z/X/Y kahela skemo\n {-y} aŭ {ty} por renversaj TMS-stilaj Y-koordinatoj\n {u} por kvarkahela (quadtile) skemo\n {switch:a,b,c} por DNS-servila kunigado (multiplexing)\n\nEkzemplo:\n{example}",
                "template": {
                    "placeholder": "Redakti ligilon de ŝablono"
                }
            },
            "custom_data": {
                "tooltip": "Redakti propran datum-tavolon",
                "header": "Agordoj de propraj map-datumoj",
                "file": {
                    "instructions": "Elektu lokan dosieron kun datumoj. Subtenataj tipoj estas:\n .gpx, .kml, .geojson, .json",
                    "label": "Foliumi por dosiero"
                },
                "or": "aŭ",
                "url": {
                    "instructions": "Entajpu ligilon de datumoj ŝablonon de vektoraj kaheloj. Ĝustaj ĵetonoj estas:\n {zoom} aŭ {z}, {x}, {y} por Z/X/Y kahela skemo",
                    "placeholder": "Entajpu ligilon"
                }
            }
        },
        "preferences": {
            "title": "Preferoj",
            "description": "Elektebloj",
            "key": "P",
            "privacy": {
                "title": "Privateco",
                "privacy_link": "Privateca politiko de redaktilo iD",
                "third_party_icons": {
                    "description": "Vidigi elementojn de eksteraj firmaoj",
                    "tooltip": "Malmarku tion ĉi por ne ŝargi emblemojn el eksteraj firmaoj, kiel Vikimedia Komunejo, Facebook aŭ Twitter."
                }
            }
        },
        "restore": {
            "heading": "Vi havas nekonservitajn ŝanĝojn",
            "description": "Ĉu vi volas restarigi nekonservitajn ŝanĝojn de la antaŭa redakta seanco?",
            "restore": "Restarigi miajn ŝanĝojn",
            "reset": "Ne konservi miajn ŝanĝojn"
        },
        "save": {
            "title": "Konservi",
            "help": "Revizii viajn ŝanĝojn, alŝuti ilin al OpenStreetMap kaj igi ilin videblaj por aliaj uzantoj.",
            "no_changes": "Neniuj ŝanĝoj por konservi.",
            "error": "Eraroj okazis dum provado de konservado",
            "status_code": "Servilo revenigis statan kodon {code}",
            "unknown_error_details": "Bonvolu certiĝi, ke vi estas konektita al la Interreto.",
            "uploading": "Alŝuto de ŝanĝoj al OpenStreetMap…",
            "conflict_progress": "Kontrolado pri konfliktoj: {num} el {total}",
            "unsaved_changes": "Vi havas nekonservitajn ŝanĝojn",
            "conflict": {
                "header": "Solvi konfliktajn redaktojn",
                "count": "Konflikto {num} el {total}",
                "previous": "< Antaŭa",
                "next": "Sekva >",
                "keep_local": "Konservi miajn",
                "keep_remote": "Uzi iliajn",
                "restore": "Restarigi",
                "delete": "Lasi forigitajn",
                "download_changes": "aŭ elŝuti dosieron osmChange",
                "done": "Ĉiuj konfliktoj solvitaj!",
                "help": "Alia uzanto ŝanĝis iujn de samaj map-objektoj kiel vi.\nKlaku ĉiun objekton sube por pli da detaloj pri konflikto kaj decidu ĉu vi volas teni viajn ŝanĝojn aŭ ĉu ŝanĝojn de alia uzanto.\n"
            }
        },
        "merge_remote_changes": {
            "conflict": {
                "deleted": "Ĉi tiu objekto estas forigita de {user}.",
                "location": "Ĉi tiu objekto estas movita de ambaŭ vi kaj {user}.",
                "nodelist": "Nodoj estas ŝanĝitaj de ambaŭ vi kaj {user}.",
                "memberlist": "Anoj de rilato estas ŝanĝitaj de ambaŭ vi kaj {user}.",
                "tags": "Vi ŝanĝis la etikedon <b>{tag}</b> al \"{local}\" kaj {user} ŝanĝis ĝin al \"{remote}\"."
            }
        },
        "success": {
            "just_edited": "Vi ĵus redaktis OpenStreetMap!",
            "thank_you": "Dankon por plibonigi la mapon.",
            "thank_you_location": "Dankon por plibonigi la mapon proksime de {where}.",
            "thank_you_where": {
                "format": "{place}{separator}{region}",
                "separator": ", "
            },
            "help_html": "Viaj ŝanĝoj aperos en OpenStreetMap post kelkaj minutoj. Aktualigo de aliaj mapoj povas okupi pli da tempo.",
            "help_link_text": "Detaloj",
            "view_on_osm": "Montri ŝanĝojn ĉe OSM",
            "changeset_id": "Via ŝanĝaro #: {changeset_id}",
            "like_osm": "Ĉu OpenStreetMap plaĉas al vi? Komunikiĝu kun aliaj:",
            "more": "Pli",
            "events": "Okazaĵoj",
            "languages": "Lingvoj: {languages}",
            "missing": "Ĉu io mankas en la listo?",
            "tell_us": "Sciigu nin!"
        },
        "confirm": {
            "okay": "Bone",
            "cancel": "Nuligi"
        },
        "splash": {
            "welcome": "Bonvenon al la OpenStreetMap-redaktilo “iD”",
            "text": "La redaktilo “iD” estas afabla, sed potenca ilo por kontribui al la plej bona libera mondmapo. Tio ĉi estas versio {version}. Pliaj informoj estas disponeblaj ĉe {website} kaj eblaj raporti erarojn per {github}.",
            "privacy_update": "Nia privateca politiko estis lastatempe aktualigita.",
            "privacy_policy": "privateca politiko de redaktilo iD",
            "privacy": "{updateMessage} Per uzi tiun ĉi programon, vi konsentas fari tion laŭ {privacyLink}.",
            "walkthrough": "Malfermi gvidilon",
            "start": "Redakti nun"
        },
        "source_switch": {
            "live": "viva",
            "lose_changes": "Vi havas nekonservitajn ŝanĝojn. Kiam vi ŝanĝos map-servilon, la ŝanĝoj ne konserviĝos. Ĉu vi certe volas ŝanĝi servilon?",
            "dev": "disvolvata"
        },
        "version": {
            "whats_new": "Kio estas nova en iD {version}"
        },
        "tag_reference": {
            "description": "Priskribo",
            "on_wiki": "{tag} en OSM-vikio",
            "used_with": "uzata kun {type}"
        },
        "zoom": {
            "in": "Pligrandigi",
            "out": "Malgrandigi"
        },
        "cannot_zoom": "Ne povas plie plibonigi en nuna reĝimo.",
        "full_screen": "Baskuligi plenekranon",
        "QA": {
            "improveOSM": {
                "title": "Trovita de ImproveOSM",
                "geometry_types": {
                    "path": "vojeto(j)",
                    "parking": "parkumejo",
                    "road": "vojo(j)",
                    "both": "vojo(j) kaj parkumejo"
                },
                "directions": {
                    "east": "orienten",
                    "north": "norden",
                    "northeast": "nord-orienten",
                    "northwest": "nord-okcidenten",
                    "south": "suden",
                    "southeast": "sud-orienten",
                    "southwest": "sud-okcidenten",
                    "west": "okcidenten"
                },
                "error_types": {
                    "ow": {
                        "title": "Mankanta etikedo “unudirekta”",
                        "description": "Laŭlonge de tiu ĉi sekcio de  {highway}, {percentage}% da {num_trips} registritaj spuroj kondukis el {from_node} al {to_node}. Eble mankas la etikedo “oneway” (unidirekta)."
                    },
                    "mr": {
                        "title": "Mankanta geometrio",
                        "description": "{num_trips} registritaj spuroj en tiu ĉi areo indikas, ke tie povas esti iu(j) nemapigita(j) {geometry_type}.",
                        "description_alt": "Datumoj de ekstera servo indikas, ke tie povas esti iu(j) nemapigita(j) {geometry_type}."
                    },
                    "tr": {
                        "title": "Mankanta turna limigo",
                        "description": "{num_passed} el {num_trips} registritaj spuroj (direktantaj {travel_direction}) ĉe {junction} turniĝas el {from_way} al {to_way}. Eble mankas turna limigo “{turn_restriction}”."
                    }
                }
            },
            "keepRight": {
                "title": "KeepRight-eraro",
                "detail_title": "Eraro",
                "detail_description": "Priskribo",
                "comment": "Komento",
                "comment_placeholder": "Skribu komenton por sciigi aliajn uzantojn.",
                "close": "Fermi (eraro riparita)",
                "ignore": "Ignori (ne eraro)",
                "save_comment": "Konservi komenton",
                "close_comment": "Fermi kaj komenti",
                "ignore_comment": "Ignori kaj komenti",
                "error_parts": {
                    "this_node": "tiu ĉi nodo",
                    "this_way": "tiu ĉi linio",
                    "this_relation": "tiu ĉi rilato",
                    "this_oneway": "tiu ĉi unudirekta vojo",
                    "this_highway": "tiu ĉi vojo",
                    "this_railway": "tiu ĉi fervojo",
                    "this_waterway": "tiu ĉi akvofluo",
                    "this_cycleway": "tiu ĉi bicikla vojo",
                    "this_cycleway_footpath": "tiu ĉi bicikla/piedirada vojo",
                    "this_riverbank": "tiu ĉi riverbordo",
                    "this_crossing": "tiu ĉi pasejo",
                    "this_railway_crossing": "tiu ĉi traknivela pasejo",
                    "this_bridge": "tiu ĉi ponto",
                    "this_tunnel": "tiu ĉi tunelo",
                    "this_boundary": "tiu ĉi limo",
                    "this_turn_restriction": "tiu ĉi turna limigo",
                    "this_roundabout": "tiu ĉi trafikcirlko",
                    "this_mini_roundabout": "tiu ĉi eta trafikcirklo",
                    "this_track": "tiu ĉi vojo kampa",
                    "this_feature": "tiu ĉi objekto",
                    "highway": "vojo",
                    "railway": "fervojo",
                    "waterway": "akvofluo",
                    "cycleway": "bicikla vojo",
                    "cycleway_footpath": "bicikla/piedirada vojo",
                    "riverbank": "riverbordo",
                    "place_of_worship": "preĝejo",
                    "pub": "taverno",
                    "restaurant": "restoracio",
                    "school": "lernejo",
                    "university": "universitato",
                    "hospital": "malsanulejo",
                    "library": "biblioteko",
                    "theatre": "teatrejo",
                    "courthouse": "juĝdomo",
                    "bank": "bankejo",
                    "cinema": "kinejo",
                    "pharmacy": "apoteko",
                    "cafe": "kafejo",
                    "fast_food": "rapidmanĝejo",
                    "fuel": "benzinejo",
                    "from": "el",
                    "to": "al",
                    "left_hand": "maldekstr-flanka",
                    "right_hand": "dekstr-flanka"
                },
                "errorTypes": {
                    "20": {
                        "title": "Pluraj nodoj en la sama loko",
                        "description": "Estas pli ol unu nodo en tiu ĉi loko: {var1}."
                    },
                    "30": {
                        "title": "Nefermita areo",
                        "description": "{var1} havas la etikedon “{var2}” kaj devus esti fermita linio."
                    },
                    "40": {
                        "title": "Malĝusta unudirekta vojo",
                        "description": "La unua nodo {var1} de tiu ĉi {var2} ne estas konektita al iu ajn alia vojo."
                    },
                    "41": {
                        "description": "La fina nodo {var1} de tiu ĉi {var2} ne estas konektita al iu ajn alia vojo."
                    },
                    "42": {
                        "description": "Vi ne povas aliri al {var1}, ĉar ĉiuj vojoj elirantaj el ĝi estas unudirektaj."
                    },
                    "43": {
                        "description": "Vi ne povas eliri el {var1}, ĉar ĉiuj vojoj kondukantaj al ĝi estas unudirektaj."
                    },
                    "50": {
                        "title": "Preskaŭ vojkruciĝo",
                        "description": "{var1} estas tre proksima – sed ne kunigita – al la linio {var2}."
                    },
                    "60": {
                        "title": "Evitinda etikedo",
                        "description": "{var1} uzas evitindan etikedon “{var2}”. Anstataŭ uzu “{var3}”."
                    },
                    "70": {
                        "title": "Mankanta etikedo",
                        "description": "{var1} havas malplenan etikedon: “{var2}”."
                    },
                    "71": {
                        "description": "{var1} havas neniun etikedon."
                    },
                    "72": {
                        "description": "{var1} estas ano de neniu linio kaj havas neniun etikedon."
                    },
                    "73": {
                        "description": "{var1} havas la etikedon “{var2}”, sed ne havas etikedon “highway”."
                    },
                    "74": {
                        "description": "{var1} havas malplenan etikedon: “{var2}”."
                    },
                    "75": {
                        "description": "{var1} havas nomon “{var2}” sed neniun alian etikedon."
                    },
                    "90": {
                        "title": "Aŭtovojo sen etikedo “ref”",
                        "description": "{var1} estas etikedita kiel aŭtovojo, do ĝi devas havi etikedon “ref”, “nat_ref” aŭ “int_ref”."
                    },
                    "100": {
                        "title": "Preĝejo sen religio",
                        "description": "{var1} estas etikedita kiel preĝejo, do ĝi devas havi etikedon de religio."
                    },
                    "110": {
                        "title": "Interesejo sen nomo",
                        "description": "{var1} estas etikedita kiel “{var2}”, do ĝi devas havi etikedon de nomo."
                    },
                    "120": {
                        "title": "Linio sen nodoj",
                        "description": "{var1} estas nur unuopa nodo."
                    },
                    "130": {
                        "title": "Nekonektita vojo",
                        "description": "{var1} ne estas konektita al la resto de mapo."
                    },
                    "150": {
                        "title": "Traknivela pasejo sen etikedo",
                        "description": "{var1} de vojo kaj fervojo devas esti etikedita kiel “railway=crossing” (por piedirantoj) aŭ kiel “railway=level_crossing” (por aŭtoj)."
                    },
                    "160": {
                        "title": "Malĝusta tavolo de fervojo",
                        "description": "Estas vojoj en malsamaj tavoloj (ekz. tunelo aŭ ponto) kruciĝantaj en {var1}."
                    },
                    "170": {
                        "title": "Etikedo “riparu min!”",
                        "description": "{var1} havas la etikedon “Riparu min!”: {var2}"
                    },
                    "180": {
                        "title": "Rilato sen tipo",
                        "description": "{var1} ne havas la etikedon “type”."
                    },
                    "190": {
                        "title": "Intersekco sen kruciĝo",
                        "description": "{var1} intersekcas kun la {var2} {var3}, sed ne estas komuna nodo, aŭ ponto aŭ tunelo."
                    },
                    "200": {
                        "title": "Sinkovrantaj linioj",
                        "description": "{var1} sinkovras kun la {var2} {var3}."
                    },
                    "210": {
                        "title": "Mem-intersekcanta linio",
                        "description": "Povas okazi problemo pri mem-intersekcantaj linioj."
                    },
                    "211": {
                        "description": "{var1} enhavas pli ol unu nodo plurfoje: {var2}. Tio ĉi povas esti eraro."
                    },
                    "212": {
                        "description": "{var1} havas nur du malsamaj nodoj kaj unu el ili aperas pli ol unufoje."
                    },
                    "220": {
                        "title": "Misskribita etikedo",
                        "description": "{var1} estas etikedita kiel “{var2}”, kie “{var3}” ŝajnas esti “{var4}”."
                    },
                    "221": {
                        "description": "{var1} havas ŝajne eraran etikedon “{var2}”."
                    },
                    "230": {
                        "title": "Tavola konflikto",
                        "description": "{var1} kruciĝas kun linioj sur malsamaj tavoloj."
                    },
                    "231": {
                        "description": "{var1} kruciĝas kun linioj sur malsamaj tavoloj: {var2}.",
                        "layer": "(tavolo: {layer})"
                    },
                    "232": {
                        "description": "{var1} havas etikedon “layer={var2}”. Tio ĉi povas ne esti eraro, sed aspektas strange."
                    },
                    "270": {
                        "title": "Nekutima aŭtovoja ligilo",
                        "description": "{var1} kunigas aŭtovojon kun alia vojo, kiu ne estas aŭtovojo «motorway», aŭtovoja ligilo «motorway_link», vojo ekspresa «trunk», servejo de vojaĝantoj «rest_area» aŭ vojo dum konstruado «construction». Kunigo kun vojo alira «service» aŭ kvar-ranga «unclassified» estas ĝusta nur se ĝi havas nenion/privatan aliron «access=no/private» aŭ se ĝi kondukas al servejo de vojaĝantoj aŭ se ĝi estas parkumeja strateto «service=parking_aisle»."
                    },
                    "280": {
                        "title": "Problemo pri limo",
                        "description": "Povas okazi problemo pri tiu ĉi limo."
                    },
                    "281": {
                        "title": "Mankanta nomo de limo",
                        "description": "{var1} ne havas nomon."
                    },
                    "282": {
                        "title": "Mankanta nivelo de administra limo",
                        "description": "Tiu ĉi administra limo de {var1} ne havas la etikedon “admin_level”. Ne miksu administrajn nivelojn (ekz. “6;7”). Ĉiam aldonu la plej malaltan administran nivelon por ĉiuj limoj."
                    },
                    "283": {
                        "title": "Limo ne fermita",
                        "description": "La limo de {var1} ne estas fermita linio."
                    },
                    "284": {
                        "title": "Limo disduigita",
                        "description": "Li limo de {var1} disduigas tie ĉi."
                    },
                    "285": {
                        "title": "Administra nivelo de limo tro alta",
                        "description": "{var1} havas “admin_level={var2}”, sed ĝi apartenas al rilato kun pli malalta administra nivelo «admin_level» (al pli grava); devas esti kiel eble plej malalta administra nivelo por ĉiuj rilatoj."
                    },
                    "290": {
                        "title": "Problemo pri turna limigo",
                        "description": "Povas okazi problemo pri tiu ĉi turna limigo."
                    },
                    "291": {
                        "title": "Mankanta tipo de limigo",
                        "description": "{var1} havas nekonatan tipon de limigo."
                    },
                    "292": {
                        "title": "Mankanta EL-vojo de turna limigo",
                        "description": "{var1} havas {var2} anojn “EL”, sed ĝi devas havi 1."
                    },
                    "293": {
                        "title": "Mankanta AL-vojo de turna limigo",
                        "description": "{var1} havas {var2} anojn “AL”, sed ĝi devas havi 1."
                    },
                    "294": {
                        "title": "AL aŭ EL de turna limigo ne estas vojo",
                        "description": "{var1} havas anojn “EL” kaj “AL”, kiuj devas esti linioj. {var2}"
                    },
                    "295": {
                        "title": "Turna limigo “TRA” ne estas fina punkto",
                        "description": "{var1} havas nodon “TRA” (nodo {var2}), kiu ne estas unua aŭ fina ano de “{var3}” (linio {var4})."
                    },
                    "296": {
                        "title": "Nekutima angulo de turna limigo",
                        "description": "{var1} havas limigon de tipo “{var2}”, sed la angulo estas {var3}°. Eble la tipo de turna limigo estas malĝusta?"
                    },
                    "297": {
                        "title": "Malĝusta direkto de vojo “AL”.",
                        "description": "{var1} ne kongruas kun la direkto de vojo “AL” {var2}."
                    },
                    "298": {
                        "title": "Malnecesa limigo - unudirekta vojo",
                        "description": "{var1} povas esti malnecesa. Enveturo jam estas malpermesata per la etikedo “oneway” (unudirekta) sur {var2}."
                    },
                    "300": {
                        "title": "Mankanta rapidlimo",
                        "description": "Etikedo “maxspeed” (rapidlimo) mankas por {var1}, kiu estas etikedita kiel aŭtovojo, vojo ekspresa, unu-- aŭ du-ranga."
                    },
                    "310": {
                        "title": "Problemo pri trafikcirklo",
                        "description": "Povas okazi problemo pri tiu ĉi trafikcirklo."
                    },
                    "311": {
                        "title": "Trafikcirklo ne fermita",
                        "description": "{var1} estas parto de trafikcirklo, sed ne estas fermita linio. (Enveturejoj kondukantaj al trafikcirklo ne estu etikeditaj kiel trafikcirklo.)"
                    },
                    "312": {
                        "title": "Malĝusta direkto de trafikcirklo",
                        "description": "Se tiu ĉi {var1} troviĝas en lando kun {var2} trafiko, do ĝia trafik-direkto estas malĝusta."
                    },
                    "313": {
                        "title": "Trafikcirklo malforte konektita",
                        "description": "{var1} konektas apenaŭ {var2} alia{j}n vojo(j)n. Trafikcirkloj kutime konektas minimume 3 vojojn."
                    },
                    "320": {
                        "title": "Malĝusta konekto de ligilo",
                        "description": "{var1} estas etikedita kiel “{var2}”, sed ne konektas kun alia “{var3}” aŭ “{var4}”."
                    },
                    "350": {
                        "title": "Malĝusta etikedo de ponto",
                        "description": "{var1} ne havas la saman etikedon kiel la vojoj apudaj, kiuj priskribus celon de tiu ĉi ponto. Devas esti almenaŭ unu el tiuj etikedoj: {var2}."
                    },
                    "360": {
                        "title": "Mankanta nomo en loka lingvo",
                        "description": "Estas konsilinde se tiu ĉi {var1} havus lokan etikedon de nomo “name:XX={var2}”, kie XX reprezentus lingvon de tiu ĉi komuna nomo: “{var2}”."
                    },
                    "370": {
                        "title": "Duplikataj  lokoj",
                        "description": "{var1} havas la samajn etikedojn kiel la ĉirkaŭanta linio {var2} {var3}, do ĝi ŝajnas esti malnecesa.",
                        "including_the_name": "(inkluzivante la nomon {name})"
                    },
                    "380": {
                        "title": "Ne-fizika uzo de etikedo sporto",
                        "description": "{var1} estas etikedita kiel “{var2}”, sed ne havas fizikan etikedon (ekz. ripozejo «leisure», konstruaĵo «building», servejo «amenity» aŭ vojo «highway»)."
                    },
                    "390": {
                        "title": "Mankanta kvalito de vojo",
                        "description": "{var1} ne havas la etikedon “tracktype”."
                    },
                    "400": {
                        "title": "Problemo pri geometrio",
                        "description": "Tie ĉi povas okazi problemo pri geometrio."
                    },
                    "401": {
                        "title": "Mankanta turna limigo",
                        "description": "Vojoj {var1} kaj {var2} kuniĝas je tre akuta angulo kaj tie ĉi ne estas etikedo “unudirekta” aŭ turna limigo, kiu malpermesus turnon."
                    },
                    "402": {
                        "title": "Neebla angulo",
                        "description": "{var1} kurbiĝas je tre akuta angulo tie ĉi."
                    },
                    "410": {
                        "title": "Problemo pri retejo",
                        "description": "Povas okazi problemo pri tiu ĉi retejo/ligilo."
                    },
                    "411": {
                        "description": "{var1} povas havi neĝisdatan ligilon: {var2} kaŭzis HTTP-stat-kodon {var3}."
                    },
                    "412": {
                        "description": "{var1} povas havi neĝisdatan ligilon: {var2} enhavas strangan tekston: “{var3}”."
                    },
                    "413": {
                        "description": "{var1} povas havi neĝisdatan ligilon: {var2} ne enhavas la vortoj “{var3}”."
                    }
                }
            }
        },
        "streetside": {
            "tooltip": "Strat-nivelaj fotoj el Microsoft",
            "title": "Bing Streetside",
            "report": "Raporti privatecan problemon pri tiu ĉi foto",
            "view_on_bing": "Montri ĉe Bing Mapoj",
            "hires": "Alta distingivo"
        },
        "mapillary_images": {
            "tooltip": "Strat-nivelaj fotoj el Mapillary"
        },
        "mapillary_map_features": {
            "title": "Map‑objektoj",
            "tooltip": "Map‑objektoj el Mapillary",
            "request_data": "Peti datumojn",
            "construction": {
                "flat": {
                    "crosswalk_plain": "stratpasejo"
                }
            },
            "marking": {
                "discrete": {
                    "crosswalk_zebra": "stratpasejo zebrostria"
                }
            },
            "object": {
                "banner": "flago",
                "bench": "benko",
                "bike_rack": "parkumejo bicikla",
                "billboard": "reklam‑tabulego",
                "catch_basin": "kloako pluvakva",
                "cctv_camera": "supergarda kamerao",
                "fire_hydrant": "hidranto",
                "mailbox": "poŝtkesto (senda)",
                "manhole": "stratkanala kovrilo",
                "phone_booth": "telefonbudo",
                "sign": {
                    "advertisement": "reklam‑tabulego",
                    "information": "informa signo",
                    "store": "komerca elpendaĵo"
                },
                "street_light": "stratlampo",
                "support": {
                    "utility_pole": "kolono"
                },
                "traffic_cone": "trafik‑konuso",
                "traffic_light": {
                    "cyclists": "trafiklumoj por bicikloj",
                    "general_horizontal": "trafiklumoj horizontalaj",
                    "general_single": "trafiklumo",
                    "general_upright": "trafiklumoj vertikalaj",
                    "other": "trafiklumoj",
                    "pedestrians": "trafiklumoj por piedirantoj"
                },
                "trash_can": "rubujo"
            }
        },
        "mapillary": {
            "title": "Mapillary",
            "signs": {
                "tooltip": "Trafiksignoj el Mapillary"
            },
            "view_on_mapillary": "Montri ĉi tiun bildon en Mapillary"
        },
        "openstreetcam_images": {
            "tooltip": "Strat-nivelaj fotoj el OpenStreetCam"
        },
        "openstreetcam": {
            "title": "OpenStreetCam",
            "view_on_openstreetcam": "Montri tiun ĉi bildon ĉe OpenStreetCam"
        },
        "note": {
            "note": "Rimarko",
            "title": "Redakti rimarkon",
            "anonymous": "anonimulo",
            "closed": "(fermita)",
            "commentTitle": "Komentoj",
            "status": {
                "opened": "malfermita je {when}",
                "reopened": "remalfermita je {when}",
                "commented": "komentita je {when}",
                "closed": "fermita je {when}"
            },
            "newComment": "Nova komento",
            "inputPlaceholder": "Skribu komenton por sciigi aliajn uzantojn.",
            "close": "Fermi rimarkon",
            "open": "Remalfermi rimarkon",
            "comment": "Komenti",
            "close_comment": "Fermi kaj komenti",
            "open_comment": "Remalfermi kaj komenti",
            "report": "Raporti",
            "new": "Nova rimarko",
            "newDescription": "Priskribu la problemon.",
            "save": "Konservi rimarkon",
            "login": "Vi devas ensaluti por ŝanĝi aŭ komenti tiun ĉi rimarkon.",
            "upload_explanation": "Viaj komentoj estos publike videblaj al ĉiuj uzantoj de OpenStreetMap.",
            "upload_explanation_with_user": "Viaj komentoj kiel {user} estos publike videblaj al ĉiuj uzantoj de OpenStreetMap."
        },
        "help": {
            "title": "Helpo",
            "key": "H",
            "help": {
                "title": "Helpo",
                "welcome": "Bonvenon al la redaktilo iD por [OpenStreetMap](https://www.openstreetmap.org/). Per tiu ĉi redaktilo vi povas aktualigi OpenStreetMap senpere en via foliumilo.",
                "open_data_h": "Malfermaj datumoj",
                "open_data": "Redaktoj faritaj en tiu ĉi mapo estos videblaj por ĉiu, kiu uzas OpenStreetMap. Viaj redaktoj povas baziĝi sur via propra scio, loka pristudo aŭ sur fotaro aera aŭ strat-nivela. Kopiado el komercaj fontoj ekz. Google Maps [estas absolute malpermesata](https://www.openstreetmap.org/copyright).",
                "before_start_h": "Antaŭkomenco",
                "before_start": "Vi devus ekkoni kun OpenStreetMap kaj kun tiu ĉi redaktilo antaŭ vi komencos redakti. iD enhavas gvidilon por instrui al vi fundamenton de redakti OpenStreetMap. Klaku “malfermi gvidilon” sur tiu ĉi ekrano por legi la gvidilon – tio ĉi okupiĝos apenaŭ proksimume 15 minutoj.",
                "open_source_h": "Malferma kodo",
                "open_source": "La redaktilo iD estas kunlabora malfermkoda projekto kaj vi nun uzas version {version}. La fontkodo estas disponebla [ĉe GitHub](https://github.com/openstreetmap/iD).",
                "open_source_help": "Vi povas helpi al iD per [traduki](https://github.com/openstreetmap/iD/blob/master/CONTRIBUTING.md#translating) aŭ [raporti problemojn](https://github.com/openstreetmap/iD/issues)."
            },
            "overview": {
                "title": "Sumigo",
                "navigation_h": "Navigi",
                "navigation_drag": "Vi povas treni la mapon per premteni la {leftclick} maldekstran mus-butonon kaj movi la muson ĉirkaŭe. Vi ankaŭ povas uzi la `↓`, `↑`, `←`, `→` saget-klavojn sur via klavaro.",
                "navigation_zoom": "Vi povas pligrandigi aŭ malgrandigi per musa rado aŭ tuŝplato aŭ per klaki la butonojn {plus} / {minus} flanke de la mapo. Vi ankaŭ povas uzi la `+`, `-` klavojn sur via klavaro.",
                "features_h": "Map-objektoj",
                "features": "Ni uzas la vorton “objekto” por priskribi ĉiujn aĵojn troviĝantajn sur la mapo, kiel vojojn, konstruaĵojn, aŭ punktojn de intereso. Ĉio en la reala mondo povas esti mapigita kiel objekto en OpenStreetMap. Map-objektoj estas reprezentataj kiel “punktoj”, “linioj” aŭ “areoj”.",
                "nodes_ways": "En OpenStreetMap punktojn oni iam nomas kiel *nodoj*, kaj liniojn kaj areojn oni nomas kiel *linioj*."
            },
            "editing": {
                "title": "Redakti kaj konservi",
                "select_h": "Elekto",
                "select_left_click": "{leftclick} Maldekstre-klaku objekton por ĝin elekti. Tiel ĝi estos markita per pulsanta lumo kaj sur la flankbreto vidiĝos detaloj pri tiu objekto, kiel ĝia nomo aŭ adreso.",
                "select_right_click": "{rightclick} Dekstre-klaku objekton por vidigi redakt-menuon, kiu montras eblajn agojn kiel rotacii, movi aŭ forigi.",
                "multiselect_h": "Plurelekto",
                "multiselect_shift_click": "`{shift}`+{leftclick} maldekstre-klaku por elekti kelkajn objektojn kune. Tiel estas facile movi aŭ forigi plurajn objektojn.",
                "multiselect_lasso": "Alia maniero por elekti plurajn objektojn estas premi la klavon `{shift}` kaj sekve premtenu la {leftclick} maldekstran mus-butonon kaj ŝovu la muson por elekti per kaptoŝnuro. Ĉiuj punktoj ene la kaptoŝnuro estos elektitaj.",
                "undo_redo_h": "Malfari kaj refari",
                "undo_redo": "Viaj redaktoj estas konservataj loke ne via foliumilo ĝis vi decidiĝos konservi ilin al la OpenStreetMap-servilo. Vi povas malfari redaktojn per klaki la butonon {undo} **malfari**  kaj malmalfari ilin per klaki la butonon {redo} **refari**.",
                "save_h": "Konservi",
                "save": "Klaku {save} **konservi** por fini viajn redaktojn kaj sendi ilin al OpenStreetMap. Memoru pri ofte konservi vian laboron!",
                "save_validation": "Ĉe la konserva ekrano, vi havos ŝancon por revizii kion vi faris. iD ankaŭ supraĵe kontrolos pri mankaj datumoj kaj eble proponos helpajn sugestojn kaj avertojn se io estos malĝusta.",
                "upload_h": "Alŝuti",
                "upload": "Antaŭ alŝuti ŝanĝojn vi devas entajpu [ŝanĝaran komenton](https://wiki.openstreetmap.org/wiki/Good_changeset_comments). Poste klaku **alŝuti** por sendi viajn ŝanĝojn al OpenStreetMap, kie ili estos kunigitaj en la mapon kaj publike videblaj por ĉiuj.",
                "backups_h": "Aŭtomataj sekurkopioj",
                "backups": "Se vi ne povas fini viajn redaktojn dum unufoje, ekzemple kiam via komputilo paneas aŭ vi fermas langeton de via foliumilo, viaj redaktoj plue estas konservitaj en foliumila konservejo. Vi povas reveni poste (ĉe la sama foliumilo kaj komputilo) kaj iD proponos al vi pluigi vian laboron.",
                "keyboard_h": "Fulmoklavoj",
                "keyboard": "Vi povas vidigi liston de fulmoklavoj per premi la klavon `?`."
            },
            "feature_editor": {
                "title": "Objekt-redaktilo",
                "intro": "La objekt-redaktilo montriĝas flanke de la mapo kaj ebligas al vi vidi kaj redakti ĉiujn informojn pri elektita objekto.",
                "definitions": "Supre vidiĝas speco de objekto. Meze troviĝas *kampoj* montrantaj ecojn de la objekto kiel ĝia nomo aŭ adreso.",
                "type_h": "Speco de objekto",
                "type": "Vi povas klaki specon de objekto por ŝanĝi ĝin al alia. Ĉio, kio ekzistas en la reala mondo povas esti aldonita al OpenStreetMap, do estas miloj da specoj de elekteblaj objektoj.",
                "type_picker": "La spec-elektilo montras la plej popularajn specojn de objektoj, kiel parkojn, malsanulejojn, restoraciojn, vojojn kaj konstruaĵojn. Vi povas serĉi ion ajn per entajpi ĝin en serĉujon. Vi ankaŭ povas klaki la piktogramon {inspect} **informojn** ĉe speco de objekto por sciigi pli pri ĝi.",
                "fields_h": "Kampoj",
                "fields_all_fields": "La sekcio “ĉiuj kampoj“ enhavas ĉiujn redakteblajn detalojn pri la objekto. En OpenStreetMap ĉiuj kampoj estas malnepraj, do estas ĝuste lasi ilin malplenaj se vi malcertas.",
                "fields_example": "Ĉe ĉiu objekto vidiĝos diversaj kampoj. Ekzemple, ĉe vojo vidiĝos kampoj pri ĝia pavimo kaj rapidlimo, tamen ĉe restoracio vidiĝos kampoj pri manĝospeco kaj horoj de malfermado.",
                "fields_add_field": "Vi povas klaki rapid-aldonan menuon “aldoni kampojn” por aldoni pliajn kampojn, kiel priskribon, Vikipedian ligilon, rulseĝan alireblecon kaj pli.",
                "tags_h": "Etikedoj",
                "tags_all_tags": "Malsupre de kampa sekcio vi povas etendi la sekcion “ĉiuj kampoj” por redakti ĉiujn OpenStreetMap-ajn etikedojn por la elektita objekto. Ĉiu etikedo konsistas el “ŝlosilo” kaj “valoro”, datumoj difinantaj ĉiujn objektojn konservitajn en OpenStreetMap.",
                "tags_resources": "Redakti etikedojn de objekto bezonas iom da scio pri OpenStreetMap. Vi devus konatiĝi kun informaroj kiel [OpenStreetMap-vikio](https://wiki.openstreetmap.org/wiki/Eo:Main_Page) aŭ [Taginfo](https://taginfo.openstreetmap.org/) por sciigi pli pri akceptataj manieroj de etikedado en OpenStreetMap."
            },
            "points": {
                "title": "Punktoj",
                "intro": "“Punktoj” estas uzataj por reprezenti objektojn kiel vendejojn, restoraciojn aŭ monumentojn. Ili indikas difinan lokon kaj priskribas kion estas tie.",
                "add_point_h": "Aldoni punktojn",
                "add_point": "Por aldoni punkton, klaku la butonon {point} **punkto** sur la ilobreto supre de mapo aŭ premu la fulmoklavon `1`. Tiel la mus-kursoro ŝanĝiĝos al kruc-simbolo.",
                "add_point_finish": "Por enmeti la novan punkton sur la mapon, direktu la mus-kursoron tien, kien la punkto estu, kaj {leftclick} maldekstre-klaku aŭ premu la `spacostangon`.",
                "move_point_h": "Movi punktojn",
                "move_point": "Por movi punkton, direktu la mus-kursoron al la punkto, kaj premtenu la {leftclick} maldekstran mus-butonon ŝovante la punkton al nova loko.",
                "delete_point_h": "Forigi punktojn",
                "delete_point": "Estas ĝuste forigi objektojn, kiuj ne ekzistas en la reala mondo. Forigado de objekto el OpenStreetMap forigas ĝin el la mapo uzataj de multe da homoj, do certiĝu, ke objekto vere ne ekzistas antaŭ vi ĝin forigas.",
                "delete_point_command": "Por forigi punkton, {rightclick} dekstre-klaku la punkton por ĝin elekti kaj vidigi redaktan menuon, kaj sekve klaku {delete} **forigi**."
            },
            "lines": {
                "title": "Linioj",
                "intro": "*Linioj* estas uzataj por reprezenti objektojn kiel vojojn, fervojojn aŭ riverojn. Linioj devas esti desegnitaj meze de reprezentata objekto.",
                "add_line_h": "Aldoni liniojn",
                "add_line": "Por aldoni linion, klaku la butonon {line} **linio** sur la ilobreto supre de mapo aŭ premu la fulmoklavon `2`. Tiel la mus-kursoro ŝanĝiĝos al kruc-simbolo.",
                "add_line_draw": "Sekve movu la mus-kursoron tien, kien la linio komencu kaj {leftclick} maldekstre-klaku aŭ premu la `spacostangon` por komenci loki nodojn laŭlonge de linio. Pluigu enmeti pliajn nodojn per klaki aŭ per premi la `spacostangon`. Dum desegnado vi povas pligrandigi aŭ ŝovi la mapon por aldoni pli da detaloj.",
                "add_line_finish": "Por fini linion, premu `enen-klavon` aŭ klaku denove la lastan nodon.",
                "modify_line_h": "Modifi liniojn",
                "modify_line_dragnode": "Ofte vi rimarkos ke linioj formiĝas malĝuste, ekzemple vojo ne kongruas kun fona fotaro. Por alĝustigi linion, unue {leftclick} maldekstre-klaku por ĝin elekti. Ĉiuj nodoj de la linio estos markitaj per cirkletoj. Tiam vi povas ŝovi nodojn al pli ĝustaj pozicioj.",
                "modify_line_addnode": "Vi ankaŭ povas krei novajn nodojn laŭlonge de linio aŭ per {leftclick}**x2** duoble klaki la linion aŭ per treni trianguletojn al mezpunktoj inter nodoj.",
                "connect_line_h": "Konekti liniojn",
                "connect_line": "Ĝuste konektitaj linioj estas gravaj por la mapo kaj necesega por provizi navigadon.",
                "connect_line_display": "Konektoj inter vojoj estas reprezentataj per grizaj cirkletoj. Finpunktoj de linioj, kiuj ne estas konektitaj kun io ajn estas reprezentataj per pli grandaj blankaj cirkletoj.",
                "connect_line_drag": "Por konekti linion kun alia objekto, trenu unu nodon de la linio al alia objekto ĝis ambaŭ kuniĝos. Konsilo: vi povas premi la `{alt}`-klavon por ke nodoj ne konektu kun aliaj objektoj.",
                "connect_line_tag": "Se vi scias ke tiu vojkruciĝo havas trafiklumojn aŭ pasejon zebrostrian, vi povas aldoni ilin per elekti la interkruciĝan nodon kaj uzi la objekt-redaktilon por elekti ĝustan specon de la objekto.",
                "disconnect_line_h": "Malkonekti liniojn",
                "disconnect_line_command": "Por malkonekti liniojn de alia objekto, {rightclick} dekstre-klaku la kunigantan nodon kaj elektu la ordonon {disconnect} **malkonekti** el la redakt-menuo.",
                "move_line_h": "Movi liniojn",
                "move_line_command": "Por movi tutan linion, {rightclick} dekstre-klaku ĝin kaj elekti la ordonon {move} **movi** el la redakt-menuo. Sekve movu la muson kaj {leftclick} maldekstre-klaku por enmeti linion al nova loko.",
                "move_line_connected": "Linioj konektitaj kun aliaj objektoj restos konektitaj kiam vi movos la linion al la nova loko. iD povas preventi vin de movi linion trans alia konektita linio.",
                "delete_line_h": "Forigi liniojn",
                "delete_line": "Se linio estas sendube erara, ekzemple estas vojo, kiu ne ekzistas en la reala mondo, estas ĝuste forigi ĝin. Estu singarda kiam forigi objektojn: la fona fotaro povas esti neĝisdata, do malĝuste aspektanta vojo povas esti konstruita antaŭ nelonga tempo.",
                "delete_line_command": "Por forigi linion, {rightclick} dekstre-klaku la linion por ĝin elekti kaj vidigi redaktan menuon, kaj sekve klaku {delete} **forigi**."
            },
            "areas": {
                "title": "Areoj",
                "intro": "*Areoj* estas uzataj por reprezenti konturojn de objektoj kiel lagoj, konstruaĵoj kaj privatdomaj terenoj. Areoj devas esti desegnitaj ĉirkaŭ reprezentata objekto, ekzemple laŭlonge muroj de konstruaĵo.",
                "point_or_area_h": "Punktoj aŭ areoj?",
                "point_or_area": "Multaj objektoj povas esti reprezentitaj kiel punktoj aŭ areoj. Vi devas mapigi konstruaĵojn kaj limojn de terenoj kiel areojn ĉiam, kio tio eblas. Enmetu punktojn ene konstruaĵa areo por reprezenti firmaojn, servojn kaj aliajn objektojn troviĝantajn ene la konstruaĵo.",
                "add_area_h": "Aldoni areojn",
                "add_area_command": "Por aldoni areon, klaku la butonon {area} **areo** sur la ilobreto supre de mapo aŭ premu la fulmoklavon `3`. Tiel la mus-kursoro ŝanĝiĝos al kruc-simbolo.",
                "add_area_draw": "Sekve loku la mus-kursoron en iu angulo de la objekto kaj {leftclick} maldekstre-klaku aŭ premu la `spacostangon` por komenci enmeti nodojn ĉirkaŭ ekstera limo de la areo. Pluigu enmeti pliajn nodojn per klaki aŭ premi la `spacostangon`. Dum desegnado vi povas pligrandigi aŭ ŝovi la mapon por aldoni pli da detaloj.",
                "add_area_finish": "Por fini areon, premu la `enen-klavon` aŭ klaku ree aŭ la unuan aŭ lastan nodon.",
                "square_area_h": "Ortaj anguloj",
                "square_area_command": "Multaj areaj objektoj kiel konstruaĵoj havas ortajn angulojn. Por kvadratigi angulojn de areo, {rightclick} dekstre-klaku la angulon kaj elektu la ordon {orthogonalize} **kvadratigi** el la redakt-menuo.",
                "modify_area_h": "Modifi areojn",
                "modify_area_dragnode": "Ofte vi rimarkos ke areoj formiĝas malĝuste, ekzemple konstruaĵo ne kongruas kun fona fotaro. Por alĝustigi areon unue {leftclick} maldekstre-klaku por ĝin elekti. Ĉiuj nodoj de la areo estos markitaj per cirkletoj. Tiam vi povas ŝovi nodojn al pli ĝustaj pozicioj.",
                "modify_area_addnode": "Vi ankaŭ povas krei novajn nodojn surlime de areo aŭ per {leftclick}**x2** duoble klaki la angulon de la areo aŭ per treni trianguletojn al mezpunktoj inter nodoj.",
                "delete_area_h": "Forigi areojn",
                "delete_area": "Se areo estas sendube erara, ekzemple estas konstruaĵo, kiu ne ekzistas en la reala mondo, estas ĝuste forigi ĝin. Estu singarda kiam forigi objektojn: la fona fotaro povas esti neĝisdata, do malĝuste aspektanta konstruaĵo povas esti konstruita antaŭ nelonga tempo.",
                "delete_area_command": "Por forigi areon, {rightclick} dekstre-klaku la areon por ĝin elekti kaj vidigi redaktan menuon, kaj sekve klaku {delete} **forigi**."
            },
            "relations": {
                "title": "Rilatoj",
                "intro": "*Rilato* estas speciala speco de objekto en OpenStreetMap, kiu grupigas aliajn objektojn. Objektojn apartenantajn al rilato oni nomas kiel *anojn* kaj ĉiu ano povas havi *rolon* en la rilato.",
                "edit_relation_h": "Redakti rilatojn",
                "edit_relation": "Malsupre de la objekt-redaktilo vi povas etendi la sekcion *ĉiuj rilatoj* por vidi ĉu la elektita objekto estas ano de iu rilato. Vi ankaŭ povas klaki la rilaton por elekti kaj redakti ĝin.",
                "edit_relation_add": "Por aldoni objekton al rilato, elektu ĝin, sekve klaku la butonon {plus} aldoni rilaton en la sekcio “ĉiuj rilatoj” de la objekt-redaktilo. Vi povas elekti el listo de proksimaj rilatoj aŭ krei la novan rilaton.",
                "edit_relation_delete": "Vi ankaŭ povas klaki la butonon {delete} **forigi** por forigi la elektitan objekton el la rilato. Se vi forigos ĉiuj anoj de la rilato, la rilato aŭtomate foriĝos.",
                "maintain_relation_h": "Administri rilatojn",
                "maintain_relation": "Pri plejparto da rilatoj iD administros aŭtomate dum kiam vi redaktos. Vi devus esti singarda dum anstataŭigi objektojn kiujn povas esti anoj de rilatoj. Ekzemple se vi forigos fragmenton de vojo kaj desegnos novan fragmenton por anstataŭigi ĝin, vi devus aldoni novan fragmenton al la samaj rilatoj (kursoj, turnaj limigoj, ktp) kiel la eksa.",
                "relation_types_h": "Tipoj de rilatoj",
                "multipolygon_h": "Plurangularoj",
                "multipolygon": "Rilato *plurangularo* (ang. multipolygon) estas grupo da unu aŭ pli *eksteraj* objektoj kaj unu aŭ pli *enaj* objektoj. La ekstera objekto difinas eksterajn limojn de la plurangularo kaj la ena difinas subareojn aŭ truojn eltranĉitajn el la plurangularo.",
                "multipolygon_create": "Por krei plurangularon – ekzemple konstruaĵon kun truo ene – desegnu la eksteran limon kiel areon kaj enan limon kiel alia areo. Sekve `{shift}`+{leftclick} maldekstre-klaku por elekti ambaŭ objektoj, {rightclick} dekstre-klaku por vidigi la redakt-menuon kaj elekti la ordon **kunfandi**.",
                "multipolygon_merge": "Kunfandi kelkajn liniojn aŭ areojn kreos novan plurangularan rilaton kun ĉiuj elektitaj areoj kiel anoj. iD aŭtomate elektos enan kaj eksteran rolojn surbaze de kiu elemento troviĝas interne de alia objekto.",
                "turn_restriction_h": "Turnaj limigoj",
                "turn_restriction": "Rilato *turna limigo* (ang. turn restriction) estas grupo da kelkaj voj-segmentoj proksime de vojkruciĝo. Turna limigo konsistas el nodoj aŭ vojoj: “el”, “tra” kaj “al”.",
                "turn_restriction_field": "Por redakti turnan limigon, elektu nodon kie du aŭ pli vojoj interkruciĝas. La objekt-redaktilo vidigos specialan kampon “turnaj limigoj” enhavantan skizon de vojkruciĝo.",
                "turn_restriction_editing": "Ĉe la kampo “turnaj limigoj”, klaku por elekti vojon “el” kaj rigardu ĉu turnoj estas permesataj aŭ malpermesataj al vojoj “al”. Vi povas klaki piktogramojn de turnoj por baskuli ilin inter permesata kaj malpermesata. iD aŭtomate kreos rilatojn kaj agordos rolojn “el”, “tra” kaj “al” depende de via elektoj.",
                "route_h": "Kursoj",
                "route": "Rilato “kurso” estas grupo da unu aŭ pli liniaj objektoj kiuj kune formas kursan reton, kiel linion aŭtobusan, fervojan aŭ aŭtovojon.",
                "route_add": "Por aldoni objekton al kursan rilaton, elektu ĝin kaj ŝovumu suben ĝis la sekcio “ĉiuj rilatoj”  de la odjekt-redaktilo, sekve klaku la butonon {plus} aldoni por aldoni tiun ĉi objekton al proksima ekzistanta rilato aŭ al nova rilato.",
                "boundary_h": "Limoj",
                "boundary": "Rilato “limo” estas grupo da unu aŭ pli liniaj objektoj kiuj kune formas administran limon.",
                "boundary_add": "Por aldoni objekton al liman rilaton, elektu ĝin kaj ŝovumu suben ĝis la sekcio “ĉiuj rilatoj”  de la odjekt-redaktilo, sekve klaku la butonon {plus} aldoni por aldoni tiun ĉi objekton al proksima ekzistanta rilato aŭ al nova rilato."
            },
            "notes": {
                "title": "Rimarkoj",
                "intro": "“Rimarkoj” estas uzataj por informi aliajn uzantojn, ke objekto bezonas riparon aŭ kontrolon. Rimarko markas difinitan lokon sur la mapo. Por vidigi ekzistajn rimarkojn aŭ krei iun novan, klaku la panelon {data} **map-datumoj** por aktivigi la tavolon de rimarkoj.",
                "add_note_h": "Aldoni rimarkojn",
                "add_note": "Por aldoni rimarkon, klaku la butonon {note} **rimarko** sur la ilobreto supre de mapo aŭ premu la fulmoklavon `4`. Tiel la mus-kursoro ŝanĝiĝos al kruc-simbolo. Por loki novan rimarkon al la mapo, celu la mus-kursoron tien, kien la rimarko estu, kaj sekve {leftclick} maldekstre-klaku aŭ premu la `spacostangon`.",
                "move_note": "Oni povas movi nur novajn rimarkon. Por movi rimarkon, direktu la mus-kursoron al la nova rimarko, kaj premtenu la {leftclick} maldekstran mus-butonon ŝovante la rimarkon al nova loko.",
                "update_note_h": "Fermi, remalfermi aŭ komenti",
                "update_note": "Ekzistan rimarkon oni povas aktualigi per ĝin fermi, remalfermi aŭ komenti. Fermado de rimarko indikas, ke la problemo estas solvita. Remalfermado de rimarko indikas, ke la originala problemo plue ne estas solvita.",
                "save_note_h": "Konservi rimarkon",
                "save_note": "Vi devas konservi ĉiun rimarkon aparte per butonoj sub komentoj de rimarko. Redaktoj de rimarkoj **ne** estas ampleksataj en ŝanĝaroj, kiujn vi alŝutas al OpenStreetMap."
            },
            "imagery": {
                "title": "Fona fotaro",
                "intro": "Fona fotaro videbla malantaŭ map-datumoj estas grava fonto por mapigi. Tiu ĉi fotaro povas esti kolektita per satelitoj, aviadiloj aŭ flugrobotoj, aŭ ĝi povas esti skanita historia mapo aŭ aliaj libere disponeblaj datumoj.",
                "sources_h": "Fontoj de fotaro",
                "choosing": "Por vidigi disponeblajn fontojn de fotaro por mapigi, klaku la butonon {layers} **agordoj de fono** flanke de la mapo.",
                "sources": "Implicite satelita fotaro de [Bing Mapoj](https://www.bing.com/maps/) estas elektita kiel fono. Depende de kie vi mapigas, aliaj fontoj de fotaro povas esti elekteblaj. Iuj povas esti pli aktualaj aŭ pli akurataj, do ĉiam indas kontroli kiu tavolo estas plej taŭga por uzi kiel map-referencon.",
                "offsets_h": "Ĝustigi fotaran deŝovon",
                "offset": "Fotaro estas iomete deŝovita rilate al akurataj map-datumoj. Se vi vidas multe da vojoj kaj konstruaĵoj deŝovitaj rilate al la fona fotaro, probable la fotaro estas malĝusta, do ne movu ilin por kongrui al la fono. Anstataŭ tio, vi povas ĝustigi la fonon tiel, kiel ĝi kongruos kun ekzistantaj datumoj per etendi la sekcion “ĝustigi fotaran deŝovon” sube ĉe la panelo “agordoj de fono”.",
                "offset_change": "Klaku trianguletojn por ĝustigi fotaran deŝovon je etaj paŝoj, aŭ premu la {leftclick} maldekstran mus-butonon kaj trenu ene griza kvadrato por ŝovi la fotaron al datumoj."
            },
            "streetlevel": {
                "title": "Strat-nivelaj fotoj",
                "intro": "Strat-nivelaj fotoj estas uzeblaj por mapigi trafiksignojn, firmaojn kaj aliajn detalojn nevideblajn sur satelita fotaro. La redaktilo iD subtenas strat-nivelaj fotoj de [Bing Streetside](https://www.microsoft.com/en-us/maps/streetside), [Mapillary](https://www.mapillary.com) kaj [OpenStreetCam](https://www.openstreetcam.org).",
                "using_h": "Uzi strat-nivelajn fotojn",
                "using": "Por uzi strat-nivelajn fotojn por mapigi, klaku la panelon {data} **map-datumoj** flanke de la mapo por aktivigi aŭ malaktivigi disponeblajn fotajn tavolojn.",
                "photos": "Kiam aktiva la fota tavolo vidigas linion laŭlonge de serio de fotoj. Ĉe pligrandigo cirkleto markos  pozicion de ĉiu foto kaj ĉe eĉ pli granda pligrandigo konuso markos direkton de objektivo de fotilo je kiam foto estis farita.",
                "viewer": "Kiam vi klakas iun lokon de foto, fot-foliumilo aperos ĉe malsupra angulo de la mapo. La fot-foliumilo enhavas stirilojn por baskuli al antaŭa aŭ sekva foto de la serio. Ĝi ankaŭ montros uzantnomon de persono kiu faris la foton, daton kaj ligilon al la originala retpaĝo."
            },
            "gps": {
                "title": "GPS-spuroj",
                "intro": "Kolektitaj GPS-spuroj estas utila fonto de datumoj por OpenStreetMap. Tiu ĉi redaktilo subtenas dosierojn *.gpx*, *.geojson*, kaj *.kml* de via komputilo. Vi povas registri GPS-spurojn per poŝtelefono, sporta horloĝeto aŭ alia GPS-aparato.",
                "survey": "Por sciigi pli kiel kontribui per GPS, legu [Mapigi per poŝtelefono, GPS aŭ papero](http://learnosm.org/en/mobile-mapping/) (malesperante).",
                "using_h": "Uzi GPS-spurojn",
                "using": "Por uzi GPS-spuron por mapigi, ŝovu kaj demetu dosieron en la map-redaktilo. Se ĝi estos legita, ĝi montriĝos sur la mapo kiel hela violkolora linio. Klaku la panelon {data} **map-datumoj** flanke de la mapo por montri, kaŝi aŭ pligrandigi al viaj GPS-datumoj.",
                "tracing": "La GPS-spuro ne estas sendata al OpenStreetMap – la plej bona maniero por uzi ĝin estas desegni sur la mapo uzante ĝin kiel gvidilon por novaj objektoj por aldoni.",
                "upload": "Vi ankaŭ povas [alŝuti viajn GPS-datumoj al OpenStreetMap](https://www.openstreetmap.org/trace/create) por ke aliaj uzantoj povu uzi ilin."
            },
            "qa": {
                "title": "Certigo pri kvalito",
                "intro": "Iloj por certigo pri kvalito povas trovi malĝustajn etikedojn, nekonektitajn vojojn kaj aliajn problemojn pri OpenStreetMap, kiuj mapigistoj povas ripari. Por vidigi ekzistajn problemojn pri kvalito, klaku la panelon {data} **map-datumoj** por vidigi specifan tavolon de problemoj pri kvalito.",
                "tools_h": "Iloj",
                "tools": "La jenaj iloj estas nuntempe disponeblaj: [KeepRight](https://www.keepright.at/) kaj [ImproveOSM](https://improveosm.org/). Esperu al iD subteni estontece [Osmose](https://osmose.openstreetmap.fr/) kaj pliajn ilojn.",
                "issues_h": "Pritrakti problemojn",
                "issues": "Pritrakti problemojn pri kvalito estas simila al pritrakti rimarkojn. Klaku la markon por vidigi detalojn pri la problemo sur la flankbreto. Ĉiu ilo karakterizas per siaj propraj kapabloj, sed ĝenerale vi povas komenti aŭ fermi problemon."
            },
            "field": {
                "restrictions": {
                    "title": "Helpo pri turnaj limigoj",
                    "about": {
                        "title": "Pri",
                        "about": "Tiu ĉi kampo ebligas al vi kontroli kaj modifi turnajn limigojn. Ĝi montras skizon de elektita vojkruciĝo kun proksimaj konektitaj vojoj.",
                        "from_via_to": "Turna limigo ĉiam enhavas unu **vojon EL**, unu **vojon AL**, kaj aŭ unu **nodo TRA** aŭ almenaŭ unu **vojo TRA**.",
                        "maxdist": "La ŝovilo “{distField}” ebligas agordi kiel malproksime serĉi pliajn konektitajn vojojn.",
                        "maxvia": "La ŝovilo “{viaField}” ebligas agordi kiom da vojoj inkluzivi dum serĉi. (Konsilo: ju pli simple des pli bone.)"
                    },
                    "inspecting": {
                        "title": "Kontroli",
                        "about": "Musumu supre iu segmento **EL** por vidigi ĉu ĝi havas iujn turnajn limigojn. Ĉiu ebla elveturo **AL** estos kolore markita se limigo ekzistas.",
                        "from_shadow": "{fromShadow} **segmento EL**",
                        "allow_shadow": "{allowShadow} **AL permesata**",
                        "restrict_shadow": "{restrictShadow} **AL malpermesata**",
                        "only_shadow": "{onlyShadow} **nur AL**",
                        "restricted": "“Malpermesata” signifas, ke veturo tien estas malpermesata, ekzemple “sen turno maldekstren”.",
                        "only": "“Nur” signifas, ke veturilo sekvanta tiun vojon povas nur veturi tien, ekzemple “nur veturo rekten”."
                    },
                    "modifying": {
                        "title": "Modifi",
                        "about": "Por modifi turnajn limigojn, unue klaku iun segmenton **EL** por ĝin elekti. La elektita segmento estos markita per pulsanta lumo kaj eblaj elveturoj **AL** aperos kiel turn-simboloj.",
                        "indicators": "Sekve klaku turn-simbolon por baskuli inter “permesata”, “malpermesata” kaj “nur”.",
                        "allow_turn": "{allowTurn} **AL permesata**",
                        "restrict_turn": "{restrictTurn} **AL malpermesata**",
                        "only_turn": "{onlyTurn} **nur AL**"
                    },
                    "tips": {
                        "title": "Konsiloj",
                        "simple": "**Preferu simplajn turnajn limigojn ol malsimplaj.**",
                        "simple_example": "Ekzemple evitu krei limigon tra-vojo, se pli simpla tra-noda limigo funkcius.",
                        "indirect": "**Ĉe kelkaj limigoj montriĝas teksto \"(indirect)\" kaj estas markitaj pli hele.**",
                        "indirect_example": "Tiuj limigoj ekzistas pro alia proksima limigo. Ekzemple limigo “nur veturo rekten” pere kreos limigojn “sen turno” por ĉiuj vojoj tra la vojkruciĝo.",
                        "indirect_noedit": "Vi ne povas redakti perajn limigojn. Anstataŭ redaktu proksiman senperan limigon."
                    }
                }
            }
        },
        "issues": {
            "title": "Problemoj",
            "key": "I",
            "list_title": "Problemoj ({count})",
            "errors": {
                "list_title": "Eraroj ({count})"
            },
            "warnings": {
                "list_title": "Avertoj ({count})"
            },
            "rules": {
                "title": "Reguloj"
            },
            "user_resolved_issues": "Problemoj solvitaj per viaj redaktoj",
            "warnings_and_errors": "Avertoj kaj eraroj",
            "no_issues": {
                "message": {
                    "everything": "Ĉio ŝajnas ĝuste",
                    "everything_in_view": "Ĉio en la videbla areo ŝajnas ĝuste",
                    "edits": "Viaj redaktoj ŝajnas ĝuste",
                    "edits_in_view": "Viaj redaktoj en la videbla areo ŝajnas ĝuste",
                    "no_edits": "Vi havas ankoraŭ neniujn redaktojn"
                },
                "hidden_issues": {
                    "none": "Trovitaj problemoj aperos tie ĉi",
                    "elsewhere": "Problemoj aliloke: {count}",
                    "everything_else": "Problemoj pri aliaj objektoj: {count}",
                    "everything_else_elsewhere": "Problemoj ĉie pri aliaj objektoj: {count}",
                    "disabled_rules": "Problemoj pri malŝaltitaj reguloj: {count}",
                    "disabled_rules_elsewhere": "Problemoj aliloke pri malŝaltitaj reguloj: {count}",
                    "ignored_issues": "Ignorataj problemoj: {count}",
                    "ignored_issues_elsewhere": "Ignorataj problemoj aliloke: {count}"
                }
            },
            "options": {
                "what": {
                    "title": "Kontroli:",
                    "edited": "miajn redaktojn",
                    "all": "ĉion"
                },
                "where": {
                    "title": "Kie:",
                    "visible": "videbla areo",
                    "all": "ĉie"
                }
            },
            "suggested": "Sugestataj ĝisdatigoj:",
            "enable_all": "aktivigi ĉiujn",
            "disable_all": "malaktivigi ĉiujn",
            "reset_ignored": "Restarigi ignorataj ({count})",
            "fix_one": {
                "title": "ripari"
            },
            "fix_all": {
                "title": "Ripari ĉion",
                "annotation": "Riparis kelkajn problemojn."
            },
            "almost_junction": {
                "title": "Preskaŭ vojkruciĝoj",
                "message": "{feature} estas tre proksima – sed ne kunigita – al {feature2}",
                "tip": "Trovi objektojn, kiuj probable devus esti kunigitaj al aliaj proksimaj objektoj.",
                "self": {
                    "message": "Fino de {feature} estas tre proksima – sed ne kuniĝas – al ĝi"
                },
                "highway-highway": {
                    "reference": "Intersekcantaj vojoj ĉiam kunhavigu verticon de vojkruciĝo."
                }
            },
            "close_nodes": {
                "title": "Tre proksimaj punktoj",
                "tip": "Trovi troajn kaj proksimajn punktojn",
                "message": "Du punktoj en {way} estas tre proksimaj al si",
                "reference": "Troaj punktoj en linio estu kunfanditaj aŭ disigitaj.",
                "detached": {
                    "message": "{feature} estas tre proksima al {feature2}",
                    "reference": "Apartaj punktoj ne havu la saman pozicion."
                }
            },
            "crossing_ways": {
                "title": "Intersekciĝantaj linioj",
                "message": "{feature} intersekciĝas kun {feature2}",
                "tip": "Trovi objektojn, kiuj malĝuste intersekciĝas",
                "building-building": {
                    "reference": "Konturoj de konstruaĵoj ne intersekciĝu, escepte se sur malsamaj tavoloj."
                },
                "building-highway": {
                    "reference": "Vojoj intersekcantaj kun konstruaĵoj estu pontoj, tuneloj aŭ sur malsamaj tavoloj."
                },
                "building-railway": {
                    "reference": "Relvojoj intersekcantaj kun konstruaĵoj estu pontoj, tuneloj aŭ sur malsamaj tavoloj."
                },
                "building-waterway": {
                    "reference": "Akvofluoj intersekcantaj kun konstruaĵoj uzu tunelojn aŭ malsamajn tavolojn."
                },
                "highway-highway": {
                    "reference": "Intersekciĝantaj vojoj estu pontoj, tuneloj aŭ vojkruciĝoj."
                },
                "highway-railway": {
                    "reference": "Vojoj intersekcantaj kun fervojoj estu pontoj, tuneloj aŭ traknivelaj pasejoj."
                },
                "highway-waterway": {
                    "reference": "Vojoj intersekcantaj kun akvofluoj estu pontoj, tuneloj aŭ travadejoj."
                },
                "railway-railway": {
                    "reference": "Intersekciĝantaj fervojoj estu konektitaj, aŭ estu pontoj aŭ tuneloj."
                },
                "railway-waterway": {
                    "reference": "Fervojoj intersekcantaj kun akvofluoj estu pontoj aŭ tuneloj."
                },
                "waterway-waterway": {
                    "reference": "Intersekciĝantaj akvofluoj estu konektitaj, aŭ estu tuneloj."
                },
                "tunnel-tunnel": {
                    "reference": "Intersekciĝantaj tuneloj estu sur malsamaj tavoloj."
                },
                "tunnel-tunnel_connectable": {
                    "reference": "Intersekciĝantaj tuneloj estu konektitaj, aŭ estu sur malsamaj tavoloj."
                },
                "bridge-bridge": {
                    "reference": "Intersekciĝantaj pontoj estu sur malsamaj tavoloj."
                },
                "bridge-bridge_connectable": {
                    "reference": "Intersekciĝantaj pontoj estu konektitaj, aŭ estu sur malsamaj tavoloj."
                },
                "indoor-indoor": {
                    "reference": "Intersekciĝantaj enkonstruaĵaj objektoj estu sur malsamaj etaĝoj."
                },
                "indoor-indoor_connectable": {
                    "reference": "Intersekciĝantaj enkonstruaĵaj objektoj estu konektitaj aŭ estu sur malsamaj etaĝoj."
                }
            },
            "disconnected_way": {
                "title": "Nekonektitaj vojoj",
                "tip": "Trovi voj(et)ojn kaj pramajn kursojn ekster la ekzistanta reto",
                "routable": {
                    "message": {
                        "multiple": "{count} vojoj ne estas konektitaj al la ekzista reto de vojoj."
                    },
                    "reference": "Ĉiuj ŝoseoj, vojetoj kaj pramaj kursoj estu konektitaj por formi unu navigeblan reton de vojoj."
                },
                "highway": {
                    "message": "{highway} estas malkonektita al aliaj vojoj"
                }
            },
            "fixme_tag": {
                "message": "{feature} havas la etikedon “riparu min!”",
                "reference": "La etikedo “riparu min!” («fixme») indikas, ke mapigisto petis pri helpo pri tiu objekto."
            },
            "generic_name": {
                "message": "{feature} havas ŝajne eraran nomon “{name}”",
                "message_language": "{feature} havas ŝajne eraran nomon “{name}” en {language}",
                "reference": "Nomoj estu aktualaj, videblaj de tero nomoj de objektoj."
            },
            "help_request": {
                "title": "Petoj pri helpo",
                "tip": "Trovi objektojn pri kiuj aliaj homoj petis helpon"
            },
            "incompatible_source": {
                "title": "Ŝajne malpermesataj fontoj",
                "tip": "Trovi objektojn kun ŝajne malpermesataj etikedoj pri fonto",
                "google": {
                    "feature": {
                        "message": "{feature} listigas Google kiel fonton"
                    },
                    "reference": "Produktoj de Google estas komercaj kaj ne estu uzataj kiel referencoj."
                }
            },
            "incorrect_name": {
                "message": "{feature} havas eraran nomon “{name}”",
                "message_language": "{feature} havas eraran nomon “{name}” en {language}"
            },
            "invalid_format": {
                "title": "Erara tekstaranĝo",
                "tip": "Trovi etikedojn kun eraro formo",
                "email": {
                    "message": "{feature} havas malĝustan retpoŝtan adreson",
                    "message_multi": "{feature} havas kelkajn malĝustajn retpoŝtajn adresojn",
                    "reference": "Retpoŝta adreso estu kiel “uzanto@example.com”."
                }
            },
            "mismatched_geometry": {
                "title": "Nekongrua geometrio",
                "tip": "Trovi objektojn kun konfliktajn etikedojn kaj geometrio"
            },
            "missing_role": {
                "title": "Mankantaj roloj",
                "message": "{member} ne havas rolon ene {relation}",
                "tip": "Trovi rilatojn kun mankantaj aŭ malĝustaj roloj de anoj",
                "multipolygon": {
                    "reference": "Anoj de plurangularo havu rolon “ena” «inner» aŭ “ekstera” «outer»."
                }
            },
            "missing_tag": {
                "title": "Mankantaj etikedoj",
                "tip": "Trovi objektojn kun mankantaj priskribantaj etikedoj",
                "reference": "Objektoj havu etikedojn, kiuj ilin priskribas.",
                "any": {
                    "message": "{feature} havas neniun etikedon"
                },
                "descriptive": {
                    "message": "{feature} havas neniun etikedon, kiu ĝin priskribus"
                },
                "relation_type": {
                    "message": "{feature} estas rilato sen tipo"
                }
            },
            "old_multipolygon": {
                "message": "{multipolygon} estas misetikedita",
                "reference": "Plurangularoj estu etikeditaj sur la rilato, ne sur ekstera linio."
            },
            "outdated_tags": {
                "title": "Evitindaj etikedoj",
                "message": "{feature} havas evitindajn etikedojn",
                "tip": "Trovi objektojn kun kadukaj (neĝisdataj) etikedoj",
                "reference": "Iuj etikedoj kun la tempo iĝas kadukaj (evitindaj) kaj estu ĝisdatigitaj.",
                "incomplete": {
                    "message": "{feature} havas nekompletajn etikedojn",
                    "reference": "Iuj objektoj havu pliajn etikedojn."
                },
                "noncanonical_brand": {
                    "message": "{feature} ŝajnas esti marko kun nenormaj etikedoj.",
                    "message_incomplete": "{feature} ŝajnas esti marko kun nekompletaj etikedoj",
                    "reference": "Ĉiuj objektoj de la sama marko estu etikeditaj sammaniere."
                }
            },
            "point_as_vertex": {
                "message": "{feature} estu unuopa punkto surbaze de ĝiaj etikedoj",
                "reference": "Iuj objektoj ne estu partoj de linioj aŭ de areoj."
            },
            "private_data": {
                "title": "Privataj informoj",
                "tip": "Trovi etikedojn, kiuj povas enhavi privatajn informojn",
                "reference": "Konfidaj informoj kiel personaj telefonnumeroj ne estu aldonitaj al la mapo.",
                "contact": {
                    "message": "{feature} povas esti etikedita per privataj kontaktaj informoj"
                }
            },
            "suspicious_name": {
                "title": "Ŝajne eraraj nomoj",
                "tip": "Trovi objektojn kun priskribantaj (malveraj) kaj ŝajne eraraj nomoj"
            },
            "tag_suggests_area": {
                "message": "{feature} estu fermita linio surbaze de la etikedo “{tag}”",
                "reference": "Areoj havu konektitajn finpunktojn."
            },
            "unknown_road": {
                "message": "{feature} ne estas klasifikita",
                "reference": "Vojoj sen difinita etikedo povus ne aperi en mapoj aŭ dum navigado."
            },
            "impossible_oneway": {
                "title": "Malĝustaj unudirektaj vojoj",
                "tip": "Trovi problemojn rilatajn al unudirektaj vojoj",
                "waterway": {
                    "connected": {
                        "start": {
                            "message": "{feature} elfluas el konektita akvofluo"
                        },
                        "end": {
                            "message": "{feature} fluas kontraŭ konektita akvofluo"
                        },
                        "reference": "Segmentoj de akvofluo ĉiuj fluu en la sama direkto."
                    }
                },
                "highway": {
                    "start": {
                        "message": "{feature} estas nealirebla",
                        "reference": "Unudirektaj vojoj estu alireblaj per alia vojoj."
                    },
                    "end": {
                        "message": "{feature} ne havas eliron",
                        "reference": "Unudirektaj vojoj konduku al aliaj vojoj."
                    }
                }
            },
            "unclosed_multipolygon_part": {
                "message": "{feature} havas nefermitan parton",
                "reference": "Ĉiuj enaj kaj eksteraj partoj de plurangularoj havu konektitajn finpunktojn."
            },
            "unsquare_way": {
                "title": "Neortaj anguloj (maksimume {val}°)",
                "message": "{feature} ne havas ortajn angulojn",
                "tip": "Trovi objektojn kun nekvadrataj anguloj, kiuj povas esti desegnitaj pli bele",
                "buildings": {
                    "reference": "Konstruaĵoj kun nekvadrataj anguloj kutime povas esti desegnitaj pli akurate."
                }
            },
            "vertex_as_point": {
                "message": "{feature} estu parto de linio aŭ de areo surbaze de ĝiaj etikedoj",
                "reference": "Iuj objektoj ne estu unuopaj punktoj."
            },
            "fix": {
                "add_a_bridge": {
                    "title": "Aldoni ponton",
                    "annotation": "Aldonis ponton."
                },
                "add_a_tunnel": {
                    "title": "Aldoni tunelon",
                    "annotation": "Aldonis tunelon."
                },
                "address_the_concern": {
                    "title": "Solvi tiun ĉi problemon"
                },
                "connect_almost_junction": {
                    "annotation": "Konektis tre proksimajn objektojn."
                },
                "connect_crossing_features": {
                    "annotation": "Konektis intersekciĝantajn objektojn."
                },
                "connect_endpoints": {
                    "title": "Konekti finpunktojn",
                    "annotation": "Konektis finpunktojn de linio."
                },
                "connect_feature": {
                    "title": "Konekti tiun ĉi objekton"
                },
                "connect_features": {
                    "title": "Konekti objektojn"
                },
                "connect_using_ford": {
                    "title": "Konekti per travadejo"
                },
                "continue_from_start": {
                    "title": "Pluigi desegni de komencpunkto"
                },
                "continue_from_end": {
                    "title": "Pluigi desegni de finpunkto"
                },
                "delete_feature": {
                    "title": "Forigi tiun ĉi objekton"
                },
                "extract_point": {
                    "title": "Apartigi tiun ĉi punkton"
                },
                "ignore_issue": {
                    "title": "Ignori tiun ĉi problemon"
                },
                "merge_close_vertices": {
                    "annotation": "Kunfandis tre proksimajn punktojn en linion."
                },
                "merge_points": {
                    "title": "Kunfandi tiujn ĉi punktojn"
                },
                "move_points_apart": {
                    "title": "Apartigi tiujn ĉi punktojn"
                },
                "move_tags": {
                    "title": "Movi etikedojn",
                    "annotation": "Movis etikedojn."
                },
                "remove_from_relation": {
                    "title": "Forigi el rilato"
                },
                "remove_generic_name": {
                    "annotation": "Forigis misuzitan etikedon “nomo”."
                },
                "remove_mistaken_name": {
                    "annotation": "Forigis eraran nomon."
                },
                "remove_private_info": {
                    "annotation": "Forigis privatajn informojn"
                },
                "remove_proprietary_data": {
                    "title": "Forigi ĉiujn komercajn datumojn"
                },
                "remove_tag": {
                    "title": "Forigi etikedon",
                    "annotation": "Forigis etikedon."
                },
                "remove_tags": {
                    "title": "Forigi etikedojn"
                },
                "remove_the_name": {
                    "title": "Forigi nomon"
                },
                "reposition_features": {
                    "title": "Movi objektojn"
                },
                "reverse_feature": {
                    "title": "Inversigi tiun ĉi objekton"
                },
                "select_preset": {
                    "title": "Elekti tipon de objekto"
                },
                "select_road_type": {
                    "title": "Elekti specon de vojo"
                },
                "set_as_inner": {
                    "title": "Agordi kiel enan"
                },
                "set_as_outer": {
                    "title": "Agordi kiel eksteran"
                },
                "square_feature": {
                    "title": "Kvadratigi tiun ĉi objekton"
                },
                "tag_as_disconnected": {
                    "title": "Marki kiel nekonektitan",
                    "annotation": "Markis tre proksimajn objektojn kiel nekonektitajn."
                },
                "tag_as_unsquare": {
                    "title": "Etikedi kiel reale nekvadrata",
                    "annotation": "Etikedis linion kiel havi neortajn angulojn."
                },
                "tag_this_as_higher": {
                    "title": "Etikedi kiel pli altan"
                },
                "tag_this_as_lower": {
                    "title": "Etikedi kiel pli malaltan"
                },
                "upgrade_tags": {
                    "title": "Uzi konsilindajn etikedojn",
                    "annotation": "Uzis konsilindajn etikedojn."
                },
                "use_different_layers": {
                    "title": "Uzi malsamajn tavolojn"
                },
                "use_different_layers_or_levels": {
                    "title": "Uzi malsamajn tavolojn aŭ etaĝojn"
                },
                "use_different_levels": {
                    "title": "Uzi malsamajn etaĝojn"
                }
            }
        },
        "intro": {
            "done": "farita",
            "ok": "Bone",
            "graph": {
                "block_number": "<value for addr:block_number>",
                "city": "Krokodilurbo",
                "county": "<value for addr:county>",
                "district": "<value for addr:district>",
                "hamlet": "<value for addr:hamlet>",
                "neighbourhood": "<value for addr:neighbourhood>",
                "postcode": "1887",
                "province": "<value for addr:province>",
                "quarter": "<value for addr:quarter>",
                "state": "<value for addr:state>",
                "subdistrict": "<value for addr:subdistrict>",
                "suburb": "<value for addr:suburb>",
                "countrycode": "eo",
                "name": {
                    "1st-avenue": "Avenuo de unu bovino",
                    "2nd-avenue": "Avenuo de du bovinoj",
                    "4th-avenue": "Avenuo de kvar bovinoj",
                    "5th-avenue": "Avenuo de kvin bovinoj",
                    "6th-avenue": "Avenuo de ses bovinoj",
                    "6th-street": "Strato de ses bovinoj",
                    "7th-avenue": "Avenuo de sep bovinoj",
                    "8th-avenue": "Avenuo de ok bovinoj",
                    "9th-avenue": "Avenuo de naŭ bovinoj",
                    "10th-avenue": "Avenuo de dek bovinoj",
                    "11th-avenue": "Avenuo de dek unu bovinoj",
                    "12th-avenue": "Avenuo de dek du bovinoj",
                    "access-point-employment": "Labortrovejo",
                    "adams-street": "Kalman-Kalocsay-strato",
                    "andrews-elementary-school": "Bazlernejo nomita laŭ Claude Piron",
                    "andrews-street": "Claude-Piron-strato",
                    "armitage-street": "Bonantagula strato",
                    "barrows-school": "Bazlernejo nomita laŭ Kazimierz Bein",
                    "battle-street": "Malluma strato",
                    "bennett-street": "Kielvifartasula strato",
                    "bowman-park": "Parko de Dek Tilioj",
                    "collins-drive": "Lerneja strato",
                    "conrail-railroad": "Fervojlinio Mallanta",
                    "conservation-park": "Parko de Dialogo",
                    "constantine-street": "Finvenkisma strato",
                    "cushman-street": "Louis-de-Beaufront-strato",
                    "dollar-tree": "Fuŝaĵoj&Ĉipaĵoj",
                    "douglas-avenue": "Malkrokodila avenuo",
                    "east-street": "Bonantagula strato",
                    "elm-street": "Kampeja strato",
                    "flower-street": "Flora strato",
                    "foster-street": "Senesperaĵa strato",
                    "french-street": "Aligatora strato",
                    "garden-street": "Ĝardena strato",
                    "gem-pawnbroker": "Lombardejo ĉe Johanĉjo",
                    "golden-finch-framing": "Orkoloraj Bild-limigiloj",
                    "grant-avenue": "Larĝa avenuo",
                    "hoffman-pond": "Lageto de Grabowski",
                    "hoffman-street": "Antoni-Grabowski-strato",
                    "hook-avenue": "Avenuo de Denaskuloj",
                    "jefferson-street": "Naisma strato",
                    "kelsey-street": "Manuel-Halvelik-strato",
                    "lafayette-park": "Parko LaFayette",
                    "las-coffee-cafe": "Gufujo",
                    "lincoln-avenue": "Mieczyslaw-Sygnarski-avenuo",
                    "lowrys-books": "Bukiselidöp",
                    "lynns-garage": "Maldifektigejo",
                    "main-street-barbell": "Verd-stela Gimnastikejo",
                    "main-street-cafe": "Verd-stela Kafejo",
                    "main-street-fitness": "Verd-stela Sportejo",
                    "main-street": "Verd-stela strato",
                    "maple-street": "Acera strato",
                    "marina-park": "Havena Parko",
                    "market-street": "Vendeja strato",
                    "memory-isle-park": "Roz-insuleta Parko",
                    "memory-isle": "Insuleto de la Rozoj",
                    "michigan-avenue": "Ludoviko-Zamenhof-avenuo",
                    "middle-street": "Meza strato",
                    "millard-street": "Johann-Schleyer-strato",
                    "moore-street": "Blua strato",
                    "morris-avenue": "Mallonga strato",
                    "mural-mall": "Pasejo de Murpentraĵoj",
                    "paisanos-bar-and-grill": "Hundaĵo k Kataĵo",
                    "paisley-emporium": "Paisley Emporium",
                    "paparazzi-tattoo": "Haŭtgravurejo",
                    "pealer-street": "Strato de OSM-kontribuintoj",
                    "pine-street": "Pina strato",
                    "pizza-hut": "Picejo",
                    "portage-avenue": "Kverka avenuo",
                    "portage-river": "Kverka rivero",
                    "preferred-insurance-services": "Asekurejo",
                    "railroad-drive": "Fervoja strato",
                    "river-city-appliance": "Aĉetejo ĉe Tomaso",
                    "river-drive": "Rivera strateto",
                    "river-road": "Rivera vojo",
                    "river-street": "Rivera strato",
                    "riverside-cemetery": "Ĉerivera mortintejo",
                    "riverwalk-trail": "Apudrivera vojeto",
                    "riviera-theatre": "Ŝekspira Teatro",
                    "rocky-river": "Ŝtonoza Rivero",
                    "saint-joseph-river": "Sankt-Jozef-rivero",
                    "scidmore-park-petting-zoo": "Bestoĝardeno en Krokodilurbo",
                    "scidmore-park": "Bosko",
                    "scouter-park": "Skutila Parko",
                    "sherwin-williams": "Malgrizigu vian vivon!",
                    "south-street": "Suda strato",
                    "southern-michigan-bank": "Spesmila Banko",
                    "spring-street": "Printempa strato",
                    "sturgeon-river-road": "Sturga vojo",
                    "three-rivers-city-hall": "Urbodomo de Krokodilurbo",
                    "three-rivers-elementary-school": "Bazlernejo en Krokodilurbo",
                    "three-rivers-fire-department": "Fajrobrigadejo en Krokodilurbo",
                    "three-rivers-high-school": "Liceo en Krokodilurbo",
                    "three-rivers-middle-school": "Gimnazio en Krokodilurbo",
                    "three-rivers-municipal-airport": "Flughaveno en Krokodilurbo",
                    "three-rivers-post-office": "Poŝtoficejo en Krokodilurbo",
                    "three-rivers-public-library": "Biblioteko en Krokodilurbo",
                    "three-rivers": "Krokodilurbo",
                    "unique-jewelry": "Oro k Diamantoj",
                    "walnut-street": "Abia strato",
                    "washington-street": "Manuel-Halvelik-strato",
                    "water-street": "Sensencaĵa strato",
                    "west-street": "Okcidenta strato",
                    "wheeler-street": "Ĥameleona strato",
                    "william-towing": "Aŭtohelpo 'Andreo'",
                    "willow-drive": "Klingona strateto",
                    "wood-street": "Ligna strato",
                    "world-fare": "Vendejo ĉe Evildea"
                }
            },
            "welcome": {
                "title": "Saluton",
                "welcome": "Saluton! Ĉi tiu gvidilo instruos al vi fundamentojn de redaktado de OpenStreetMap.",
                "practice": "Ĉiuj datumoj en ĉi tiu gvidilo estas nur por ekzerci kaj ĉiuj redaktoj farotaj de vi en ĉi tiu gvidilo ne estos konservitaj.",
                "words": "Ĉi tiu gvidilo enkondukos kelkajn novajn vortojn kaj ideojn. Kiam ni enkondukos novan vorton, ni uzos *kursivon*.",
                "mouse": "Vi povas uzi kian ajn enigan aparaton por redakti la mapon, tamen ĉi tiu gvidilo supozas, ke vi havas muson kun maldekstra kaj dekstra butonoj. **Se vi volas konekti muson, faru ĉi tion nun, kaj poste klaku 'Bone'.**",
                "leftclick": "Kiam ĉi tiu gvidilo petas vin pri klaki aŭ klaki dufoje, klaku per maldekstra butono. Je tuŝplato (trackpad), tio povas esti unufoja klako aŭ unufingra frapeto. **Maldekstre-klaku {num}-foje.**",
                "rightclick": "Iam ni ankaŭ petos vin pri dekstre-klaki. Ĉi tio povas esti klaki premante Stir-klavon, aŭ  dufingra frapeto sur tuŝplato. Via klavaro eĉ povas havi klavon 'menuo', kiu agas kiel dekstra-klako. **Dekstre-klaku {num}-foje.**",
                "chapters": "Bone ĝis nun! Vi povas uzi butonojn sube por transsalti ĉapitrojn kiam ajn aŭ por rekomenci ĉapitron, kiam vi blokiĝos. Eku! **Klaku '{next}' por pluigi.**"
            },
            "navigation": {
                "title": "Navigado",
                "drag": "Ĉefa areo de la mapo montras OpenStreetMap-ajn datumojn sur fono.{br}Vi povas navigadi per treni kaj rulumi, simile kiel ian interretan mapon. **Trenu la mapon!**",
                "zoom": "Vi povas pligrandigi aŭ malgrandigi per musa rado aŭ tuŝplato aŭ per klaki la butonojn  {plus}/ {minus}. **Pligrandigu la mapon!**",
                "features": "Ni uzas la vorton *objekto* por priskribi ĉiujn aĵojn troviĝantajn sur la mapo. Ĉio en la reala mondo povas esti mapigita kiel objekto en OpenStreetMap.",
                "points_lines_areas": "Map-objektoj estas reprezentataj kiel *punktoj, linioj aŭ areoj.*",
                "nodes_ways": "En OpenStreetMap punktojn oni iam nomas kiel *nodoj*, kaj liniojn kaj areojn oni nomas kiel *linioj*.",
                "click_townhall": "Ĉiun objekton sur la mapo oni povas elekti per klaki ĝin. **Klaku la punkton por ĝin elekti.**",
                "selected_townhall": "Bonege! La punkto estas nun elektita. Elektitaj objektoj estas bildigataj per pulsanta lumo.",
                "editor_townhall": "Kiam objekto estas elektita, la *objekt-redaktilo* estas montrata ĉe la mapo.",
                "preset_townhall": "La supra parto de objekt-radaktilo montras specon de objekto. Ĉi tiu punkto estas {preset}.",
                "fields_townhall": "La meza parto de objekt-redaktilo enhavas *kampojn* montrantajn ecojn de la objekto, kiel ĝia nomo kaj adreso.",
                "close_townhall": "**Fermu la objekt-redaktilon per premi eskap-klavon aŭ klaki la butonon {button} ĉe supra angulo.**",
                "search_street": "Vi ankaŭ povas serĉi objektojn en nuna vido aŭ en la tuta mondo. **Serĉu '{name}'.**",
                "choose_street": "**Elektu '{name}'-n el la listo por ĝin elekti.**",
                "selected_street": "Bonege! {name} estas elektita nun.",
                "editor_street": "Kampoj montrataj por strato estas malegalaj ol kampoj montrataj por urbodomo.{br}Por ĉi tiu elektita strato, la objekt-redaktilo montras kampojn kiel  '{field1}' kaj '{field2}'. **Fermu la objekt-redaktilon per premi eskap-klavon aŭ klaki la butonon {button}.**",
                "play": "Provu movi la mapon kaj klaki iujn aliaj objektojn por vidi kiujn specojn de objektojn oni povas aldoni al OpenStreetMap. **Kiam vi estos preta por iri al la sekva ĉapitro, klaku '{next}'-n.**"
            },
            "points": {
                "title": "Punktoj",
                "add_point": "*Punktoj* estas uzataj por reprezenti objektojn kiel vendejojn, restoraciojn kaj monumentojn.{br}Ili markas difinan lokon kaj priskribas kio estas tie. **Klaku la butonon '{button} Punkto' por aldoni novan punkton.**",
                "place_point": "Por enmeti novan punkton sur la mapon, direktu vian mus-kursoron tien, kie punkto povas esti, kaj maldekstre-klaku aŭ premu la spacostangon. **Movu kursoron sur ĉi tiun konstruaĵon, kaj sekve maldekstre-klaku aŭ premu la spacostangon.**",
                "search_cafe": "Multe da diversaj objektoj estas reprezentataj per punktoj. La ĵus-aldonita punkto estas kafejo. **Serĉu '{preset}'-n.**",
                "choose_cafe": "**Elektu {preset}-n el la listo.**",
                "feature_editor": "La punkto estas nun markita kiel kafejon. Per la objekt-redaktilo vi povas aldoni pli da informoj pri ĉi tiu kafejo.",
                "add_name": "En OpenStreepMap, ĉiuj kampoj estas malnepraj, do estas ĝuste lasi ilin malplenaj se vi ne certiĝas.{br}Ni supozu, ke vi havas lokan scion pri ĉi tiu kafejo kaj vi scias ĝian nomon. **Aldonu nomon por la kafejo.**",
                "add_close": "La objekt-redaktilo aŭtomate memoros ĉiujn viajn ŝanĝojn. **Kiam vi finos aldoni la nomon, premu eskap-klavon, enen-klavon aŭ klaku la butonon {button} por fermi la objekt-redaktilon.**",
                "reselect": "Ofte punktoj jam ekzistos, sed enhavos erarojn aŭ estos nekompletaj. Oni povas redakti ekzistajn punktojn. **Klaku la ĵus-aldonitan kafejon por ĝin elekti.**",
                "update": "Ni aldonu kelkajn detalojn pri ĉi tiu kafejo. Vi povas ŝanĝi ĝian nomon, aldoni kuirarton aŭ adreson. **Ŝanĝu kafejajn detalojn.**",
                "update_close": "**Kiam vi finos redakti la kafejojn, premu eskap-klavon, enen-klavon aŭ klaku la butonon {button} por fermi la objekt-redaktilon.**",
                "rightclick": "Vi povas dekstre-klaki ĉiun objekton por vidi la *redakt-menuon*, kiu montras liston de eblaj agoj. **Dekstre-klaku por elekti la ĵus-aldonitan punkton kaj montri la redakt-menuon.**",
                "delete": "Estas ĝuste forigi objektojn, kiuj ne ekzistas en la reala mondo.{br}Forigado de objekto el OpenStreetMap forigas ĝin el la mapo uzataj de multe da homoj, do certiĝu, ke objekto vere ne ekzistas antaŭ vi ĝin forigas. **Klaku la butonon {button} por forigi la punkton.**",
                "undo": "Vi ĉiam povas malfari ŝanĝojn ĝis vi konservos viajn redaktojn al OpenStreetMap. **Klaku la butonon {button} por malfari forigadon de la punkto.**",
                "play": "Nun vi scias kiel krei kaj redakti punktojn, provu krei kelkajn aliajn punktojn por ekzerci! **Kiam vi estos preta por iri al la sekva ĉapitro, klaku '{next}'.**"
            },
            "areas": {
                "title": "Areoj",
                "add_playground": "Areoj estas uzataj por reprezenti konturojn de objektoj kiel lagojn, konstruaĵojn kaj privatdomajn terenojn.{br}Oni povas ilin uzi por pli detale mapigi multe da objektoj, kiujn oni kutime mapigas kiel punktojn. **Klaku la butonon {button} Areo por aldoni novan areon.**",
                "start_playground": "Ni aldonu ĉi tiun infanan ludejon al la mapo per desegni areon. Areojn oni desegnas per enmeti *nodojn* laŭ eksteraj randoj de objekto. **Klaku aŭ premu la spacostangon por enmeti komencan nodon al iu el anguloj de la infana ludejo.**",
                "continue_playground": "Pluigi desegni la areon per enmeti pliajn nodojn laŭ rando de infana ludejo. Estas ĝuste kunigi la areon kun ekzistaj irejoj.{br}Konsilo: vi povas premteni la ‘{alt}’-klavon por ke nodoj ne konektu kun aliaj objektoj. **Pluigu desegni areon por la infana ludejo.**",
                "finish_playground": "Finu la areon per premi enen-klavon aŭ klaku denove aŭ unuan aŭ finan nodon. **Finu desegni areon por la infana ludejo.**",
                "search_playground": "**Serĉu '{preset}'-n.**",
                "choose_playground": "**Elektu '{preset}'-n el la listo.**",
                "add_field": "Ĉi tiu infana ludejo ne havas oficialan nomon, do ni ne aldonas ion ajn al la kampo 'nomo'.{br}Anstataŭ tio, ni aldonu kelkajn pliajn detalojn pri la infana ludejo al la kampo  'priskribo' . **Malfermu la liston 'aldoni kampon'.**    ",
                "choose_field": "**Elektu {field}-n el la listo.**",
                "retry_add_field": "Vi ne elektis la kampon '{field}'. Provu denove.",
                "describe_playground": "**Aldonu priskribon, sekve klaku la butonon {button} por fermi la objekt-redaktilon.**",
                "play": "Ĝuste! Provu desegni kelkajn aliajn areojn por vidi kiujn specojn de areajn objektojn oni povas aldoni al OpenStreetMap. **Kiam vi estos preta por iri al la sekva ĉapitro, klaku '{next}'.**"
            },
            "lines": {
                "title": "Linioj",
                "add_line": "*Linioj* estas uzataj por reprezenti objektojn kiel vojojn, fervojojn kaj riverojn. **Klaku la butonon '{button} Linio' por aldoni novan linion.**",
                "start_line": "Ĉi tie vojo mankas. Ni aldonu ĝin!{br}En OpenStreetMap, liniojn oni devas desegni laŭlonge de mezo de vojo. Vi povas treni kaj pligrandigi la mapon dum desegnado laŭbezone. **Komencu novan linion per klaki la nordan finon de manka vojo.**",
                "intersect": "Klaku aŭ premu la spacostangon por aldoni pliajn nodojn al la linio.{br}Vojoj kaj multe da aliaj linioj estas partoj de pli grandaj retoj. Estas grave por ke tiuj linioj estu ĝuste kunigitaj por navigadaj aplikaĵoj funkcii. **Klaku '{name}'-n por aldoni sekcopunkton kunigantan la ambaŭ liniojn.**",
                "retry_intersect": "La vojo devas intersekci '{name}'-n. Provu denove!",
                "continue_line": "Pluigu desegni la linion por la nova vojo. Memoru, ke vi povas treni kaj pligrandigi la mapon laŭbezone.{br}Kiam vi finos desegni, klaku denove la finan nodon. **Finu desegni la vojon.**",
                "choose_category_road": "**Elektu {category}-n el la listo.**",
                "choose_preset_residential": "Estas multe da diversaj specoj de vojoj, sed ĉi tiu estas loka vojo. **Elektu la specon {preset}.**",
                "retry_preset_residential": "Vi ne elektis la specon {preset}. **Klaku ĉi tie por reelekti.**",
                "name_road": "**Nomu ĉi tiun vojon kaj sekve premu eskap/enen-klavon aŭ klaku la butonon {button} por fermi la objekt-redaktilon.**",
                "did_name_road": "Ŝajnas bone! Sekve ni lernos kiel aktualigi formon de linio.",
                "update_line": "Iafoje vi bezonas ŝanĝi formon de ekzistanta linio. Ĉi tie troviĝas vojo, kiu ne aspektas tute ĝuste.",
                "add_node": "Vi povas aldoni kelkajn nodojn al ĉi tiu linio por plibonigi ĝian formon. Iu maniero por aldoni nodon estas klaki dufoje tie, kie volas aldoni nodon. **Klaku dufoje sur la linio por krei novan nodon.**",
                "start_drag_endpoint": "Kiam linio estas elektita, vi povas treni ĉiun el ĝiaj nodoj per klaki kaj premteni maldekstran mus-butonon dum trenado. **Trenu la finpunkton por enmeti ĝin tie, kie tiuj vojoj devas kruciĝi.**",
                "finish_drag_endpoint": "Ĉi tiu punkto aspektas ĝuste. **Lasu la maldekstran mus-butonon por ĉesi trenadon.**",
                "start_drag_midpoint": "Etaj trianguloj estas desegnitaj ĉe *mezpunktoj* inter nodoj. Alia maniero por krei novan nodon esti treni mezpunkton al nova loko. **Trenu la mezpunktan triangulon por krei novan nodon laŭlonge de voja kurbiĝo.**",
                "continue_drag_midpoint": "Ĉi tiu linio aspektas pli bone! Pluigu alĝustigi ĉi tiun linion per klaki dufoje aŭ per treni mezpunktojn ĝis la kurbiĝo kongruos kun voja formo. **Kiam vi estos kontenta pro aspekto de linio, klaku 'Bone'.**",
                "delete_lines": "Estas prave forigi liniojn de vojoj, kiuj ne ekzistas en la reala mondo.{br}Ĉi tie estas ekzemplo, kie la urbo planis '{street}'-n sed neniam ĝin konstruis. Ni povas plibonigi ĉi tiun parton de mapo per forigi malnecesajn liniojn.",
                "rightclick_intersection": "La lasta reale ekzstanta strato estas {street1}, do ni *dividos* '{street2};-n ĉe ĉi tiu intersekco kaj forigos ĉion norde de ĝi. **Dekstre-klaku la intersekcan nodon.**",
                "split_intersection": "**Klaku la butonon {button} por dividi '{street}'-n.**",
                "retry_split": "Vi ne klakis la butonon 'Dividi'. Provu denove.",
                "did_split_multi": "Bonege! {street1} estas nun disigita en du partoj. La norda parto povas esti forigita. **Klaku la nordan parton de {street2} por ĝin elekti.**",
                "did_split_single": "**Klaku la nordan parton de {street2} por ĝin elekti.**",
                "multi_select": "{selected} estas nun elektita. Ni ankaŭ elektu '{other1}'-n. Vi povas klaku premante majuskl-klavon por elekti plurajn objektojn. **Klaku premante majsukl-klavon '{other2}'-n.**",
                "multi_rightclick": "Bone! Ambaŭ forigendaj linioj estas nun elektitaj. **Dekstre-klaku iun linion por montri redaktan menuon.**",
                "multi_delete": "**Klaku la butonon {button} por forigi malnecesajn liniojn.**",
                "retry_delete": "Vi ne klakis la butonon 'Forigi'. Provu denove.",
                "play": "Perfekte! Uzi vian scipovon lernitan dum ĉi tiu ĉapitro por ekzerci redaktadon de pliaj linioj. **Kiam vi estos preta por iri al la sekva ĉapitro, klaku '{next}'.**"
            },
            "buildings": {
                "title": "Konstruaĵoj",
                "add_building": "OpenStreetMap estas la plej granda monda datumbazo de konstruaĵoj.{br}Vi povas helpi plibonigi ĉi tiun datumbazon per skizi konstruaĵojn, kiuj ne estas ankoraŭ mapigitaj. **Klaku la butonon '{button} Areo' por aldoni novan areon.**",
                "start_building": "Ni aldonu ĉi tiun domon al la mapo per desegni ĝian konturon.{br}Konstruaĵojn oni devas skizi laŭ iliajn konturojn kiel eble plej akurate. **Klaku aŭ premu la spacostangon por enmeti komencan nodon al unu el anguloj de la konstruaĵo.**",
                "continue_building": "Pluigu aldoni pliajn nodojn por skizi konturon de la konstruaĵo. Memoru, ke vi povas pligrandigi, se vi volas aldoni pliajn detalojn.{br}Finu la konstruaĵon per premi enen-klavon aŭ klaku denove aŭ unuan aŭ lastan nodon. **Finu skizi la konstruaĵon.**",
                "retry_building": "Ŝajnas, ke desegnado de nodoj al anguloj de konstruaĵo estas ete malfacila por vi. Provu denove!",
                "choose_category_building": "**Elektu {category}-n el la listo.**",
                "choose_preset_house": "Estas multe da diversaj specoj de konstruaĵoj, tamen ĉi tiu certe estas domo.{br}Se vi ne certiĝas pri speco, estus plej bone elekti implicitan specon de konstruaĵo. **Elektu la specon {preset}.**",
                "close": "**Premu eskap-klavon aŭ klaku la butonon {button} por fermi la objekt-redaktilon.**",
                "rightclick_building": "**Dekstre-klaku por elekti la ĵus-mapigitan konstruaĵon por montri la redaktan menuon.**",
                "square_building": "La domo ĵus-aldonita de vi aspektus pli bone kun perfekte kvadrataj anguloj. **Klaku la butonon {button} por kvadratigi formon de la konstruaĵo.**",
                "retry_square": "Vi ne klakis la butonon 'Kvadratigi'. Provu denove.",
                "done_square": "Ĉu vi rigardis kiel angulojn de la konstruaĵo moviĝis? Ni lernu alian utilan operacion.",
                "add_tank": "Sekve ni skizos ĉi tiun rondan rezervujon. **Klaku la butonon '{button} Areo' por aldoni novan areon.**",
                "start_tank": "Ne klopodu, vi ne devas desegni perfektan cirklon. Simple desegnu areon ene la rezervujo, kiu tuŝas ĝian randon. **Klaku aŭ premu la spacostangon por enmeti komencan nodon al rando de la rezervujo.**",
                "continue_tank": "Aldonu pliajn nodojn ĉirkaŭ la rando. La cirklo estos kreita ekstere de desegnitaj nodoj.{br}Finu la areon per premi enen-klavon aŭ klaku denove aŭ unuan aŭ lastan nodon. **Finu skizi la rezervujon.**",
                "search_tank": "**Serĉu '{preset}'-n.**",
                "choose_tank": "**Elektu {preset}-n el la listo.**",
                "rightclick_tank": "**Dekstre-klaku por elekti la ĵus-mapigitan rezervujon por montri la redaktan menuon.**",
                "circle_tank": "**Klaku la butonon {button} por fari la rezervujon ronda.**",
                "retry_circle": "Vi ne klakis la butonon 'Rondigi'. Provu denove.",
                "play": "Belege! Ekzercu skizi kelkajn pliajn konstruaĵojn kaj provu aliajn eblojn ĉe la redakta menuo. *Kiam vi estos preta por iri al la sekva ĉapitro, klaku '{next}'.**"
            },
            "startediting": {
                "title": "Komenci redaktadon",
                "help": "Vi nun pretas por redakti OpenStreetMap!{br}Vi ĉiam povas reludi ĉi tiun gvidilon aŭ vidi pliajn dokumentaron per klaki la butonon ‘{button} Helpo’ aŭ per premi la klavon ‘{key}’.",
                "shortcuts": "Vi povas vidigi liston de komandoj kune kun ilaj fulmoklavoj per premi la klavon ‘{key}’.",
                "save": "Ne forgesu regule konservi viajn ŝanĝojn!",
                "start": "Ekigi mapigadon!"
            }
        },
        "shortcuts": {
            "title": "Fulmoklavoj",
            "tooltip": "Montri ekranon de fulmoklavoj.",
            "toggle": {
                "key": "?"
            },
            "key": {
                "alt": "Alt",
                "backspace": "Backspace",
                "cmd": "Cmd",
                "ctrl": "Ctrl",
                "delete": "Forig-klavo",
                "del": "Del",
                "end": "End",
                "enter": "Enen-klavo",
                "esc": "Esc",
                "home": "Home",
                "option": "Option",
                "pause": "Pause",
                "pgdn": "PgDn",
                "pgup": "PgUp",
                "return": "Return",
                "shift": "Shift",
                "space": "Spacostango"
            },
            "gesture": {
                "drag": "treni"
            },
            "or": "-aŭ-",
            "browsing": {
                "title": "Foliumado",
                "navigation": {
                    "title": "Navigi",
                    "pan": "Rulumi mapon",
                    "pan_more": "Rulumi mapon je unu ekrano",
                    "zoom": "Pligrandigi / malgrandigi",
                    "zoom_more": "Pligrandigegi / malgrandigegi"
                },
                "help": {
                    "title": "Helpo",
                    "help": "Montri helpon/dokumentaron",
                    "keyboard": "Montri fulmoklavojn"
                },
                "display_options": {
                    "title": "Agordoj pri vido",
                    "background": "Baskuli panelon de fona fotaro",
                    "background_switch": "Baskuli reen al antaŭa fono",
                    "map_data": "Baskuli panelon de map‑datumoj",
                    "issues": "Baskuli panelon de problemoj",
                    "preferences": "Baskuli panelon de preferoj",
                    "fullscreen": "Enigi plenekranan reĝimon",
                    "sidebar": "Baskuli flankbreton",
                    "wireframe": "Baskuli map-plenigon",
                    "osm_data": "Baskuli map‑datumojn",
                    "minimap": "Baskuli mapeton",
                    "highlight_edits": "Emfazi nekonservitajn ŝanĝojn"
                },
                "selecting": {
                    "title": "Elekti objektojn",
                    "select_one": "Elekti unuopan objekton",
                    "select_multi": "Elekti kelkajn objektojn",
                    "lasso": "Elekti per kaptoŝnuro",
                    "search": "Trovi objektojn kun serĉata teksto"
                },
                "with_selected": {
                    "title": "Kun elektitaj objektoj",
                    "edit_menu": "Baskuli redakt-menuon",
                    "zoom_to": "Pligrandigi al elektitaj objektoj"
                },
                "vertex_selected": {
                    "title": "Kun elektita nodo",
                    "previous": "Al antaŭa nodo",
                    "next": "Al sekva nodo",
                    "first": "Al unua nodo",
                    "last": "Al fina nodo",
                    "change_parent": "Baskuli al supera linio"
                }
            },
            "editing": {
                "title": "Redaktado",
                "drawing": {
                    "title": "Desegni",
                    "add_point": "‘Aldoni punkton’-reĝimo",
                    "add_line": "‘Aldoni linion’-reĝimo",
                    "add_area": "‘Aldoni areon’-reĝimo",
                    "add_note": "‘Aldoni rimarkon’-reĝimo",
                    "place_point": "Enmeti punkton aŭ rimarkon",
                    "disable_snap": "Premteni por ne kapti punktojn",
                    "stop_line": "Fini desegni linion aŭ areon"
                },
                "operations": {
                    "title": "Agoj",
                    "continue_line": "Pluigi linion ĉe elektita nodo",
                    "merge": "Kunfandi elektitajn objektojn",
                    "disconnect": "Malkunigi objektojn de elektita nodo",
                    "extract": "Apartigi punkton el objekto",
                    "split": "Disduigi linon de elektita nodo",
                    "reverse": "Inversigi elektitajn objektojn",
                    "move": "Movi elektitajn objektojn",
                    "rotate": "Turni elektitajn objektojn",
                    "orthogonalize": "Kvadratigi angulojn de linio aŭ areo",
                    "straighten": "Rektigi linion aŭ punktojn",
                    "circularize": "Rondigi fermitan linion aŭ areon",
                    "reflect_long": "Speguli objektojn laŭ longa akso",
                    "reflect_short": "Speguli objekton laŭ mallonga akso",
                    "delete": "Forigi elektitajn objektojn/verticojn"
                },
                "commands": {
                    "title": "Ordonoj",
                    "copy": "Kopii elektitajn objektojn",
                    "paste": "Alglui kopiitajn objektojn",
                    "undo": "Malfari antaŭan agon",
                    "redo": "Refari antaŭan agon",
                    "save": "Konservi ŝanĝojn"
                }
            },
            "tools": {
                "title": "Iloj",
                "info": {
                    "title": "Informoj",
                    "all": "Baskuli ĉiujn informajn panelojn",
                    "background": "Baskuli fon-panelon",
                    "history": "Baskuli histori-panelon",
                    "location": "Baskuli pozici-panelon",
                    "measurement": "Baskuli mezur-panelon"
                }
            }
        },
        "units": {
            "feet": "{quantity} ft",
            "miles": "{quantity} mi",
            "square_feet": "{quantity} ft²",
            "square_miles": "{quantity} mi²",
            "acres": "{quantity} ac",
            "meters": "{quantity} m",
            "kilometers": "{quantity} km",
            "square_meters": "{quantity} m²",
            "square_kilometers": "{quantity} km²",
            "hectares": "{quantity} ha",
            "area_pair": "{area1} ({area2})",
            "arcdegrees": "{quantity}°",
            "arcminutes": "{quantity}′",
            "arcseconds": "{quantity}″",
            "north": "N",
            "south": "S",
            "east": "E",
            "west": "W",
            "coordinate": "{coordinate}{direction}",
            "coordinate_pair": "{latitude}, {longitude}"
        },
        "wikidata": {
            "identifier": "Identigilo",
            "label": "Etikedo",
            "description": "Priskribo"
        },
        "presets": {
            "categories": {
                "category-barrier": {
                    "name": "Bariloj"
                },
                "category-building": {
                    "name": "Konstruaĵoj"
                },
                "category-golf": {
                    "name": "Golfludejo"
                },
                "category-landuse": {
                    "name": "Utilkampoj"
                },
                "category-natural": {
                    "name": "Naturaj objektoj"
                },
                "category-path": {
                    "name": "Vojetoj"
                },
                "category-rail": {
                    "name": "Relvojoj"
                },
                "category-restriction": {
                    "name": "Ebloj pri aliro"
                },
                "category-road_major": {
                    "name": "Vojoj ĉefaj"
                },
                "category-road_minor": {
                    "name": "Vojoj malĉefaj"
                },
                "category-road_service": {
                    "name": "Vojoj aliraj"
                },
                "category-route": {
                    "name": "Kursoj"
                },
                "category-utility": {
                    "name": "Tuboj kaj kabloj"
                },
                "category-water": {
                    "name": "Akvejoj"
                },
                "category-waterway": {
                    "name": "Akvofluoj"
                }
            },
            "fields": {
                "access": {
                    "label": "Aliro permesata al",
                    "options": {
                        "designated": {
                            "description": "Aliro permesata laŭ signoj aŭ specifaj lokaj leĝoj",
                            "title": "Adaptita"
                        },
                        "destination": {
                            "description": " Aliro permesata nur por atingi cellokon",
                            "title": "Celloko"
                        },
                        "dismount": {
                            "description": "Aliro permesata sed rajdanto devas deseliĝi de ĉevalo/motorciklo",
                            "title": "Deseliĝi"
                        },
                        "no": {
                            "description": "Aliro malpermesata al ĝenerala trafiko",
                            "title": "Malpermesata"
                        },
                        "permissive": {
                            "description": "Aliro estas permesata ĝis la posedanto revokos konsenton",
                            "title": "Verŝajne permesata"
                        },
                        "permit": {
                            "description": "Aliro permesata nur por havantoj de valida paspermeso",
                            "title": "Paspermeso postulata"
                        },
                        "private": {
                            "description": "Aliro permesata nur laŭ permeso de posedanto individue",
                            "title": "Privata"
                        },
                        "yes": {
                            "description": "Aliro permesata laŭ leĝo",
                            "title": "Permesata"
                        }
                    },
                    "placeholder": "Nedifinita",
                    "terms": "aliro,eniro,enveturo,publika",
                    "types": {
                        "access": "Ĉiuj",
                        "bicycle": "Bicikloj",
                        "foot": "Piedirantoj",
                        "horse": "Ĉevaloj",
                        "motor_vehicle": "Aŭtomobiloj"
                    }
                },
                "access_simple": {
                    "label": "Aliro permesata",
                    "terms": "aliro,eniro,enveturo,publika,privata"
                },
                "addr/interpolation": {
                    "label": "Maniero",
                    "options": {
                        "all": "Ĉiuj",
                        "alphabetic": "Alfabeta",
                        "even": "Parnombra",
                        "odd": "Neparnombra"
                    }
                },
                "address": {
                    "label": "Adreso",
                    "placeholders": {
                        "block_number": "Dombloko",
                        "block_number!jp": "Dombloko n-ro",
                        "city": "Urbego",
                        "city!jp": "Urbego/Urbo/Vilaĝo/Kvartalo de Tokio",
                        "city!vn": "Urbo/Urbego",
                        "conscriptionnumber": "123",
                        "country": "Lando",
                        "county": "Distrikto",
                        "county!jp": "Distrikto",
                        "district": "Distrikto",
                        "district!vn": "Arondismento/Urbo/Distrikto",
                        "floor": "Etaĝo",
                        "hamlet": "Vilaĝeto",
                        "housename": "Nomo de domo",
                        "housenumber": "123",
                        "housenumber!jp": "N-ro de konstruaĵo/parcelo",
                        "neighbourhood": "Najbaraĵo",
                        "neighbourhood!jp": "Chōme/Aza/Koaza",
                        "place": "Ejo",
                        "postcode": "Poŝtkodo",
                        "province": "Provinco",
                        "province!jp": "Gubernio",
                        "quarter": "Kvartalo",
                        "quarter!jp": "Ōaza/Machi",
                        "state": "Ŝtato",
                        "street": "Strato",
                        "subdistrict": "Subdistrikto",
                        "subdistrict!vn": "Kvartalo/Komunumo/Urbeto",
                        "suburb": "Suburbo",
                        "suburb!jp": "Kvartalo",
                        "unit": "Unueco"
                    },
                    "terms": "adreso,domnumero,stratnomo"
                },
                "admin_level": {
                    "label": "Administra nivelo"
                },
                "aerialway": {
                    "label": "Speco"
                },
                "aerialway/access": {
                    "label": "Aliro",
                    "options": {
                        "both": "Ambaŭ",
                        "entry": "Eniro",
                        "exit": "Eliro"
                    }
                },
                "aerialway/bubble": {
                    "label": "Tegmenteto"
                },
                "aerialway/capacity": {
                    "label": "Kiom da homoj (hore)",
                    "placeholder": "500, 2500, 5000…"
                },
                "aerialway/duration": {
                    "label": "Daŭro (en minutoj)",
                    "placeholder": "1, 2, 3…"
                },
                "aerialway/heating": {
                    "label": "Hejtata"
                },
                "aerialway/occupancy": {
                    "label": "Kiom da homoj en vagoneto/seĝo",
                    "placeholder": "2, 4, 8…"
                },
                "aerialway/summer/access": {
                    "label": "Aliro (somere)",
                    "options": {
                        "both": "Ambaŭ",
                        "entry": "Eniro",
                        "exit": "Eliro"
                    }
                },
                "aeroway": {
                    "label": "Speco"
                },
                "agrarian": {
                    "label": "Produktaĵoj"
                },
                "air_conditioning": {
                    "label": "Klimatizo",
                    "terms": "aerkondiĉigilo,klimatizilo,malvarmigilo"
                },
                "amenity": {
                    "label": "Speco"
                },
                "animal_boarding": {
                    "label": "Por bestoj"
                },
                "animal_breeding": {
                    "label": "Por bestoj"
                },
                "animal_shelter": {
                    "label": "Por bestoj"
                },
                "architect": {
                    "label": "Arĥitekto",
                    "terms": "arĥitekto,arhhitekto,arhxitekto,arkitekto,konstruisto"
                },
                "area/highway": {
                    "label": "Speco"
                },
                "artist": {
                    "label": "Artisto"
                },
                "artwork_type": {
                    "label": "Speco"
                },
                "atm": {
                    "label": "Bankaŭtomato"
                },
                "attraction": {
                    "label": "Speco"
                },
                "baby_seat": {
                    "label": "Por beboj"
                },
                "backrest": {
                    "label": "Seĝodorso"
                },
                "bar": {
                    "label": "Drinkejo",
                    "terms": "trinkbufedo,koktelejo,alkoholejo,drinkĉambro,trinkejo,brandejo,bufedo,taverno"
                },
                "barrier": {
                    "label": "Speco"
                },
                "basin": {
                    "label": "Speco"
                },
                "bath/open_air": {
                    "label": "Eksterdome"
                },
                "bath/sand_bath": {
                    "label": "Polva/sabla bano"
                },
                "bath/type": {
                    "label": "Speco",
                    "options": {
                        "foot_bath": "Piedbano",
                        "hot_spring": "Tervarma akvofonto",
                        "onsen": "Japana onsen-o"
                    }
                },
                "beauty": {
                    "label": "Servo(j)"
                },
                "bench": {
                    "label": "Benko",
                    "terms": "seĝo,segho,segxo,sidilo"
                },
                "bicycle_parking": {
                    "label": "Speco"
                },
                "bin": {
                    "label": "Rubujo",
                    "terms": "balaaĵujo,balaaĵkesto,rubkesto,forĵetaĵujo"
                },
                "blind": {
                    "label": "Aliro por blinduloj",
                    "options": {
                        "limited": "Limigita",
                        "no": "Ne",
                        "yes": "Jes"
                    },
                    "terms": "blinduloj,senviduloj,neviduloj,malviduloj,senokululoj"
                },
                "blood_components": {
                    "label": "Sang-konsistaĵoj",
                    "options": {
                        "plasma": "plasmo",
                        "platelets": "trombocitoj (sangoplatetoj)",
                        "stemcells": "praĉeloj (stamĉeloj)",
                        "whole": "sango"
                    }
                },
                "board_type": {
                    "label": "Speco"
                },
                "bollard": {
                    "label": "Speco"
                },
                "booth": {
                    "label": "Budo"
                },
                "boules": {
                    "label": "Speco"
                },
                "boundary": {
                    "label": "Speco"
                },
                "brand": {
                    "label": "Marko",
                    "terms": "marko,firmao,reto"
                },
                "brewery": {
                    "label": "Verŝataj bieroj",
                    "terms": "verŝata,krana,barela"
                },
                "bridge": {
                    "label": "Speco",
                    "placeholder": "Norma"
                },
                "bridge/support": {
                    "label": "Speco"
                },
                "building": {
                    "label": "Konstruaĵo",
                    "terms": "strukturo"
                },
                "building/levels/underground": {
                    "label": "Kiom da subteraj etaĝoj",
                    "placeholder": "2, 4, 6…",
                    "terms": "keloj,subteraj etaĝoj,subetaĝoj"
                },
                "building/levels_building": {
                    "label": "Etaĝoj de konstruaĵo",
                    "placeholder": "2, 4, 6…",
                    "terms": "etaĝoj,etaghoj,etagxoj,niveloj"
                },
                "building/material": {
                    "label": "Materialo de fasado",
                    "terms": "materialo"
                },
                "building_area": {
                    "label": "Konstruaĵo"
                },
                "bunker_type": {
                    "label": "Speco"
                },
                "cables": {
                    "label": "Kabloj",
                    "placeholder": "1, 2, 3…"
                },
                "camera/direction": {
                    "label": "Direkto (horloĝdirekte en gradoj)",
                    "placeholder": "45, 90, 180, 270"
                },
                "camera/mount": {
                    "label": "Fiksigaĵo de kamerao"
                },
                "camera/type": {
                    "label": "Speco de kamerao",
                    "options": {
                        "dome": "Kupola",
                        "fixed": "Fiksigita",
                        "panning": "Turnebla"
                    }
                },
                "capacity": {
                    "label": "Enhaveco",
                    "placeholder": "50, 100, 200…",
                    "terms": "nombro da ejoj"
                },
                "cash_in": {
                    "label": "Enpagoj"
                },
                "castle_type": {
                    "label": "Speco"
                },
                "changing_table": {
                    "label": "Tablo por ŝanĝi vindotukojn"
                },
                "charge_fee": {
                    "label": "Kvanto da pago",
                    "placeholder": "1 EUR, 5 USD, 10 JPY…",
                    "terms": "pago,kotizo"
                },
                "charge_toll": {
                    "label": "Kvanto da vojimposto"
                },
                "check_date": {
                    "label": "Antaŭe kontrolita je"
                },
                "clothes": {
                    "label": "Vestaĵoj"
                },
                "club": {
                    "label": "Speco"
                },
                "collection_times": {
                    "label": "Repreno je"
                },
                "colour": {
                    "label": "Koloro"
                },
                "comment": {
                    "label": "Ŝanĝara komento",
                    "placeholder": "Konciza priskribo de viaj kontribuaĵoj (nepra)"
                },
                "communication_multi": {
                    "label": "Komunikada tipo"
                },
                "construction": {
                    "label": "Speco"
                },
                "consulate": {
                    "label": "Speco"
                },
                "contact/webcam": {
                    "label": "Retkameraa URL",
                    "placeholder": "http://ekzemplo.com/"
                },
                "content": {
                    "label": "Enhavo"
                },
                "conveying": {
                    "label": "Direkto de movado",
                    "options": {
                        "backward": "Malantaŭen",
                        "forward": "Antaŭen",
                        "reversible": "Ŝanĝata"
                    }
                },
                "country": {
                    "label": "Lando"
                },
                "couplings": {
                    "label": "Nombro da kunigaĵoj",
                    "placeholder": "1, 2, 3…"
                },
                "covered": {
                    "label": "Kovrita"
                },
                "craft": {
                    "label": "Speco"
                },
                "crane/type": {
                    "label": "Speco de gruo",
                    "options": {
                        "floor-mounted_crane": "Mast-bazita (kantilevra)",
                        "portal_crane": "Rulponta",
                        "travel_lift": "Ŝip-leviĝa"
                    }
                },
                "crop": {
                    "label": "Kultivaĵo"
                },
                "crossing": {
                    "label": "Speco"
                },
                "cuisine": {
                    "label": "Kuirartoj"
                },
                "currency_multi": {
                    "label": "Valut-tipoj"
                },
                "cutting": {
                    "label": "Speco",
                    "placeholder": "Norma"
                },
                "cycle_network": {
                    "label": "Reto"
                },
                "cycleway": {
                    "label": "Bicikl-koridoroj",
                    "options": {
                        "lane": {
                            "description": "Bicikla koridoro aparta de aŭtomobila trafiko per pentrita linio",
                            "title": "Norma bicikl-koridoro"
                        },
                        "none": {
                            "description": "Neniu bicikl-koridoro",
                            "title": "Neniu"
                        },
                        "opposite": {
                            "description": "Bicikla koridoro, kiu ebligas moviĝi en ambaŭ direktoj sur unudirekta strato",
                            "title": "Kontraŭflua bicikl-koridoro (sur unudirekta strato)"
                        },
                        "opposite_lane": {
                            "description": "Bicikla koridoro, kiu ebligas moviĝi en kontraŭa direkto ol direkto de koridoro ĉe kiu ĝi troviĝas",
                            "title": "Kontraŭflua bicikl-koridoro (sur dudirekta strato)"
                        },
                        "share_busway": {
                            "description": "Bicikla koridoro kunhavigata kun aŭtobusa koridoro",
                            "title": "Aŭtobusa kaj bicikla koridoro"
                        },
                        "shared_lane": {
                            "description": "Bicikla koridoro ne aparta de aŭtomobila trafiko",
                            "title": "Komuna bicikl-koridoro"
                        },
                        "track": {
                            "description": "Bicikla koridoro apartigita de aŭtomobila trafiko per fizika barilo",
                            "title": "Bicikla vojo"
                        }
                    },
                    "placeholder": "neniu",
                    "types": {
                        "cycleway:left": "Maldekstra flanko",
                        "cycleway:right": "Dekstra flanko"
                    }
                },
                "dance/style": {
                    "label": "Stiloj de danco"
                },
                "date": {
                    "label": "Dato"
                },
                "delivery": {
                    "label": "Hejmliverado"
                },
                "denomination": {
                    "label": "Konfesio"
                },
                "denotation": {
                    "label": "Signifo"
                },
                "departures_board": {
                    "label": "Tabulo de forveturoj",
                    "options": {
                        "no": "neniu",
                        "realtime": "elektronika",
                        "timetable": "hortabulo",
                        "yes": "jes"
                    }
                },
                "description": {
                    "label": "Priskribo"
                },
                "design": {
                    "label": "Formo de fosto"
                },
                "destination/ref_oneway": {
                    "label": "Vojaj numeroj de cellokoj"
                },
                "destination/symbol_oneway": {
                    "label": "Simboloj de cellokoj"
                },
                "destination_oneway": {
                    "label": "Cellokoj"
                },
                "devices": {
                    "label": "Aparatoj",
                    "placeholder": "1, 2, 3…"
                },
                "diameter": {
                    "label": "Diametro",
                    "placeholder": "5 mm, 10 cm, 15 in…"
                },
                "diet_multi": {
                    "label": "Dietoj"
                },
                "diplomatic": {
                    "label": "Speco"
                },
                "diplomatic/services": {
                    "label": "Servoj"
                },
                "direction": {
                    "label": "Direkto (horloĝdirekte en gradoj)",
                    "placeholder": "45, 90, 180, 270"
                },
                "direction_cardinal": {
                    "label": "Direkto",
                    "options": {
                        "E": "Orienta",
                        "ENE": "Orient-nord-orienta",
                        "ESE": "Orient-sud-orienta",
                        "N": "Norda",
                        "NE": "Nord-orienta",
                        "NNE": "Nord-nord-orienta",
                        "NNW": "Nord-nord-okcidenta",
                        "NW": "Nord-okcidenta",
                        "S": "Suda",
                        "SE": "Sud-orienta",
                        "SSE": "Sud-sud-orienta",
                        "SSW": "Sud-sud-okcidenta",
                        "SW": "Sud-okcidenta",
                        "W": "Okcidenta",
                        "WNW": "Okcident-nord-okcidenta",
                        "WSW": "Okcident-sud-okcidenta"
                    }
                },
                "direction_clock": {
                    "label": "Direkto",
                    "options": {
                        "anticlockwise": "Malhorloĝdirekte",
                        "clockwise": "Horloĝdirekte"
                    }
                },
                "direction_vertex": {
                    "label": "Rilata direkto",
                    "options": {
                        "backward": "Malantaŭen",
                        "both": "Ambaŭ / ĉiuj",
                        "forward": "Antaŭen"
                    }
                },
                "dispensing": {
                    "label": "Medikamentoj je recepto"
                },
                "display": {
                    "label": "Vidigilo"
                },
                "distance": {
                    "label": "Distanco"
                },
                "dock": {
                    "label": "Speco"
                },
                "dog": {
                    "label": "Hundoj",
                    "options": {
                        "leashed": "Nur en hundorimenoj",
                        "no": "Malpermesataj",
                        "yes": "Permesataj"
                    }
                },
                "door": {
                    "label": "Pordo"
                },
                "door_type": {
                    "label": "Speco"
                },
                "drive_through": {
                    "label": "Sen-elaŭtiga servo (drive-through)"
                },
                "duration": {
                    "label": "Daŭro",
                    "placeholder": "00:00"
                },
                "electrified": {
                    "label": "Elektra sistemo",
                    "options": {
                        "contact_line": "Lineo supertera",
                        "no": "Ne",
                        "rail": "Kontaktrelo (tria relo)",
                        "yes": "Jes (nedifinita)"
                    },
                    "placeholder": "Lineo supertera, kontaktrelo…"
                },
                "elevation": {
                    "label": "Altitudo"
                },
                "email": {
                    "label": "Retpoŝtadreso",
                    "placeholder": "ekzemplo@ekzemplo.com"
                },
                "embankment": {
                    "label": "Speco",
                    "placeholder": "Norma"
                },
                "embassy": {
                    "label": "Speco"
                },
                "emergency": {
                    "label": "Je danĝero"
                },
                "emergency_combo": {
                    "label": "Speco"
                },
                "enforcement": {
                    "label": "Speco"
                },
                "entrance": {
                    "label": "Speco"
                },
                "except": {
                    "label": "Esceptoj"
                },
                "faces": {
                    "label": "Flankoj"
                },
                "fax": {
                    "label": "Telekopiilo",
                    "placeholder": "+31 42 123 45 67"
                },
                "fee": {
                    "label": "Pago"
                },
                "fence_type": {
                    "label": "Speco"
                },
                "fire_hydrant/diameter": {
                    "label": "Diametro (mm, in aŭ literoj)"
                },
                "fire_hydrant/pressure": {
                    "label": "Premo (bar)"
                },
                "fire_hydrant/type": {
                    "label": "Speco",
                    "options": {
                        "pillar": "Supertera",
                        "pipe": "Riglita tubo",
                        "underground": "Subtera",
                        "wall": "Muro"
                    }
                },
                "fireplace": {
                    "label": "Kameno"
                },
                "fishing": {
                    "label": "Fiŝhokado"
                },
                "fitness_station": {
                    "label": "Speco de ekzerc-ilaro"
                },
                "fixme": {
                    "label": "Riparu min!"
                },
                "flag/type": {
                    "label": "Speco de flago"
                },
                "floating": {
                    "label": "Flosanta"
                },
                "flood_prone": {
                    "label": "Superakvema"
                },
                "ford": {
                    "label": "Speco",
                    "placeholder": "Norma"
                },
                "frequency": {
                    "label": "Frekvenco"
                },
                "frequency_electrified": {
                    "label": "Frekvenco"
                },
                "from": {
                    "label": "El"
                },
                "fuel": {
                    "label": "Brulaĵo"
                },
                "fuel_multi": {
                    "label": "Specoj de brulaĵoj"
                },
                "gauge": {
                    "label": "Fervoj-larĝo (ŝpuro)"
                },
                "gender": {
                    "label": "Sekso",
                    "options": {
                        "female": "Ina",
                        "male": "Vira",
                        "unisex": "Gea"
                    },
                    "placeholder": "Nekonata"
                },
                "generator/method": {
                    "label": "Metodo"
                },
                "generator/output/electricity": {
                    "label": "Povumo",
                    "placeholder": "50 MW, 100 MW, 200 MW…"
                },
                "generator/source": {
                    "label": "Energi-fonto"
                },
                "generator/type": {
                    "label": "Tipo"
                },
                "government": {
                    "label": "Speco"
                },
                "grape_variety": {
                    "label": "Specoj de vinberujoj"
                },
                "guest_house": {
                    "label": "Speco"
                },
                "handicap": {
                    "label": "Handikapo",
                    "placeholder": "1-18"
                },
                "handrail": {
                    "label": "Apogrelo"
                },
                "hashtags": {
                    "placeholder": "#ekzemplo"
                },
                "healthcare": {
                    "label": "Speco"
                },
                "healthcare/speciality": {
                    "label": "Specialo"
                },
                "height": {
                    "label": "Alto (metroj)"
                },
                "height_building": {
                    "label": "Alto de konstruaĵo (metroj)"
                },
                "highspeed": {
                    "label": "Altrapida"
                },
                "highway": {
                    "label": "Speco"
                },
                "historic": {
                    "label": "Speco"
                },
                "historic/civilization": {
                    "label": "Historia civilizo"
                },
                "historic/wreck/date_sunk": {
                    "label": "Dronigita je"
                },
                "historic/wreck/visible_at_high_tide": {
                    "label": "Videbla dum alfluo"
                },
                "historic/wreck/visible_at_low_tide": {
                    "label": "Videbla dum defluo"
                },
                "hoops": {
                    "label": "Korboj",
                    "placeholder": "1, 2, 4…"
                },
                "horse_dressage": {
                    "label": "Dresrajdado",
                    "options": {
                        "equestrian": "Jes",
                        "undefined": "Ne"
                    }
                },
                "horse_riding": {
                    "label": "Ĉeval-rajdado",
                    "options": {
                        "horse_riding": "Jes",
                        "undefined": "Ne"
                    }
                },
                "horse_scale": {
                    "label": "Ĉeval-rajdada malfacileco",
                    "options": {
                        "common": "Facila: neniuj problemoj kaj malfacilaĵoj (implicite).",
                        "critical": "Malfacilega: transrajdebla nur por spertaj rajdistoj kaj ĉevaloj, grandaj obstakloj, pontoj povas ne subteni vian pezon.",
                        "dangerous": "Tre malfacilega: transrajdebla nur por tre spertaj rajdistoj kaj ĉevaloj dum bona vetero, deĉevaliĝu.",
                        "demanding": "Ete malfacila: malebena vojo, kelkaj malfacilaj pasejoj.",
                        "difficult": "Malfacila: mallarĝa kaj malebena vojo, povas enhavi transsaltendajn baraĵojn kaj mallarĝajn pasejojn.",
                        "impossible": "Netransrajdebla: vojo aŭ ponto netrairebla por ĉevaloj.; tre mallarĝa, malhelpaĵoj kiel ŝtupetaroj; danĝera por vivo."
                    },
                    "placeholder": "Malfacila, danĝera…"
                },
                "horse_stables": {
                    "label": "Ĉeval-domo",
                    "options": {
                        "stables": "Jes",
                        "undefined": "Ne"
                    }
                },
                "iata": {
                    "label": "IATA kodo de flughaveno"
                },
                "icao": {
                    "label": "ICAO kodo de flughaveno"
                },
                "incline": {
                    "label": "Klino"
                },
                "incline_steps": {
                    "label": "Klino",
                    "options": {
                        "down": "Malsupren",
                        "up": "Supren"
                    }
                },
                "indoor": {
                    "label": "Interno"
                },
                "indoor_type": {
                    "label": "Speco"
                },
                "industrial": {
                    "label": "Speco"
                },
                "information": {
                    "label": "Speco"
                },
                "inscription": {
                    "label": "Skribaĵo"
                },
                "intermittent": {
                    "label": "Perioda"
                },
                "intermittent_yes": {
                    "label": "Perioda"
                },
                "internet_access": {
                    "label": "Interret-aliro",
                    "options": {
                        "no": "Ne",
                        "terminal": "Terminalo",
                        "wired": "Drata",
                        "wlan": "Sendrata",
                        "yes": "Jes"
                    }
                },
                "internet_access/fee": {
                    "label": "Pagenda interret-aliro"
                },
                "internet_access/ssid": {
                    "label": "Nomo de sendrata reto"
                },
                "interval": {
                    "label": "Tempo inter forveturoj"
                },
                "junction/ref_oneway": {
                    "label": "Numero de vokruciĝo"
                },
                "junction_line": {
                    "label": "vojkruciĝo",
                    "options": {
                        "circular": "trafikcirklo (pasrajto por alveturantaj)",
                        "jughandle": "vojnodo (jughandle)",
                        "roundabout": "trafikcirklo (pasrajto por enaj)"
                    }
                },
                "kerb": {
                    "label": "Trotuar-randaĵo"
                },
                "kerb/height": {
                    "label": "Alto"
                },
                "label": {
                    "label": "Etikedo"
                },
                "lamp_type": {
                    "label": "Speco"
                },
                "landuse": {
                    "label": "Speco"
                },
                "lanes": {
                    "label": "Vetur-koridoroj",
                    "placeholder": "1, 2, 3…"
                },
                "language_multi": {
                    "label": "Lingvoj"
                },
                "layer": {
                    "label": "Tavolo",
                    "placeholder": "0"
                },
                "leaf_cycle": {
                    "label": "Foli-ciklo",
                    "options": {
                        "deciduous": "Falfoliaj (deciduaj)",
                        "evergreen": "Ĉiamverdaj",
                        "mixed": "Plurspecaj",
                        "semi_deciduous": "Duonfalfoliaj",
                        "semi_evergreen": "Duonĉiamfoliaj"
                    }
                },
                "leaf_cycle_singular": {
                    "label": "Foli-ciklo",
                    "options": {
                        "deciduous": "Falfolia (decidua)",
                        "evergreen": "Ĉiamverda",
                        "semi_deciduous": "Duonfalfolia",
                        "semi_evergreen": "Duonĉiamfolia"
                    }
                },
                "leaf_type": {
                    "label": "Foli-speco",
                    "options": {
                        "broadleaved": "Folihavaj",
                        "leafless": "Senfoliaj",
                        "mixed": "Plurspecaj",
                        "needleleaved": "Pinglofoliaj"
                    }
                },
                "leaf_type_singular": {
                    "label": "Foli-speco",
                    "options": {
                        "broadleaved": "Folihava",
                        "leafless": "Senfolia",
                        "needleleaved": "Pinglofolia"
                    }
                },
                "leisure": {
                    "label": "Speco"
                },
                "length": {
                    "label": "Longo (metroj)"
                },
                "level": {
                    "label": "Etaĝo"
                },
                "liaison": {
                    "label": "Speco"
                },
                "lit": {
                    "label": "Prilumado"
                },
                "location": {
                    "label": "Loko"
                },
                "location_pool": {
                    "label": "Loko",
                    "options": {
                        "indoor": "En konstruaĵo",
                        "outdoor": "Ekstere",
                        "roof": "Tegmento"
                    }
                },
                "lock": {
                    "label": "Kluzo"
                },
                "man_made": {
                    "label": "Speco"
                },
                "manhole": {
                    "label": "Speco"
                },
                "manufacturer": {
                    "label": "Produktinto"
                },
                "map_size": {
                    "label": "Mapkovro"
                },
                "map_type": {
                    "label": "Tipo"
                },
                "material": {
                    "label": "Materialo"
                },
                "maxheight": {
                    "label": "Maksimuma alto",
                    "placeholder": "4, 4.5, 5, 14'0\", 14'6\", 15'0\""
                },
                "maxspeed": {
                    "label": "Rapidlimo",
                    "placeholder": "40, 50, 60…"
                },
                "maxspeed/advisory": {
                    "label": "Konsilinda rapidlimo",
                    "placeholder": "40, 50, 60…"
                },
                "maxstay": {
                    "label": "Maksimuma restad-tempo"
                },
                "maxweight": {
                    "label": "Maksimuma pezo"
                },
                "maxweight_bridge": {
                    "label": "Maksimuma pezo"
                },
                "memorial": {
                    "label": "Speco"
                },
                "microbrewery": {
                    "label": "Bierfarejeto metia"
                },
                "minspeed": {
                    "label": "Minimuma rapido",
                    "placeholder": "20, 30, 40…"
                },
                "monitoring_multi": {
                    "label": "Observado"
                },
                "mtb/scale": {
                    "label": "Montbicikla malfacileco",
                    "options": {
                        "0": "0: firma sablega aŭ tera pavimo, neniuj baraĵoj, larĝaj kurbiĝoj",
                        "1": "1: iomete da malfirma pavimo, etaj baraĵoj, larĝaj kurbiĝoj",
                        "2": "2: malfirma pavimo, grandaj baraĵoj, kurbiĝoj",
                        "3": "3: glitiga pavimo, grandaj baraĵoj, mallarĝaj kurbiĝoj",
                        "4": "4: malfirma pavimo aŭ ŝtonegoj, danĝeraj kurbiĝoj",
                        "5": "5: ege malfacila, ŝtonegoj, rokoj, terfaloj",
                        "6": "6: preskaŭ malbiciklebla, escepte de plej bonaj montbiciklistoj"
                    },
                    "placeholder": "0, 1, 2, 3…"
                },
                "mtb/scale/imba": {
                    "label": "Montbicikla malfacileca skalo de IMBA",
                    "options": {
                        "0": "Facilega (blanka cirklo)",
                        "1": "Facila (verda cirklo)",
                        "2": "Meza (blua kvadrato)",
                        "3": "Malfacila (nigra rombo)",
                        "4": "Malfacilega (duobla nigra rombo)"
                    },
                    "placeholder": "Facila, meza, malfacila…"
                },
                "mtb/scale/uphill": {
                    "label": "Supren-bicikla malfacileca skalo",
                    "options": {
                        "0": "0: mez. klineco <10%, sablego/firma teraĵo, sen baraĵoj",
                        "1": "1: mez. klineco <15%, ŝtonego/firma teraĵo, kelkaj etaj baraĵoj",
                        "2": "2: mez. klineco <20%, firma pavimo, pugn-grandaj ŝtonoj/radikoj",
                        "3": "3: mez. klineco <25%, diversa pavimo, pugn-grandaj ŝtonoj/branĉoj",
                        "4": "4: mez. klineco <30%, aĉa pavimo, grandaj ŝtonoj/branĉoj",
                        "5": "5: tre kruta, biciklo kutime devas esti kondukata"
                    },
                    "placeholder": "0, 1, 2, 3…"
                },
                "name": {
                    "label": "Nomo",
                    "placeholder": "Komuna nomo (se ekzistas)"
                },
                "natural": {
                    "label": "Natura"
                },
                "network": {
                    "label": "Reto"
                },
                "network_bicycle": {
                    "options": {
                        "icn": "Interŝtata",
                        "lcn": "Loka",
                        "ncn": "Ŝtata",
                        "rcn": "Regiona"
                    },
                    "placeholder": "Loka, regiona, ŝtata, interŝtata"
                },
                "network_foot": {
                    "options": {
                        "iwn": "Interŝtata",
                        "lwn": "Loka",
                        "nwn": "Ŝtata",
                        "rwn": "Regiona"
                    },
                    "placeholder": "Loka, regiona, ŝtata, interŝtata"
                },
                "network_horse": {
                    "options": {
                        "ihn": "Interŝtata",
                        "lhn": "Loka",
                        "nhn": "Ŝtata",
                        "rhn": "Regiona"
                    },
                    "placeholder": "Loka, regiona, ŝtata, interŝtata"
                },
                "network_road": {
                    "label": "Reto"
                },
                "note": {
                    "label": "Rimarko"
                },
                "office": {
                    "label": "Speco"
                },
                "oneway": {
                    "label": "Unudirekta",
                    "options": {
                        "alternating": "Ofte ŝanĝata",
                        "no": "Ne",
                        "reversible": "Malofte ŝanĝata",
                        "undefined": "Implicite ne",
                        "yes": "Jes"
                    }
                },
                "oneway/bicycle": {
                    "label": "Unudirekta (bicikloj)"
                },
                "oneway_yes": {
                    "label": "Unudirekta",
                    "options": {
                        "alternating": "Ofte ŝanĝata",
                        "no": "Ne",
                        "reversible": "Malofte ŝanĝata",
                        "undefined": "Implicite jes",
                        "yes": "Jes"
                    }
                },
                "opening_date": {
                    "label": "Dato de malfermo (esperata)"
                },
                "opening_hours": {
                    "label": "Malfermaj horoj",
                    "placeholder": "Nekonataj"
                },
                "operator": {
                    "label": "Administranto"
                },
                "operator/type": {
                    "label": "Speco de administranto"
                },
                "outdoor_seating": {
                    "label": "Seĝoj ekstere"
                },
                "par": {
                    "label": "Par",
                    "placeholder": "3, 4, 5…"
                },
                "park_ride": {
                    "label": "Parkumu kaj veturu (P+R)"
                },
                "parking": {
                    "label": "Speco",
                    "options": {
                        "carports": "Tegmentitaj duonbudoj",
                        "garage_boxes": "Parkumeja domo",
                        "lane": "Apudvoja",
                        "multi-storey": "Pluretaĝa",
                        "sheds": "Garaĝ-budoj privataj",
                        "surface": "Supraĵa",
                        "underground": "Subtera"
                    }
                },
                "payment_multi": {
                    "label": "Pagmanieroj"
                },
                "payment_multi_fee": {
                    "label": "Pagmanieroj"
                },
                "phases": {
                    "label": "Fazoj",
                    "placeholder": "1, 2, 3…"
                },
                "phone": {
                    "label": "Telefono",
                    "placeholder": "+31 42 1231 4567"
                },
                "piste/difficulty": {
                    "label": "Malfacileco",
                    "options": {
                        "advanced": "Malfacila",
                        "easy": "Facila",
                        "expert": "Malfacilega",
                        "extreme": "Ekstrema",
                        "freeride": "Tre malfacilega",
                        "intermediate": "Meza",
                        "novice": "Facilega"
                    },
                    "placeholder": "Facila, meza, malfacila…"
                },
                "piste/difficulty_downhill": {
                    "label": "Malfacileco",
                    "options": {
                        "advanced": "Malfacila (nigra rombo)",
                        "easy": "Facila (verda rondo)",
                        "expert": "Malfacilega (duobla nigra rombo)",
                        "extreme": "Ekstrema (grimpada ilaro bezonata)",
                        "freeride": "Tre malfacilega",
                        "intermediate": "Meza (blua kvadrato)",
                        "novice": "Facilega (por novuloj)"
                    },
                    "placeholder": "Facila, meza, malfacila..."
                },
                "piste/difficulty_nordic": {
                    "label": "Malfacileco",
                    "options": {
                        "advanced": "Malfacila - mallarĝaj, krutaj aŭ glaciaj fragmentoj; akraj turniĝoj",
                        "easy": "Facila - malgrandaj montetoj, malmulte da krutaj fragmentoj",
                        "expert": "Malfacilega - danĝera tereno ĉirkaŭe",
                        "intermediate": "Meza - kruta fragmento",
                        "novice": "Facilega - ebena, senpena"
                    },
                    "placeholder": "Facila, meza, malfacila..."
                },
                "piste/difficulty_skitour": {
                    "label": "Malfacileco",
                    "options": {
                        "advanced": "Malfacila - S: klineco 40-45°",
                        "easy": "Facila - WS: klineco 30-35°",
                        "expert": "Malfacilega - SS: klineco 45-50°",
                        "extreme": "Ekstrema - EX: klineco >55°",
                        "freeride": "Tre malfacilega - AS: klineco 50-55°",
                        "intermediate": "Meza - ZS: klineco 35-40°",
                        "novice": "Facilega - L: klineco <30°"
                    },
                    "placeholder": "Facila, meza, malfacila..."
                },
                "piste/grooming": {
                    "label": "Skivoja preparado",
                    "options": {
                        "backcountry": "Nenia",
                        "classic": "Klasika",
                        "classic+skating": "Klasika kaj neĝtabulada",
                        "mogul": "Ĝibetara",
                        "scooter": "Motorsleda",
                        "skating": "Neĝtabulada"
                    }
                },
                "piste/grooming_downhill": {
                    "label": "Skivoja preparado",
                    "options": {
                        "backcountry": "Nenia",
                        "classic": "Klasika",
                        "mogul": "Ĝibetara"
                    }
                },
                "piste/grooming_hike": {
                    "label": "Skivoja preparado",
                    "options": {
                        "backcountry": "Skivojo preparita per skiistoj permane",
                        "classic": "Klasika - vintra marŝado"
                    }
                },
                "piste/grooming_nordic": {
                    "label": "Skivoja preparado",
                    "options": {
                        "backcountry": "Skivojo preparita per skiistoj permane",
                        "classic": "Klasika",
                        "classic+skating": "Klasika kaj neĝtabulada",
                        "scooter": "Motorsleda",
                        "skating": "Neĝtabulada"
                    }
                },
                "piste/type": {
                    "label": "Speco",
                    "options": {
                        "connection": "Konekto",
                        "downhill": "Alpa, malsuprenira (downhill)",
                        "hike": "Skikurada",
                        "ice_skate": "Glitkurada",
                        "nordic": "Nordia (skikurada)",
                        "playground": "Infanludeja (por lernado)",
                        "skitour": "Ski-ekskursuma (skitour)",
                        "sled": "Glitveturila (tirata de hundoj)",
                        "sleigh": "Glitveturila",
                        "snow_park": "Neĝ-parka"
                    }
                },
                "place": {
                    "label": "Speco"
                },
                "plant": {
                    "label": "Vegetaĵo"
                },
                "plant/output/electricity": {
                    "label": "Povumo",
                    "placeholder": "500 MW, 1000 MW, 2000 MW…"
                },
                "playground": {
                    "label": "Speco"
                },
                "polling_station": {
                    "label": "Balotejo"
                },
                "population": {
                    "label": "Loĝantaro"
                },
                "post": {
                    "label": "Adreso de poŝt-livero"
                },
                "power": {
                    "label": "Tipo"
                },
                "power_supply": {
                    "label": "Energi-fonto"
                },
                "preschool": {
                    "label": "Infanvartejo"
                },
                "produce": {
                    "label": "Produktaĵo"
                },
                "product": {
                    "label": "Produktaĵoj"
                },
                "public_bookcase/type": {
                    "label": "Speco"
                },
                "railway": {
                    "label": "Tipo"
                },
                "railway/position": {
                    "label": "Kilometro de fosto",
                    "placeholder": "Distanco (kun precizo de unu dekono 123.4)"
                },
                "railway/signal/direction": {
                    "label": "Rilata direkto",
                    "options": {
                        "backward": "Malantaŭen",
                        "both": "Ambaŭ / ĉiuj",
                        "forward": "Antaŭen"
                    }
                },
                "rating": {
                    "label": "Eliga povo"
                },
                "recycling_accepts": {
                    "label": "Akceptanta"
                },
                "recycling_type": {
                    "label": "Speco",
                    "options": {
                        "centre": "centro de recikligo",
                        "container": "ujo"
                    },
                    "placeholder": "ujo, centro"
                },
                "ref": {
                    "label": "Referenco"
                },
                "ref/isil": {
                    "label": "ISIL-kodo"
                },
                "ref_aeroway_gate": {
                    "label": "Enireja numero"
                },
                "ref_golf_hole": {
                    "label": "Trua numero",
                    "placeholder": "1-18"
                },
                "ref_highway_junction": {
                    "label": "Vojkruciĝa numero"
                },
                "ref_platform": {
                    "label": "Kaja numero"
                },
                "ref_road_number": {
                    "label": "Voja numero"
                },
                "ref_room_number": {
                    "label": "Numero de ĉambro"
                },
                "ref_route": {
                    "label": "Kursa numero"
                },
                "ref_runway": {
                    "label": "Numero de avia dromo",
                    "placeholder": "ekz. 01L/19R"
                },
                "ref_stop_position": {
                    "label": "Halteja numero"
                },
                "ref_taxiway": {
                    "label": "Nomo de aŭtokur-strato",
                    "placeholder": "ekz. A5"
                },
                "relation": {
                    "label": "Speco"
                },
                "religion": {
                    "label": "Religio"
                },
                "reservation": {
                    "label": "Antaŭmendo",
                    "options": {
                        "no": "Neebla",
                        "recommended": "Konsilinda",
                        "required": "Devigata",
                        "yes": "Akceptata"
                    }
                },
                "resort": {
                    "label": "Speco"
                },
                "resource": {
                    "label": "Minaĵoj"
                },
                "restriction": {
                    "label": "Speco"
                },
                "restrictions": {
                    "label": "Turnaj limigoj"
                },
                "roof/colour": {
                    "label": "Koloro de tegmento"
                },
                "room": {
                    "label": "Speco"
                },
                "rooms": {
                    "label": "Ĉambroj"
                },
                "route": {
                    "label": "Speco"
                },
                "route_master": {
                    "label": "Speco"
                },
                "sac_scale": {
                    "label": "Piedirada malfacileco",
                    "options": {
                        "alpine_hiking": "T4: alt-montara piedirado",
                        "demanding_alpine_hiking": "T5: postulema alt-montara piedirado",
                        "demanding_mountain_hiking": "T3: postulema montara piedirado",
                        "difficult_alpine_hiking": "T6: malfacila alt-montara piedirado",
                        "hiking": "T1: piedirado",
                        "mountain_hiking": "T2: montara piedirado"
                    },
                    "placeholder": "Montara piedirado, alt-montara piedirado"
                },
                "salt": {
                    "label": "Sala"
                },
                "sanitary_dump_station": {
                    "label": "Forigado de fekaĵoj"
                },
                "screen": {
                    "label": "Ekranoj",
                    "placeholder": "1, 4, 8…"
                },
                "scuba_diving": {
                    "label": "Servoj"
                },
                "seamark/beacon_isolated_danger/shape": {
                    "label": "Formo"
                },
                "seamark/beacon_lateral/category": {
                    "label": "Kategorio",
                    "options": {
                        "danger_left": "Danĝero maldekstre",
                        "danger_right": "Danĝero dekstre",
                        "port": "Maldekstra ŝipflanko",
                        "starboard": "Dekstra ŝipflanko",
                        "waterway_left": "Akvovojo maldekstre",
                        "waterway_right": "Akvovojo dekstre"
                    }
                },
                "seamark/beacon_lateral/colour": {
                    "label": "Koloro",
                    "options": {
                        "green": "Verda",
                        "grey": "Griza",
                        "red": "Ruĝa"
                    }
                },
                "seamark/beacon_lateral/shape": {
                    "label": "Formo"
                },
                "seamark/beacon_lateral/system": {
                    "label": "Sistemo",
                    "options": {
                        "cevni": "CEVNI",
                        "iala-a": "IALA A",
                        "iala-b": "IALA B",
                        "other": "Alia"
                    }
                },
                "seamark/buoy_lateral/category": {
                    "label": "Kategorio",
                    "options": {
                        "channel_left": "Kanalo maldekstre",
                        "channel_right": "Kanalo dekstre",
                        "danger_left": "Danĝero maldekstre",
                        "danger_right": "Danĝero dekstre",
                        "port": "Maldekstra ŝipflanko",
                        "preferred_channel_port": "Disvojigo: preferata maldekstra ŝipflanko",
                        "preferred_channel_starboard": "Disvojigo: preferata dekstra ŝipflanko",
                        "starboard": "Dekstra ŝipflanko",
                        "waterway_left": "Akvovojo maldekstre",
                        "waterway_right": "Akvovojo dekstre"
                    }
                },
                "seamark/buoy_lateral/colour": {
                    "label": "Koloro",
                    "options": {
                        "green": "Verda",
                        "green;red;green": "Verda-Ruĝa-Verda",
                        "green;white;green;white": "Verda-Blanka-Verda-Blanka",
                        "red": "Ruĝa",
                        "red;green;red": "Ruĝa-Verda-Ruĝa",
                        "red;white;red;white": "Ruĝa-Blanka-Ruĝa-Blanka",
                        "white": "Blanka",
                        "yellow": "Flava"
                    }
                },
                "seamark/buoy_lateral/shape": {
                    "label": "Formo"
                },
                "seamark/buoy_lateral/system": {
                    "label": "Sistemo",
                    "options": {
                        "cevni": "CEVNI",
                        "iala-a": "IALA A",
                        "iala-b": "IALA B",
                        "other": "Alia"
                    }
                },
                "seamark/mooring/category": {
                    "label": "Kategorio"
                },
                "seamark/type": {
                    "label": "Marmarko"
                },
                "seamark/wreck/category": {
                    "label": "Kategorio"
                },
                "seasonal": {
                    "label": "Sezona"
                },
                "seats": {
                    "label": "Seĝoj",
                    "placeholder": "2, 4, 6…"
                },
                "second_hand": {
                    "label": "Brokantado",
                    "options": {
                        "no": "Ne",
                        "only": "Nur",
                        "yes": "Jes"
                    },
                    "placeholder": "Jes, ne, nur"
                },
                "self_service": {
                    "label": "Memserva"
                },
                "service": {
                    "label": "Speco"
                },
                "service/bicycle": {
                    "label": "Servoj"
                },
                "service/vehicle": {
                    "label": "Servoj"
                },
                "service_rail": {
                    "label": "Speco de servo",
                    "options": {
                        "crossover": "Trakforko",
                        "siding": "Kromtrako",
                        "spur": "Branĉtrako",
                        "yard": "Ranĝadstaciaj trakoj"
                    }
                },
                "service_times": {
                    "label": "(Di)servoj je"
                },
                "shelter": {
                    "label": "Ŝirmejo"
                },
                "shelter_type": {
                    "label": "Speco"
                },
                "shop": {
                    "label": "Speco"
                },
                "siren/purpose": {
                    "label": "Celo"
                },
                "siren/type": {
                    "label": "Speco",
                    "options": {
                        "electronic": "elektronika",
                        "other": "alia",
                        "pneumatic": "pneŭmatika"
                    }
                },
                "site": {
                    "label": "Speco"
                },
                "site_type": {
                    "label": "Speco"
                },
                "smoking": {
                    "label": "Fumado",
                    "options": {
                        "dedicated": "Dediĉata por fumantoj (ekz. fumista klubejo)",
                        "isolated": "En fumĉambroj, reale apartigitaj",
                        "no": "Fumado malpermesata ĉie",
                        "outside": "Permesata ekstere",
                        "separated": "En fumĉambroj, ne reale apartigitaj",
                        "yes": "Permesata ĉie"
                    },
                    "placeholder": "Ne, dise, jes…"
                },
                "smoothness": {
                    "label": "Glateco",
                    "options": {
                        "bad": "Firmaj radoj: montbiciklo, aŭtomobilo, rikiŝo",
                        "excellent": "Mallarĝaj radetoj: vicradaj glitiloj, rultabulo",
                        "good": "Mallarĝaj radoj: vetkura biciklo",
                        "horrible": "Ekstervojilo: peza ĉiuterena veturilo",
                        "impassable": "Malveturebla per radveturiloj",
                        "intermediate": "Radoj: urba biciklo, rulseĝo, motorcikleto",
                        "very_bad": "Alta subekipaĵo: malpeza ĉiuterena veturilo",
                        "very_horrible": "Speciala ekstervojilo: traktoro, kvado"
                    },
                    "placeholder": "Mallarĝaj radetoj, radoj, ekstervojoilo…"
                },
                "social_facility": {
                    "label": "Speco"
                },
                "social_facility_for": {
                    "label": "Alcela grupo"
                },
                "source": {
                    "label": "Fontoj"
                },
                "species/wikidata": {
                    "label": "Specio (identigilo de Vikidatumoj)"
                },
                "sport": {
                    "label": "Sportoj"
                },
                "sport_ice": {
                    "label": "Sportoj"
                },
                "sport_racing_motor": {
                    "label": "Sportoj"
                },
                "sport_racing_nonmotor": {
                    "label": "Sportoj"
                },
                "stars": {
                    "label": "Steloj"
                },
                "start_date": {
                    "label": "Dato de komenco"
                },
                "step_count": {
                    "label": "Kiom da ŝtupoj"
                },
                "stop": {
                    "label": "Stop-signo al",
                    "options": {
                        "all": "Ĉiuj vojoj",
                        "minor": "Neĉefa vojo"
                    }
                },
                "street_cabinet": {
                    "label": "Speco"
                },
                "structure": {
                    "label": "Strukturo",
                    "options": {
                        "bridge": "Ponto",
                        "cutting": "Vojfosaĵo",
                        "embankment": "Surŝutaĵo",
                        "ford": "Travadejo",
                        "tunnel": "Tunelo"
                    },
                    "placeholder": "Nekonata"
                },
                "structure_waterway": {
                    "label": "Strukturo",
                    "options": {
                        "tunnel": "Tunelo"
                    },
                    "placeholder": "Nekonata"
                },
                "studio": {
                    "label": "Speco"
                },
                "substance": {
                    "label": "Substanco"
                },
                "substation": {
                    "label": "Speco"
                },
                "supervised": {
                    "label": "Supergardo"
                },
                "support": {
                    "label": "Munto"
                },
                "surface": {
                    "label": "Pavimo"
                },
                "surveillance": {
                    "label": "Observado"
                },
                "surveillance/type": {
                    "label": "Speco de observado",
                    "options": {
                        "ALPR": "Aŭtomata rekonado de licencplato",
                        "camera": "Kamerao",
                        "guard": "Gardisto"
                    }
                },
                "surveillance/zone": {
                    "label": "Gardata areo"
                },
                "survey/date": {
                    "label": "Antaŭe mapigita je"
                },
                "swimming_pool": {
                    "label": "Speco"
                },
                "switch": {
                    "label": "Tipo",
                    "options": {
                        "circuit_breaker": "Malŝaltilo kurent-limiganta (441-14-20)",
                        "disconnector": "Malkonektilo (441-14-05)",
                        "earthing": "Ŝaltilo alteriga (441-14-07)",
                        "mechanical": "Meĥanika (441-14-10)"
                    }
                },
                "tactile_paving": {
                    "label": "Reliefo por blinduloj"
                },
                "takeaway": {
                    "label": "Elportado",
                    "options": {
                        "no": "Ne",
                        "only": "Nur elportado",
                        "yes": "Jes"
                    },
                    "placeholder": "Jes, ne, nur elportado"
                },
                "target": {
                    "label": "Celo"
                },
                "tidal": {
                    "label": "Superakvata"
                },
                "to": {
                    "label": "Al"
                },
                "toilets/disposal": {
                    "label": "Malplenigado",
                    "options": {
                        "bucket": "Ujo",
                        "chemical": "Ter-truo kun ĥemiaĵoj",
                        "flush": "Akvoŝpruca",
                        "pitlatrine": "Ter‑truo (latrino)"
                    }
                },
                "toilets/handwashing": {
                    "label": "Lavi manojn"
                },
                "toilets/position": {
                    "label": "Pozicio"
                },
                "toll": {
                    "label": "Vojimposto"
                },
                "tomb": {
                    "label": "Speco"
                },
                "tourism": {
                    "label": "Speco"
                },
                "tower/construction": {
                    "label": "Konstruaĵo",
                    "placeholder": "Disigita, krado, maskita…"
                },
                "tower/type": {
                    "label": "Speco"
                },
                "tracktype": {
                    "label": "Voja kvalito",
                    "options": {
                        "grade1": "Firma: malmoligita (asfalta) aŭ solide koherigita pavimo",
                        "grade2": "Plejparte firma: sablego/roko kun iomete da malmola materio (sablo, argilo)",
                        "grade3": "Egala miksaĵo de malmolaj kaj molaj (ŝuteblaj) materialoj",
                        "grade4": "Plejparte mola: tero/sablo/herbo kun iomete da malmolaj materialoj",
                        "grade5": "Malmola: tero/sablo/herbo; ofte malfacile videbla"
                    },
                    "placeholder": "Firma, plejparte firma, mola…"
                },
                "trade": {
                    "label": "Varoj"
                },
                "traffic_calming": {
                    "label": "Speco"
                },
                "traffic_sign": {
                    "label": "Trafiksigno"
                },
                "traffic_sign/direction": {
                    "label": "Rilata direkto",
                    "options": {
                        "backward": "Malantaŭen",
                        "both": "Ambaŭ / ĉiuj",
                        "forward": "Antaŭen"
                    }
                },
                "traffic_signals": {
                    "label": "Speco"
                },
                "traffic_signals/direction": {
                    "label": "Rilata direkto",
                    "options": {
                        "backward": "Malantaŭen",
                        "both": "Ambaŭ / ĉiuj",
                        "forward": "Antaŭen"
                    }
                },
                "trail_visibility": {
                    "label": "Kursa videbleco",
                    "options": {
                        "bad": "Malbona: sen markoj, vojeto ofte nevidebla aŭ neekzistanta",
                        "excellent": "Bonega: unusignifa kursa direkto aŭ markoj ĉie",
                        "good": "Bona: videblaj markoj, iam serĉado bezonata",
                        "horrible": "Malbona: ofte sen vojeto, iom da sinorientad-povo postulata",
                        "intermediate": "Meza: kelkaj markoj, vojeto kutime videbla",
                        "no": "Nenia: sen vojeto, bonega sinorientad-povo postulata"
                    },
                    "placeholder": "Bonega, bona, malbona…"
                },
                "transformer": {
                    "label": "Tipo",
                    "options": {
                        "auto": "Komun-transformilo (aŭtotransformilo)",
                        "auxiliary": "Helpa (intern-sistema)",
                        "converter": "Konvertilo",
                        "distribution": "Distribu-transformilo",
                        "generator": "Blok-transformilo",
                        "phase_angle_regulator": "Fazangul-alĝustigilo",
                        "traction": "Kontaktrela",
                        "yes": "Nekonata"
                    }
                },
                "trees": {
                    "label": "Arboj"
                },
                "trench": {
                    "label": "Speco"
                },
                "trolley_wire": {
                    "label": "Troleo"
                },
                "tunnel": {
                    "label": "Speco",
                    "placeholder": "Norma"
                },
                "usage_rail": {
                    "label": "Uzo",
                    "options": {
                        "branch": "branĉa",
                        "industrial": "industria",
                        "main": "ĉefa",
                        "military": "armea",
                        "test": "testa",
                        "tourism": "turisma"
                    }
                },
                "valve": {
                    "label": "Speco"
                },
                "vending": {
                    "label": "Specoj de varoj"
                },
                "visibility": {
                    "label": "Videbleco",
                    "options": {
                        "area": "Pli ol 20m",
                        "house": "Ĝis 5m",
                        "street": "De 5 ĝis 20m"
                    }
                },
                "volcano/status": {
                    "label": "Vulkana aktiveco",
                    "options": {
                        "active": "Aktiva",
                        "dormant": "Dormanta",
                        "extinct": "Neaktiva"
                    }
                },
                "volcano/type": {
                    "label": "Vulkana speco",
                    "options": {
                        "scoria": "Konusa",
                        "shield": "Ŝilda",
                        "stratovolcano": "Tavolovulkano (stratovulkano)"
                    }
                },
                "voltage": {
                    "label": "Tensio"
                },
                "voltage/primary": {
                    "label": "Unua tensio"
                },
                "voltage/secondary": {
                    "label": "Dua tensio"
                },
                "voltage/tertiary": {
                    "label": "Tria tensio"
                },
                "voltage_electrified": {
                    "label": "Voltage"
                },
                "wall": {
                    "label": "Speco"
                },
                "water": {
                    "label": "Speco"
                },
                "water_point": {
                    "label": "Trinkejo"
                },
                "water_source": {
                    "label": "Fonto de akvo"
                },
                "water_volume": {
                    "label": "Volumeno da akva rezervujo (m³)"
                },
                "waterway": {
                    "label": "Speco"
                },
                "website": {
                    "label": "Retejo",
                    "placeholder": "https://example.com"
                },
                "wetland": {
                    "label": "Speco"
                },
                "wheelchair": {
                    "label": "Rulseĝa alirebleco"
                },
                "wholesale": {
                    "label": "Pogranda komerco"
                },
                "width": {
                    "label": "Larĝo (metroj)"
                },
                "wikidata": {
                    "label": "Vikidatumoj"
                },
                "wikipedia": {
                    "label": "Vikipedio"
                },
                "windings": {
                    "label": "Volvaĵoj",
                    "placeholder": "1, 2, 3…"
                },
                "windings/configuration": {
                    "label": "Aranĝo de volvaĵoj",
                    "options": {
                        "delta": "IEC 421-10-02 (delta / triangula)",
                        "leblanc": "IEC 421-10-07 (Leblanc)",
                        "open": "IEC 421-10-05 (malfermita)",
                        "open-delta": "IEC 421-10-03 (malfermita delta)",
                        "scott": "IEC 421-10-06 (Scott)",
                        "star": " IEC 421-10-01 (stel-forma)",
                        "zigzag": "IEC 421-10-04 (zigzaga)"
                    }
                }
            },
            "presets": {
                "addr/interpolation": {
                    "name": "Interpolado de adresoj"
                },
                "address": {
                    "name": "Adreso",
                    "terms": "stratnomo,domnumero,numero"
                },
                "advertising/billboard": {
                    "name": "Reklam‑tabulego",
                    "terms": "anonctabulo,reklamo,spamo,afiŝo,afisho,afisxo,reklamtabulo,reklamtabulego,anonctabulego"
                },
                "advertising/column": {
                    "name": "Reklam-kolono",
                    "terms": "reklamkolono,kolumno,afiŝkolono"
                },
                "aerialway": {
                    "name": "Kablotransporto"
                },
                "aerialway/cable_car": {
                    "name": "Telfero unu-vagoneta (alterna)",
                    "terms": "telfero,kablovojo,aertelfero"
                },
                "aerialway/chair_lift": {
                    "name": "Telfero seĝa",
                    "terms": "telfero seĝa,telfero segha,telfero segxa,kablovojo,aertelfero,seĝa lifto, segha lifto, segxa lifto,skiada lifto"
                },
                "aerialway/drag_lift": {
                    "name": "Skitelfero",
                    "terms": "skitelfero,telfero,skilifto,aertelfero"
                },
                "aerialway/gondola": {
                    "name": "Telfero plur-vagoneta",
                    "terms": "telfero,kablovojo,gondolo,aertelfero"
                },
                "aerialway/goods": {
                    "name": "Telfero vara",
                    "terms": "kablotransporto,ŝarĝolifto,shargholifto,sxargxolifto"
                },
                "aerialway/magic_carpet": {
                    "name": "Ŝtuparlifto skiada",
                    "terms": "shtuparlifto skiada,sxtuparliftoskiada,skitelfero tapiŝa,magia tapiŝo,magia tapisxo,magia tapisho"
                },
                "aerialway/mixed_lift": {
                    "name": "Telfero plurspeca",
                    "terms": "skilifto miksa,skilifto plurspeca"
                },
                "aerialway/platter": {
                    "name": "Skitelfero unu-persona (teler-forma)",
                    "terms": "telfero telera,skilifto telerforma,aertelfero,seĝa telfero,segha telfero,segxa telfero"
                },
                "aerialway/pylon": {
                    "name": "Kablovoja fosto",
                    "terms": "apogilo,apogstango,fosto,paliso,stango,kolono"
                },
                "aerialway/rope_tow": {
                    "name": "Skitelfero ŝnur-tira",
                    "terms": "shnurtira skitelfero,sxnurtira skitelfero,skilifto ŝnur-tira"
                },
                "aerialway/zip_line": {
                    "name": "Ŝnurega deglitejo",
                    "terms": "ŝnura kurso,tirola kablotransporto"
                },
                "aeroway": {
                    "name": "Aertransporto"
                },
                "aeroway/aerodrome": {
                    "name": "Aerodromo",
                    "terms": "flugkampo,flughaveno,aviadilejo,aviejo"
                },
                "aeroway/apron": {
                    "name": "Aviadil-parkumejo",
                    "terms": "dromo,aerodromo,flugkampo,surteriĝejo,aŭtokurejo,autokurejo,auxtokurejo"
                },
                "aeroway/gate": {
                    "name": "Aerodroma enirejo",
                    "terms": "aerodroma kluzo,aerodroma pordego"
                },
                "aeroway/hangar": {
                    "name": "Hangaro",
                    "terms": "aeroplanejo,aviadilejo"
                },
                "aeroway/helipad": {
                    "name": "Surteriĝejo helikoptera",
                    "terms": "helipad,helikoptero,surterighejo helikoptera,surterigxejo helikoptera"
                },
                "aeroway/jet_bridge": {
                    "name": "Ponto flugstacio - aviadilo",
                    "terms": "pasaĝera enferdekiĝa ponto,aerponto"
                },
                "aeroway/runway": {
                    "name": "Avia dromo",
                    "terms": "kurejo,dromo"
                },
                "aeroway/taxiway": {
                    "name": "Aŭtokur-strato",
                    "terms": "taxiway,aŭtokurejo,autokurejo,auxtokurejo"
                },
                "aeroway/terminal": {
                    "name": "Flugstacio",
                    "terms": "flughaveno,terminalo"
                },
                "aeroway/windsock": {
                    "name": "Ventmontrilo (maniko)",
                    "terms": "maniko,ŝtrumpo,aerŝtrumpo"
                },
                "allotments/plot": {
                    "name": "Parcelo de familia ĝardeno",
                    "terms": "terpeco;parcelo;ĝardeno"
                },
                "amenity": {
                    "name": "Servejo"
                },
                "amenity/animal_boarding": {
                    "name": "Hotelo (prizorgejo) por hejmbestoj",
                    "terms": "hotelo por bestoj,bestohotelo,hundohotelo,katohotelo,prizorgejo,azilo"
                },
                "amenity/animal_breeding": {
                    "name": "Bredejo",
                    "terms": "bestokultivejo,bredado,farmo,farmobieno,bovejo,porkejo,buĉejo,kortobirdejo"
                },
                "amenity/animal_shelter": {
                    "name": "Azilo por bestoj",
                    "terms": "hundejo,prizorgejo,katejo,bestoazilo,dombesto,hejmbesto"
                },
                "amenity/arts_centre": {
                    "name": "Belart-centro",
                    "terms": "belarta centro,artcentro,belartcentro,artejo,belartejo"
                },
                "amenity/atm": {
                    "name": "Bankaŭtomato",
                    "terms": "bankautomato,bankauxtomato,banka aŭtomato,atm,mono,elpagejo,banko,bankejo"
                },
                "amenity/bank": {
                    "name": "Bankejo",
                    "terms": "banko"
                },
                "amenity/bar": {
                    "name": "Drinkejo",
                    "terms": "trinkbufedo,koktelejo,alkoholejo,drinkĉambro,trinkejo,brandejo,bufedo,taverno"
                },
                "amenity/bar/lgbtq": {
                    "name": "Drinkejo GLAT+",
                    "terms": "GLAT,LGBT,geja,lesba,ambaŭseksema,samseksema,transseksa"
                },
                "amenity/bbq": {
                    "name": "Rostilo",
                    "terms": "rostigilo,kradrostilo,rostejo,bbq"
                },
                "amenity/bench": {
                    "name": "Benko",
                    "terms": "seĝo,segho,segxo,sidilo"
                },
                "amenity/bicycle_parking": {
                    "name": "Bicikla parkumejo",
                    "terms": "biciklado,biciklejo,biciklparkumejo,biciklparkejo,ciklorako"
                },
                "amenity/bicycle_parking/building": {
                    "name": "Bicikla parkumejo: konstruaĵo",
                    "terms": "garaĝo bicikla"
                },
                "amenity/bicycle_parking/lockers": {
                    "name": "Bicikla parkumejo: ŝranketoj",
                    "terms": "ŝranketoj biciklaj,shranketoj biicklaj,sxranketoj biciklaj"
                },
                "amenity/bicycle_parking/shed": {
                    "name": "Bicikla parkumejo: budoj",
                    "terms": "garaĝbudoj,budoj"
                },
                "amenity/bicycle_rental": {
                    "name": "Bicikl-pruntejo",
                    "terms": "pruntejo bicikla,biciklopruntejo,"
                },
                "amenity/bicycle_repair_station": {
                    "name": "Bicikla mem-riparejo",
                    "terms": "riparejo bicikla,ciklorako"
                },
                "amenity/biergarten": {
                    "name": "Bierĝardeno",
                    "terms": "bieroĝardeno,bierghardeno,biergxardeno,biergarten,bierejo,trinkejo,drinkejo,gastejo"
                },
                "amenity/boat_rental": {
                    "name": "Boat-pruntejo",
                    "terms": "boatopruntejo,pruntejo boata,ŝipopruntejo,jaĥtopruntejo"
                },
                "amenity/bureau_de_change": {
                    "name": "Monŝanĝejo",
                    "terms": "monshanghejo,monsxangxejo,valuto,interŝanĝejo"
                },
                "amenity/bus_station": {
                    "name": "Aŭtobus-stacio"
                },
                "amenity/cafe": {
                    "name": "Kafejo",
                    "terms": "kafo,teo,trinkejo,cafe"
                },
                "amenity/car_rental": {
                    "name": "Aŭtomobil-pruntejo",
                    "terms": "automobilpruntejo,auxtomobilpruntejo,aŭtopruntejo,autopruntejo,auxtopruntejo,aŭtoluigadejo,autoluigadejo,auxtoluigadejo"
                },
                "amenity/car_wash": {
                    "name": "Aŭtopurigejo",
                    "terms": "purigejo,aŭtomobilpurigejo,autopurigejo,auxtopurigejo,aŭtolavejo,lavejo"
                },
                "amenity/casino": {
                    "name": "Monludejo",
                    "terms": "kazino,vetludejo,hazardludejo,enĵeta maŝino,unubraka bandito"
                },
                "amenity/charging_station": {
                    "name": "Ŝargostacio",
                    "terms": "sxargostacio,shargostacio,elektroaŭto"
                },
                "amenity/childcare": {
                    "name": "Bebovartejo",
                    "terms": "vartejo,infanvartejo,beb-vartejo,bebogardejo,infangardejo,infanĝardeno"
                },
                "amenity/cinema": {
                    "name": "Kinejo",
                    "terms": "kino,kinoteatro,filmoteatro,filmteatro,filmejo"
                },
                "amenity/clinic": {
                    "name": "Kuracistejo (centro de komunuma sano)",
                    "terms": "kliniko,sanigejo,kuracejo,ambulatorio,primara prizorgo,familia medicino,sanservejo"
                },
                "amenity/clinic/abortion": {
                    "name": "Kliniko de abortigo",
                    "terms": "abortigo"
                },
                "amenity/clinic/fertility": {
                    "name": "Kliniko de fekundeco",
                    "terms": "fekundeco,nefekundeco,malfekundeco,fekundigo,koncipo,spermo"
                },
                "amenity/clock": {
                    "name": "Horloĝo",
                    "terms": "horlogho,horlogxo,tempmezurilo"
                },
                "amenity/clock/sundial": {
                    "name": "Sunhorloĝo",
                    "terms": "horloĝo suna"
                },
                "amenity/college": {
                    "name": "Postmezgrada lernejo (ISCED 4)",
                    "terms": "kolegio,mezlernejo,mezgrada lernejo,studejo"
                },
                "amenity/community_centre": {
                    "name": "Komunuma centro",
                    "terms": "kulturdomo"
                },
                "amenity/community_centre/lgbtq": {
                    "name": "Komunuma centro GLAT+",
                    "terms": "GLAT,LGBT,geja,lesba,ambaŭseksema,samseksema,transseksa"
                },
                "amenity/compressed_air": {
                    "name": "Gaskunpremilo",
                    "terms": "kunpremilo,kompresoro,aerkompresoro,aerkunpremilo"
                },
                "amenity/conference_centre": {
                    "name": "Konferenca centro",
                    "terms": "konferencejo,kongresejo,aŭditorio"
                },
                "amenity/courthouse": {
                    "name": "Juĝdomo",
                    "terms": "jughdomo,jugxdomo,juĝo,juĝejo,jughejo,jugxejo,tribunalo"
                },
                "amenity/coworking_space": {
                    "name": "Loko por samloka laborado (ang. coworking)"
                },
                "amenity/crematorium": {
                    "name": "Kadavrobruligejo",
                    "terms": "kadavr-bruligejo,kadavrejo,kadavro-bruligejo,kremaciejo,krematorio,cindrigejo"
                },
                "amenity/dentist": {
                    "name": "Dentistejo",
                    "terms": "dentisto,dentkuracisto,stomatologo,kabineto de dentisto"
                },
                "amenity/dive_centre": {
                    "name": "Centro de subakva naĝado",
                    "terms": "plonĝado,plonghado,plongxado,naĝado subakva,subakva naĝado,"
                },
                "amenity/doctors": {
                    "name": "Kabineto de kuracisto",
                    "terms": "kuracistejo,sanigejo,doktoro"
                },
                "amenity/dojo": {
                    "name": "Doĵo / batalart-lernejo",
                    "terms": "dojho,dojxo,batalarto,luktoarto,luktarto"
                },
                "amenity/dressing_room": {
                    "name": "Vestejo",
                    "terms": "travestejo,tualetejo"
                },
                "amenity/drinking_water": {
                    "name": "Trinkakvejo",
                    "terms": "ŝprucakvo,shprucakvo,sxprucakvo,trinkejo,akvokrano,krano"
                },
                "amenity/driving_school": {
                    "name": "Stirlernejo",
                    "terms": "stirado,aŭtado,autado,auxtado,aŭtlernejo,autlernejo,auxtlernejo,kondukpermesilo,ŝofor,veturila lernejo"
                },
                "amenity/embassy": {
                    "name": "Ambasadejo"
                },
                "amenity/events_venue": {
                    "name": "Domo de ceremonioj",
                    "terms": "ceremonioj,okazaĵoj,eventoj,edziĝfestoj,festoj,nupto"
                },
                "amenity/fast_food": {
                    "name": "Rapidmanĝejo",
                    "terms": "rapimanghejo,rapidmangxejo,manĝetejo,sandviĉejo,makdonaldo,fritbudo,fastfood,kebabo,hotdogo,hamburgero,picejo"
                },
                "amenity/fast_food/burger": {
                    "name": "Rapidmanĝejo (burgeroj)",
                    "terms": "burgeroj,hamburgeroj"
                },
                "amenity/fast_food/chicken": {
                    "name": "Rapidmanĝejo (kokaĵo)",
                    "terms": "kokaĵo,rostigilo"
                },
                "amenity/fast_food/donut": {
                    "name": "Rapidmanĝejo (fritkukoj)",
                    "terms": "fritkukoj,globkukoj,benjetoj,kukejo"
                },
                "amenity/fast_food/fish_and_chips": {
                    "name": "Rapidmanĝejo (terpomfingroj kun fiŝaĵo)",
                    "terms": "fiŝaĵo,fritoj,terpomfingroj,terpomfritoj,fritbudo"
                },
                "amenity/fast_food/ice_cream": {
                    "name": "Rapidmanĝejo (glaciaĵoj)"
                },
                "amenity/fast_food/kebab": {
                    "name": "Rapidmanĝejo (kebabo)",
                    "terms": "kebabo,kebap,doner,giros"
                },
                "amenity/fast_food/mexican": {
                    "name": "Rapidmanĝejo (meksika kuirarto)",
                    "terms": "meksika kuirarto,latina kuirarto,gvakamolo,barbacoa,burrito,ĉiŭaŭa,kokbeko,tako,tomale,tortiljo,faĥito,teksasa manĝaĵo"
                },
                "amenity/fast_food/pizza": {
                    "name": "Picejo (rapidmanĝejo)",
                    "terms": "pico,pizza"
                },
                "amenity/fast_food/sandwich": {
                    "name": "Rapidmanĝejo (sandviĉoj)",
                    "terms": "sandviĉoj,sandvichoj,sandvicxoj"
                },
                "amenity/ferry_terminal": {
                    "name": "Pram-stacio"
                },
                "amenity/fire_station": {
                    "name": "Fajrobrigadejo",
                    "terms": "remizo,fajroestingistejo,fajrosoldatejo,fajrego,incendio,brulego"
                },
                "amenity/food_court": {
                    "name": "Manĝ-bazaro",
                    "terms": "mangh-bazaro,mangx-bazaro,manĝobazaro,manghobazaro,mangxobazaro,manĝejo,kafeterio,food court"
                },
                "amenity/fountain": {
                    "name": "Fontano",
                    "terms": "akvoŝprucilo,akvoshprucilo,akvosxprucilo"
                },
                "amenity/fuel": {
                    "name": "Benzinejo",
                    "terms": "benzinstacio,benzinvendejo,stacio benzina,benzino,petrolo"
                },
                "amenity/grave_yard": {
                    "name": "Tombejo (ĉirkaŭpreĝeja)",
                    "terms": "enterigejo,tombarejo,mortintejo,sepultejo"
                },
                "amenity/grit_bin": {
                    "name": "Ujo kun sablo kaj salo",
                    "terms": "salujego,sablujo,salujo,senneĝigado"
                },
                "amenity/hospital": {
                    "name": "Malsanuleja tereno",
                    "terms": "malsanulejo,hospitalo,kliniko,sanservo"
                },
                "amenity/hunting_stand": {
                    "name": "Altembusko ĉasada",
                    "terms": "altembusko chasada,ĉasado,chasado,cxasado,embuskejo,tureto,bestomurdistoj,bestobservejo"
                },
                "amenity/ice_cream": {
                    "name": "Glaciaĵejo",
                    "terms": "glaciajhejo,glaciajxejo,glaciaĵoj,glacivendejo"
                },
                "amenity/internet_cafe": {
                    "name": "Retkafejo",
                    "terms": "interreta kafejo,retumejo"
                },
<<<<<<< HEAD
                "amenity/kindergarten": {
                    "name": "Infanvartejo (ISCED 0)",
                    "terms": "infanoghardeno,infanogxardeno,antaŭlernejo,kindergarteno,infanĝardeno,infanghardeno,infangxardeno,infanvartejo,lernludejo"
                },
=======
>>>>>>> b1a7bdca
                "amenity/language_school": {
                    "name": "Lingva lernejo",
                    "terms": "lingvolernejo"
                },
                "amenity/letter_box": {
                    "name": "Leterkesto (riceva)",
                    "terms": "leterskatolo,leterujo,letera kesto,poŝtkesto"
                },
                "amenity/library": {
                    "name": "Biblioteko",
                    "terms": "libropruntejo,librejo,librarejo"
                },
                "amenity/love_hotel": {
                    "name": "Amor-hotelo",
                    "terms": "amorhotelo,amhotelo"
                },
                "amenity/marketplace": {
                    "name": "Bazaro",
                    "terms": "foirejo,foiro,komercejo"
                },
                "amenity/monastery": {
                    "name": "Monaĥeja tereno",
                    "terms": "monahhejo,monahxejo,abatejo,klostro,klaŭstro"
                },
                "amenity/money_transfer": {
                    "name": "Centro de mon-transigo",
                    "terms": "monsendo,montransigo"
                },
                "amenity/motorcycle_parking": {
                    "name": "Motorcikla parkumejo",
                    "terms": "motorciklejo,motociklejo"
                },
                "amenity/music_school": {
                    "name": "Muzika lernejo",
                    "terms": "muziklernejo"
                },
                "amenity/nightclub": {
                    "name": "Noktoklubejo",
                    "terms": "noktoklubo,diskoteko,dancejo,noktklubo,klubo nokta,nokta klubo"
                },
                "amenity/nightclub/lgbtq": {
                    "name": "Noktoklubejo GLAT+",
                    "terms": "GLAT,LGBT,geja,lesba,ambaŭseksema,samseksema,transseksa"
                },
                "amenity/nursing_home": {
                    "name": "Domo de permanenta zorgado"
                },
                "amenity/parking": {
                    "name": "Parkumejo",
                    "terms": "parkumejo,parkejo,aŭtohaltejo,parkadejo"
                },
                "amenity/parking/multi-storey": {
                    "name": "Pluretaĝa parkumejo",
                    "terms": "parkejo,parkumejo,aŭtejo,aŭtoparkejo"
                },
                "amenity/parking/park_ride": {
                    "name": "Parkumejo P+R (ĉe publika transporto)",
                    "terms": "parkumejo"
                },
                "amenity/parking/underground": {
                    "name": "Parkumejo subtera",
                    "terms": "parkejo subtera,subtera parkumejo"
                },
                "amenity/parking_space": {
                    "name": "Parkumeja loko (detala)",
                    "terms": "parkumejo"
                },
                "amenity/payment_centre": {
                    "name": "Centro de pago",
                    "terms": "pagejo"
                },
                "amenity/payment_terminal": {
                    "name": "Pag-aŭtomato",
                    "terms": "pagaŭtomato,pagterminalo,monaŭtomato,bankaŭtomato"
                },
                "amenity/pharmacy": {
                    "name": "Apoteko",
                    "terms": "medikamentejo,sanigilejo,kuracilejo,drogejo,drogvendejo,farmaciejo"
                },
                "amenity/photo_booth": {
                    "name": "fot-aŭtomato",
                    "terms": "fotaŭtomato,fotoaŭtomato,fotobudo,fotilo"
                },
                "amenity/place_of_worship": {
                    "name": "Preĝejo",
                    "terms": "preghejo,pregxejo,didomo,sakrejo,kirko,pagodo,baziliko,katedro,katedralo,sinagogo,templo,moskeo,monaĥejo"
                },
                "amenity/place_of_worship/buddhist": {
                    "name": "Pagodo",
                    "terms": "budhisma preĝejo,budhisma templo,"
                },
                "amenity/place_of_worship/christian": {
                    "name": "Kirko",
                    "terms": "kristana preĝejo,mesejo,kapelo,katedralo,baziliko,abatejo,monaĥejo,kristanismo,katolika preĝejo"
                },
                "amenity/place_of_worship/christian/jehovahs_witness": {
                    "name": "Regnohalo de Atestantoj de Jehovo",
                    "terms": "atestantoj de jehovo,halo de regno"
                },
                "amenity/place_of_worship/christian/la_luz_del_mundo": {
                    "name": "Preĝejo La Luz del Mundo",
                    "terms": "La Luz del Mundo"
                },
                "amenity/place_of_worship/christian/quaker": {
                    "name": "Renkontejo de Kvakeristoj",
                    "terms": "Kvakerismo,Religia Societo de Amikoj"
                },
                "amenity/place_of_worship/hindu": {
                    "name": "Hinduisma templo",
                    "terms": "templo"
                },
                "amenity/place_of_worship/jewish": {
                    "name": "Sinagogo",
                    "terms": "juda preĝejo,judismo,judaismo"
                },
                "amenity/place_of_worship/muslim": {
                    "name": "Moskeo",
                    "terms": "islama preĝejo,islamo,minareto"
                },
                "amenity/place_of_worship/shinto": {
                    "name": "Ŝintoismo adorejo",
                    "terms": "shintoismo,sxintoismo,templo,adorejo,ŝintoo,kamio"
                },
                "amenity/place_of_worship/sikh": {
                    "name": "Sikisma templo",
                    "terms": "siĥismo,templo"
                },
                "amenity/place_of_worship/taoist": {
                    "name": "Taoisma templo",
                    "terms": "templo,daŭismo,taismo"
                },
                "amenity/planetarium": {
                    "name": "Planetario (astrokinejo)",
                    "terms": "astrokinejo,astroobservejo,astrobservejo,astronomio,stelscienco,astroscienco"
                },
                "amenity/police": {
                    "name": "Policejo",
                    "terms": "polico,komisarejo,komisariato,policistoj,policistejo"
                },
                "amenity/polling_station": {
                    "name": "Balotejo (neŝanĝanta loko)",
                    "terms": "baloto,voĉdonejo,elektejo"
                },
                "amenity/post_office": {
                    "name": "Poŝtoficejo",
                    "terms": "poshtoficejo,posxtoficejo,poŝtejo,poshtejo,posxtejo,poŝto"
                },
                "amenity/prep_school": {
                    "name": "Lernejo pretiganta (al ekzameno/universitato)",
                    "terms": "kursoj"
                },
                "amenity/prison": {
                    "name": "Mallibereja tereno",
                    "terms": "malliberejo,arestejo,pundomo,prizono,karcero"
                },
                "amenity/pub": {
                    "name": "Taverno",
                    "terms": "bierejo,trinkejo,drinkejo,alkoholejo,gastejo,pub"
                },
                "amenity/pub/lgbtq": {
                    "name": "Taverno GLAT+",
                    "terms": "GLAT,LGBT,geja,lesba,ambaŭseksema,samseksema,transseksa"
                },
                "amenity/pub/microbrewery": {
                    "name": "Taverno kun propra biero",
                    "terms": "bierfajero"
                },
                "amenity/public_bath": {
                    "name": "Banejo (distro)",
                    "terms": "banejo,lavejo,naĝejo,termofonto,varmofonto,baseno"
                },
                "amenity/public_bookcase": {
                    "name": "Publika libroŝranko",
                    "terms": "libroŝranko,libroshranko,librosxranko,bookcrossing,librokrucigo,biblioteketo,libropruntejo"
                },
                "amenity/ranger_station": {
                    "name": "Naturrezerveja oficejo/impostbudo",
                    "terms": "naturrezervejo,naturprotektejo,impostbudo,konservejo,arbaristejo,nacia parko,gardistejo"
                },
                "amenity/recycling": {
                    "name": "Recikligejo"
                },
                "amenity/recycling_centre": {
                    "name": "Ricikliga centro",
                    "terms": "recikligejo,recikligo,rubodeponejo,balaaĵejo"
                },
                "amenity/recycling_container": {
                    "name": "Centro de recikligo",
                    "terms": "rubujo,balaaĵujo,rubujego,recikligujo"
                },
                "amenity/register_office": {
                    "name": "Oficejo de civila stato"
                },
                "amenity/restaurant": {
                    "name": "Restoracio",
                    "terms": "kafejo,manĝejo,gastejo,picejo"
                },
                "amenity/restaurant/american": {
                    "name": "Restoracio (Amerika kuirarto)",
                    "terms": "amerika restoracio,usona restoracio"
                },
                "amenity/restaurant/asian": {
                    "name": "Restoracio (Azia kuirarto)",
                    "terms": "azia restoracio"
                },
                "amenity/restaurant/chinese": {
                    "name": "Restoracio (Ĉina kuirarto)",
                    "terms": "ĉina restoracio,china restoracio,cxina restoracio"
                },
                "amenity/restaurant/french": {
                    "name": "Restoracio (Franca kuirarto)",
                    "terms": "franca restoracio"
                },
                "amenity/restaurant/german": {
                    "name": "Restoracio (Germana kuirarto)",
                    "terms": "germana restoracio"
                },
                "amenity/restaurant/greek": {
                    "name": "Restoracio (greka kuirarto)",
                    "terms": "greka restoracio"
                },
                "amenity/restaurant/indian": {
                    "name": "Restoracio (Barata kuirarto)",
                    "terms": "barata restoracio,hinda restoracio"
                },
                "amenity/restaurant/italian": {
                    "name": "Restoracio (Itala kuirarto)",
                    "terms": "itala restoracio"
                },
                "amenity/restaurant/japanese": {
                    "name": "Restoracio (Japana kuirarto)",
                    "terms": "japana restoracio"
                },
                "amenity/restaurant/mexican": {
                    "name": "Restoracio (Meksika kuirarto)",
                    "terms": "meksika restoracio"
                },
                "amenity/restaurant/noodle": {
                    "name": "Restoracio (aziaj nudeloj)",
                    "terms": "nudeloj,riznudeloj,bihun,mihun,rameno,udono,bamio"
                },
                "amenity/restaurant/pizza": {
                    "name": "Picejo (restoracio)",
                    "terms": "pico,pizza"
                },
                "amenity/restaurant/seafood": {
                    "name": "Restoracio (marfruktoj)",
                    "terms": "marfruktoj,mariskoj,moluskoj,krustuloj,kalmaroj,salikokoj,franca restoracio"
                },
                "amenity/restaurant/steakhouse": {
                    "name": "Restoracio (viandtranĉaĵoj)",
                    "terms": "viando,stekoj,bovaĵo"
                },
                "amenity/restaurant/sushi": {
                    "name": "Restoracio (suŝio)",
                    "terms": "suŝio,susxio,sushio"
                },
                "amenity/restaurant/thai": {
                    "name": "Restoracio (Taja kuirarto)",
                    "terms": "taja restoracio,tajlanda restoracio"
                },
                "amenity/restaurant/turkish": {
                    "name": "Restoracio (Turka kuirarto)",
                    "terms": "turka kuirarto"
                },
                "amenity/restaurant/vietnamese": {
                    "name": "Restoracio (Vjetnama kuirarto)",
                    "terms": "vjetnama restoracio"
                },
                "amenity/sanitary_dump_station": {
                    "name": "Stacio de forigado de fekaĵoj (kampado)",
                    "terms": "kampadejo,malpruaĵo"
                },
                "amenity/school": {
                    "name": "Lernejo (ISCED 1-3)",
                    "terms": "lernejo,edukejo,instruejo"
                },
                "amenity/scrapyard": {
                    "name": "Ferrubejo"
                },
                "amenity/shelter": {
                    "name": "Ŝirmejo",
                    "terms": "shirmejo,sxirmejo,ŝedo,budo,ŝirmo"
                },
                "amenity/shelter/gazebo": {
                    "name": "Ĝardena budo",
                    "terms": "budo,shedo,sxedo"
                },
                "amenity/shelter/lean_to": {
                    "name": "Duon-ferma ŝirmejo",
                    "terms": "budo,ŝedo,shirmo,sxirmo"
                },
                "amenity/shelter/picnic_shelter": {
                    "name": "Ŝirmejo senflankmura (piknika)",
                    "terms": "shirmejo,sxirmejo,ŝedo,budo,ŝirmo"
                },
                "amenity/shelter/public_transport": {
                    "name": "Ŝirmejo publik-transporta",
                    "terms": "shirmejo,sxirmejo,ŝedo,budo,ŝirmo,haltejo"
                },
                "amenity/shower": {
                    "name": "Duŝejo",
                    "terms": "duŝo,dushejo,dusxejo,banado,banejo"
                },
                "amenity/smoking_area": {
                    "name": "Fumejo",
                    "terms": "cigaredfumejo"
                },
                "amenity/social_centre": {
                    "name": "Centro de socio",
                    "terms": "klubejo,komunuma centro"
                },
                "amenity/social_facility": {
                    "name": "Socia servejo",
                    "terms": "socia servo,socia helpo"
                },
                "amenity/social_facility/ambulatory_care": {
                    "name": "Flegejo",
                    "terms": "ambulatorio,dispensario"
                },
                "amenity/social_facility/food_bank": {
                    "name": "Manĝ-disdonejo (manĝabanko)",
                    "terms": "manĝodisdonejo,manghodisdonejo,mangxodisdonejo,manĝo banko"
                },
                "amenity/social_facility/group_home": {
                    "name": "Grupa hejmo",
                    "terms": "maljunulejo,kudukulejo"
                },
                "amenity/social_facility/homeless_shelter": {
                    "name": "Azilo por senhejmuloj",
                    "terms": "almozulejo,rifuĝejo,senhejmulo"
                },
                "amenity/social_facility/nursing_home": {
                    "name": "Domo de permanenta zorgado",
                    "terms": "maljunulejo,kudukulejo"
                },
                "amenity/studio": {
                    "name": "Studio",
                    "terms": "radiostudio,muzikstudio,filmejo"
                },
                "amenity/swimming_pool": {
                    "name": "Naĝejo"
                },
                "amenity/taxi": {
                    "name": "Taksistacio",
                    "terms": "taksio,taksiejo"
                },
                "amenity/telephone": {
                    "name": "Telefono",
                    "terms": "telefonbudo"
                },
                "amenity/theatre": {
                    "name": "Teatrejo",
                    "terms": "teatro"
                },
                "amenity/theatre/type/amphi": {
                    "name": "Amfiteatro",
                    "terms": "teatro,spektejo"
                },
                "amenity/toilets": {
                    "name": "Necesejo",
                    "terms": "tualeto,urinejo,wc,latrino,maltrinkejo,pisejo"
                },
                "amenity/toilets/disposal/flush": {
                    "name": "Necesejo akvospruĉa",
                    "terms": "tualeto,urinejo,wc,latrino,pisejo"
                },
                "amenity/toilets/disposal/pitlatrine": {
                    "name": "Necesejo ter‑trua (latrino)",
                    "terms": "tualeto,urinejo,wc,latrino,pisejo"
                },
                "amenity/townhall": {
                    "name": "Urbodomo",
                    "terms": "urbdomo,magistrato,magistratejo,urba registaro"
                },
                "amenity/toy_library": {
                    "name": "Ludil‑biblioteko",
                    "terms": "ludila biblioteko,amuzila biblioteko"
                },
                "amenity/university": {
                    "name": "Altgrada lernejo (ISCED 5-7)",
                    "terms": "universitato,altgrada lernejo,instruejo,politeĥniko,politekniko,altlernejo,studejo"
                },
                "amenity/vehicle_inspection": {
                    "name": "Aŭtomobil-kontrolejo",
                    "terms": "kontrolstacio,inspektejo"
                },
                "amenity/vending_machine": {
                    "name": "Vendilo",
                    "terms": "vendmaŝino,vendmashino,vendmasxino"
                },
                "amenity/vending_machine/cigarettes": {
                    "name": "Vendilo de cigaredoj",
                    "terms": "cigaredo,vendmaŝino"
                },
                "amenity/vending_machine/coffee": {
                    "name": "Vendilo de kafo",
                    "terms": "kafmaŝino,teo"
                },
                "amenity/vending_machine/condoms": {
                    "name": "Vendilo de kondomoj",
                    "terms": "kondomo,vendmaŝimo,penisingo"
                },
                "amenity/vending_machine/drinks": {
                    "name": "Vendilo de trinkaĵoj",
                    "terms": "vendilo de trinkajxoj,vendilo de trinkajsoj,trinkaĵoj"
                },
                "amenity/vending_machine/electronics": {
                    "name": "Vendilo de elektronikaĵoj",
                    "terms": "ŝargiloj,piloj,kabloj,memoriloj,memorbastonetoj,SD-kartoj,memorkartoj"
                },
                "amenity/vending_machine/elongated_coin": {
                    "name": "Vendilo de etenditaj moneroj",
                    "terms": "moneretendilo,etendilo,memoraĵoj"
                },
                "amenity/vending_machine/excrement_bags": {
                    "name": "Vendilo de saketoj por fekaĵoj",
                    "terms": "rubujo,hundaj fekoj,fekaĵoj,eksrementoj,saketoj"
                },
                "amenity/vending_machine/feminine_hygiene": {
                    "name": "Vendilo de virinaj higienaĵoj",
                    "terms": "menstrusorbiloj,tambonoj,persona higieno"
                },
                "amenity/vending_machine/food": {
                    "name": "Vendilo de manĝaĵo",
                    "terms": "manghajho,mangxajxo"
                },
                "amenity/vending_machine/fuel": {
                    "name": "Vendilo de benzino",
                    "terms": "benzinstacio,diseloleo,benzino,brulaĵo,LPG,biodisel"
                },
                "amenity/vending_machine/ice_cream": {
                    "name": "Vendilo de glaciaĵoj",
                    "terms": "glaciaĵo"
                },
                "amenity/vending_machine/newspapers": {
                    "name": "Vendilo de gazetoj",
                    "terms": "gazeto,ĵurnalo,jhurnalo,jxurnalo,vendmaŝino"
                },
                "amenity/vending_machine/parcel_pickup": {
                    "name": "Poŝt-aŭtomato (nur ricevo)",
                    "terms": "poŝtmaŝino,poshtmashino,posxtmasxino,poŝtkesto,pakaĵo,ekspedaĵo"
                },
                "amenity/vending_machine/parcel_pickup_dropoff": {
                    "name": "Poŝt-aŭtomato (sendo kaj ricevo)",
                    "terms": "poŝtmaŝino,poshtmashino,posxtmasxino,poŝtkesto,pakaĵo,ekspedaĵo"
                },
                "amenity/vending_machine/parking_tickets": {
                    "name": "Vendilo de parkumbiletoj",
                    "terms": "parkhorloĝo,parkhorlogho,parkhorlogxo,parkbiletoj"
                },
                "amenity/vending_machine/public_transport_tickets": {
                    "name": "Vendilo de biletoj publik‑transportaj",
                    "terms": "biletoj,publika transporto,aŭtobusaj biletoj,tramaj biletoj"
                },
                "amenity/vending_machine/stamps": {
                    "name": "Vendilo de poŝtmarkoj",
                    "terms": "poŝtmarkoj"
                },
                "amenity/vending_machine/sweets": {
                    "name": "Vendilo de dolĉaĵoj",
                    "terms": "dolĉaĵoj,dolchajhoj,dolcxajxoj,sukeraĵoj,sukerajhoj,sukerajxoj,"
                },
                "amenity/veterinary": {
                    "name": "Bestokuracistejo",
                    "terms": "bestokuracisto,bestkuracisto,veterinaro"
                },
                "amenity/waste/dog_excrement": {
                    "name": "Rubujo por hund-fekaĵoj",
                    "terms": "rubujo,hundaj fekoj,fekaĵoj,eksrementoj"
                },
                "amenity/waste_basket": {
                    "name": "Rubujo",
                    "terms": "balaaĵujo,balaaĵkesto,rubkesto,forĵetaĵujo"
                },
                "amenity/waste_disposal": {
                    "name": "Rubujego",
                    "terms": "rubejo,rubo,rubujo,balaaĵujo,forĵetaĵujo"
                },
                "amenity/waste_transfer_station": {
                    "name": "Stacio de rubmastrumado",
                    "terms": "rubomastrumado,rubodeponejo,recikligejo"
                },
                "amenity/water_point": {
                    "name": "Trinkakvejo (kampado)",
                    "terms": "akvofonto,kampado,trinkebla akvo"
                },
                "amenity/watering_place": {
                    "name": "Akvotrinkejo por bestoj",
                    "terms": "bestotrinkejo,bestonutrejo"
                },
                "area": {
                    "name": "Areo",
                    "terms": "areo"
                },
                "attraction": {
                    "name": "Amuzo"
                },
                "attraction/amusement_ride": {
                    "name": "Allogaĵo amuzparka",
                    "terms": "atrakcio,allogajho,allogajxo,amuzparko"
                },
                "attraction/animal": {
                    "name": "Besto (nelibera)",
                    "terms": "bestoĝardeno,kaĝo,leono,,tigro,elefanto,zoologia ĝardeno,zoo"
                },
                "attraction/big_wheel": {
                    "name": "Spektoradego",
                    "terms": "giganta radego,radego de Ferris,granda radego"
                },
                "attraction/bungee_jumping": {
                    "name": "Saltado sur ŝnuro",
                    "terms": "ŝnur-saltado,ŝnursaltado,bungee"
                },
                "attraction/carousel": {
                    "name": "Karuselo",
                    "terms": "karuselo"
                },
                "attraction/dark_ride": {
                    "name": "Fantoma trajno (allogaĵo)",
                    "terms": "dark ride,timiga trajno,promenveturo"
                },
                "attraction/maze": {
                    "name": "Labirinto",
                    "terms": "vojenigmo,enigmo"
                },
                "attraction/roller_coaster": {
                    "name": "Onda fervojo",
                    "terms": "reltobogano"
                },
                "attraction/summer_toboggan": {
                    "name": "Somera tobogano",
                    "terms": "tobogano,deglitejo,skeletonado,sledado"
                },
                "attraction/train": {
                    "name": "Trajneto (allogaĵo)",
                    "terms": "turisma trajno,turisma vagonareto,vagonareto"
                },
                "attraction/water_slide": {
                    "name": "Akva glitejo",
                    "terms": "akvoglitejo,glitejo,akvoparko"
                },
                "barrier": {
                    "name": "Barilo",
                    "terms": "barilo,baro,obstaklo,malhelpilo,baraĵo,blokado,bariero"
                },
                "barrier/block": {
                    "name": "Bloko",
                    "terms": "bloko,barilo,baro,roko,ŝtonego,shtonego,sxtonego"
                },
                "barrier/bollard": {
                    "name": "Paliseto",
                    "terms": "fosteto,barilo,stango,fosto"
                },
                "barrier/border_control": {
                    "name": "Landlima kontrolejo",
                    "terms": "landlimo,kontrolo"
                },
                "barrier/cattle_grid": {
                    "name": "Barilo kontraŭbruta",
                    "terms": "kontraŭbrutilo,kontraubrutilo,kontrauxbrutilo,brutaro,krado"
                },
                "barrier/chain": {
                    "name": "Ĉeno",
                    "terms": "cheno,cxeno"
                },
                "barrier/city_wall": {
                    "name": "Muro urba",
                    "terms": "urbmuro,urbomuro,fortikaĵo,fortikajho,fortikajxo"
                },
                "barrier/cycle_barrier": {
                    "name": "Barilo kontraŭbicikla",
                    "terms": "kontraŭbicikla,kontraubicikla,kontrauxkicikla"
                },
                "barrier/ditch": {
                    "name": "Tranĉeo",
                    "terms": "trancheo,trancxeo,foso,fosaĵo"
                },
                "barrier/entrance": {
                    "name": "Enirejo"
                },
                "barrier/fence": {
                    "name": "Palisaro",
                    "terms": "barilo"
                },
                "barrier/fence/railing": {
                    "name": "Gard-relo",
                    "terms": "gardrelo,palisaro,balustro,balustrado,barilo,bariero,apogrelo"
                },
                "barrier/gate": {
                    "name": "Pordego",
                    "terms": "pordo,enirejo"
                },
                "barrier/guard_rail": {
                    "name": "Gard-relo (apudvoja)",
                    "terms": "gardrelo,palisaro,balustro,balustrado,barilo,bariero,apogrelo"
                },
                "barrier/hedge": {
                    "name": "Kreskaĵ-barilo",
                    "terms": "kreskaĵbarilo,kreskajhbarilo,kreskajxbarilo,heĝo,hegho,hegxo,plektobarilo"
                },
                "barrier/height_restrictor": {
                    "name": "Alt-limigilo",
                    "terms": "altlimigilo"
                },
                "barrier/kerb": {
                    "name": "Trotuar-randaĵo",
                    "terms": "trotuarrandaĵo,trotuarlimo,irejlimo,irejrandaĵo,randŝtono,randaĵo"
                },
                "barrier/kerb/flush": {
                    "name": "Trotuar-randaĵo kun blind-reliefo (≈0cm)",
                    "terms": "trotuarrandaĵo,trotuarlimo,irejlimo,irejrandaĵo,randŝtono,randaĵo,blindreliefo,reliefo"
                },
                "barrier/kerb/lowered": {
                    "name": "Trotuar-randaĵo malalta (≈3cm)",
                    "terms": "trotuarrando,trotuarlimo,irejlimo,irejrandaĵo,randŝtono,randaĵo"
                },
                "barrier/kerb/raised": {
                    "name": "Trotuar‑randaĵo alta (>3cm)",
                    "terms": "trotuarrandaĵo,trotuarlimo,irejlimo,irejrandaĵo,randŝtono,randaĵo"
                },
                "barrier/kerb/rolled": {
                    "name": "Rondigita trotuar‑randaĵo",
                    "terms": "trotuarrando,trotuarlimo,irejlimo,irejrandaĵo,randŝtono,randaĵo"
                },
                "barrier/kissing_gate": {
                    "name": "Nurhoma pordego",
                    "terms": "kontraŭbruta,kontraubruta,kontrauxbruta"
                },
                "barrier/lift_gate": {
                    "name": "Bariero levebla",
                    "terms": "vojbarilo,movebla barilo"
                },
                "barrier/retaining_wall": {
                    "name": "Apogmuro",
                    "terms": "apoga muro,kontraŭglito,klifo artefarita,terglito,kontraŭterglito"
                },
                "barrier/sally_port": {
                    "name": "Pordego enmura",
                    "terms": "enmura pordego,muro"
                },
                "barrier/stile": {
                    "name": "Transbarilejo (sen moveblaj partoj)",
                    "terms": "trairejo,trabarilejo,barilpordo"
                },
                "barrier/toll_booth": {
                    "name": "Vojpagejo",
                    "terms": "pagejo,impostejo"
                },
                "barrier/turnstile": {
                    "name": "Barilpordo rotacia",
                    "terms": "rotacia barilpordo,turnebla barilpordo"
                },
                "barrier/wall": {
                    "name": "Muro",
                    "terms": "murego"
                },
                "boundary": {
                    "name": "Limo"
                },
                "boundary/administrative": {
                    "name": "Administra limo",
                    "terms": "limo,landlimo,provinclimo,ŝtatlimo,urblimo"
                },
                "bridge/support": {
                    "name": "Subtenilo de ponto",
                    "terms": "subteno,pilono,apogilo,apogkolono,trabo"
                },
                "bridge/support/pier": {
                    "name": "Vertikala(j) apogilo(j)",
                    "terms": "subteno,pilono,apogilo,apogkolono,trabo"
                },
                "building": {
                    "name": "Konstruaĵo",
                    "terms": "konstruajho,konstruajxo,konstruo,domo"
                },
                "building/apartments": {
                    "name": "Apartamentaro",
                    "terms": "apartamento,loĝejaro,plurfamilia domo,multfamilia domo"
                },
                "building/barn": {
                    "name": "Garbejo",
                    "terms": "bestejo,grenejo,farmobieno,farmbieno"
                },
                "building/boathouse": {
                    "name": "Boat-garaĝo",
                    "terms": "boatejo,boaatgaraĝo,haveneto"
                },
                "building/bungalow": {
                    "name": "Bangalo (unuetaĝa somerdomo)",
                    "terms": "feridomo,somerdomo,dometo,vilao"
                },
                "building/bunker": {
                    "name": "Bunkro"
                },
                "building/cabin": {
                    "name": "Kabano (parte-masonita)",
                    "terms": "dometo,ĥato,ĉaledo"
                },
                "building/carport": {
                    "name": "Tegmenta parkumejo",
                    "terms": "aŭtejo,garaĝo,garaĝaro,parkumejo,budo,ŝedo"
                },
                "building/cathedral": {
                    "name": "Katedralo",
                    "terms": "katedro,preĝejego,episkopejo"
                },
                "building/chapel": {
                    "name": "Kapelo",
                    "terms": "adorejo"
                },
                "building/church": {
                    "name": "Kirko",
                    "terms": "preĝejo,preghejo,pregxejo"
                },
                "building/civic": {
                    "name": "Publika konstruaĵo (ĝenerala)",
                    "terms": "biblioteko,komunuma centro,civila konstruaĵo,civitana konstruaĵo"
                },
                "building/college": {
                    "name": "Konstruaĵo de postmezgrada lernejo",
                    "terms": "kolegio,universitato,politeĥniko,politekniko,studejo"
                },
                "building/commercial": {
                    "name": "Oficeja konstruaĵo",
                    "terms": "oficejo,administrejo"
                },
                "building/construction": {
                    "name": "Konstruaĵo dum konstruado",
                    "terms": "konstruado,konstruanta"
                },
                "building/detached": {
                    "name": "Domo unufamilia",
                    "terms": "liberstaranta domo"
                },
                "building/dormitory": {
                    "name": "Studenthejmo",
                    "terms": "studanthejmo,studentejo,studantejo,lernodomo"
                },
                "building/entrance": {
                    "name": "Enirejo/elirejo"
                },
                "building/farm": {
                    "name": "Ĉefarma domo",
                    "terms": "kampodomo,kampara domo,somerdomo,farmo,farmodomo"
                },
                "building/farm_auxiliary": {
                    "name": "Ĉefarma konstruaĵo",
                    "terms": "kampodomo,kampara domo,somerdomo,farmo,farmodomo"
                },
                "building/garage": {
                    "name": "Garaĝo",
                    "terms": "garagho,garagxo,aŭtejo,autejo,auxtejo,aŭtomobilejo"
                },
                "building/garages": {
                    "name": "Garaĝaro",
                    "terms": "garagharo,garagxaro,garaĝo,aŭtejo,aŭtomobilejo"
                },
                "building/grandstand": {
                    "name": "Spektejo ĉefa",
                    "terms": "tribuno,podio,estrado,spektoteraso,spektantejo"
                },
                "building/greenhouse": {
                    "name": "Kultivdomo",
                    "terms": "forcejo,plantdomo,plantodomo"
                },
                "building/hangar": {
                    "name": "Hangara konstruaĵo",
                    "terms": "hangaro,aeroplanejo,aviadilejo"
                },
                "building/hospital": {
                    "name": "Malsanuleja konstruaĵo",
                    "terms": "malsanulejo,hospitalo"
                },
                "building/hotel": {
                    "name": "Hotela konstruaĵo",
                    "terms": "hotelo"
                },
                "building/house": {
                    "name": "Domo",
                    "terms": "loĝejo,konstruaĵo,hejmo"
                },
                "building/houseboat": {
                    "name": "Domboato",
                    "terms": "boato,flosanta domo"
                },
                "building/hut": {
                    "name": "Ĥato (ligna, nemasonita)",
                    "terms": "hhato,hxato,kabano,dometo,ĉaledo"
                },
                "building/industrial": {
                    "name": "Industria konstruaĵo",
                    "terms": "industrio,fabriko"
                },
                "building/mosque": {
                    "name": "Moskea konstruaĵo",
                    "terms": "moskeo,islamo,minareto"
                },
                "building/pavilion": {
                    "name": "Ĉesporteja konstruaĵo",
                    "terms": "pavilono,vestejo,sportejo,halo"
                },
                "building/public": {
                    "name": "Publika konstruaĵo (ofica)",
                    "terms": "administrejo"
                },
                "building/residential": {
                    "name": "Loĝeja konstruaĵo",
                    "terms": "logheja konstruajho,logxeja konstruajxo,loĝejo,domo,apartamentaro"
                },
                "building/retail": {
                    "name": "Komerca konstruaĵo",
                    "terms": "vendejo,komercejo"
                },
                "building/roof": {
                    "name": "Tegmento",
                    "terms": "tegmentaĵo"
                },
                "building/ruins": {
                    "name": "Ruinoj de konstruaĵo (ne-historie-signifa)",
                    "terms": "ruinoj,konstruaĵaĉo,domaĉo"
                },
                "building/school": {
                    "name": "Konstruaĵo de lernejo",
                    "terms": "lernejo,edukejo,instruejo"
                },
                "building/semidetached_house": {
                    "name": "Ĝemela domo",
                    "terms": "ĝemeldomo,ghemela domo,gxemela domo,familia domo"
                },
                "building/service": {
                    "name": "Serva konstruaĵeto",
                    "terms": "transformilo,transformatoro,pumpejo,akvopumpejo"
                },
                "building/shed": {
                    "name": "Budo",
                    "terms": "barako,kabano,ŝedo"
                },
                "building/stable": {
                    "name": "Ĉevalejo",
                    "terms": "chevalejo,cxevalejo,ĉevaldomo,stalo"
                },
                "building/stadium": {
                    "name": "Stadiona konstruaĵo",
                    "terms": "stadiono,sportejo"
                },
                "building/static_caravan": {
                    "name": "Movdomo",
                    "terms": "movebla domo,kampadveturilo statika,kampveturilo statika"
                },
                "building/temple": {
                    "name": "Templa konstruaĵo",
                    "terms": "templo,sanktejo"
                },
                "building/terrace": {
                    "name": "Envicaj domoj",
                    "terms": "envica domo,ŝtondomo,brikdomo,envicdomo,vica domo,sekvenca domo"
                },
                "building/train_station": {
                    "name": "Fervoj-stacia konstruaĵo"
                },
                "building/transportation": {
                    "name": "Transporta konstruaĵo",
                    "terms": "aŭtobusstacio,stacio,stacidomo,busstacio,flughaveno.haveno"
                },
                "building/university": {
                    "name": "Konstruaĵo de altgrada lernejo",
                    "terms": "universitato,kolegio,politeĥniko,politekniko,altlernejo,alta lernejo"
                },
                "building/warehouse": {
                    "name": "Magazeno",
                    "terms": "provizejo,stokejo"
                },
                "building_part": {
                    "name": "Parto de konstruaĵo",
                    "terms": "konstruaĵparto,tegmento"
                },
                "building_point": {
                    "name": "Konstruaĵo"
                },
                "club": {
                    "name": "Klubejo",
                    "terms": "klubo,asocio,kulturdomo"
                },
                "club/sport": {
                    "name": "Sporta klubejo",
                    "terms": "sportoklubo,sporta asocio,sportklubo"
                },
                "craft": {
                    "name": "Metiejo",
                    "terms": "metio,profesio,fakulo,metiisto"
                },
                "craft/agricultural_engines": {
                    "name": "Laborejo de agrokulturaj maŝinoj",
                    "terms": "agrokulturaj maŝinoj,traktoroj,kombajnoj"
                },
                "craft/basket_maker": {
                    "name": "Korbista laborejo",
                    "terms": "korbisto,korbfaristo,korbfarado"
                },
                "craft/beekeeper": {
                    "name": "Abelejo",
                    "terms": "abelisto,abelujo,mielo,abelbredisto,abelujaro"
                },
                "craft/blacksmith": {
                    "name": "Forĝejo",
                    "terms": "forghejo,forgxejo,forĝisto,forghisto,forgxisto,martelisto"
                },
                "craft/boatbuilder": {
                    "name": "Boat-konstruejo",
                    "terms": "boatkonstruado,ŝipkonstruado,boatfarejo,ŝipfarejo"
                },
                "craft/bookbinder": {
                    "name": "Librobindejo",
                    "terms": "bindejo,librobindisto,bindisto"
                },
                "craft/brewery": {
                    "name": "Bierfarejo",
                    "terms": "biero"
                },
                "craft/carpenter": {
                    "name": "Ĉarpentista laborejo",
                    "terms": "ĉarpentisto,charpentisto,cxarpentisto,meblisto,lignisto"
                },
                "craft/carpet_layer": {
                    "name": "Tapiŝ-metista oficejo",
                    "terms": "tapiŝmetisto,tapishmetisto,tapisxmetisto,tapiŝo"
                },
                "craft/caterer": {
                    "name": "Manĝ-provizista oficejo",
                    "terms": "manghprovizado,mangxprovizado,catering"
                },
                "craft/chimney_sweeper": {
                    "name": "Oficejo de kamenpurigisto",
                    "terms": "kamenisto,kamenpurigisto,kamentubisto"
                },
                "craft/clockmaker": {
                    "name": "Horloĝista laborejo",
                    "terms": "horloĝisto,horloghisto,horlogxisto"
                },
                "craft/confectionery": {
                    "name": "Sukeraĵejo",
                    "terms": "sukerajhejo,sukerajxejo,konditoro,sukeraĵisto,kukejo,panejo,ĉokoladejo"
                },
                "craft/distillery": {
                    "name": "Distilejo",
                    "terms": "distilado,viskio,brando"
                },
                "craft/dressmaker": {
                    "name": "Tajlora laborejo (inaj vestoj)",
                    "terms": "tajloro,kudristo"
                },
                "craft/electrician": {
                    "name": "Elektrista oficejo",
                    "terms": "elektristo"
                },
                "craft/electronics_repair": {
                    "name": "Elektronik-riparejo",
                    "terms": "elektroniko,elektronikaĵoj,riparejo,riparisto"
                },
                "craft/floorer": {
                    "name": "Oficejo de plank-metisto",
                    "terms": "plankmetisto,plankisto,kahelmetiso,kahelisto,pargeto"
                },
                "craft/gardener": {
                    "name": "Ĝardenista oficejo",
                    "terms": "ĝardenisto,ghardenisto,gxardenisto"
                },
                "craft/glaziery": {
                    "name": "Vitristejo",
                    "terms": "vitristo"
                },
                "craft/handicraft": {
                    "name": "Manmetistejo",
                    "terms": "manlaboristo,braklaboristo,manufakturo"
                },
                "craft/hvac": {
                    "name": "Specialisto pri hejtado, aerumado kaj klimatizado",
                    "terms": "hejtado,varmigado,hejtilo,aerumado,klimatizado,aerkondiĉado"
                },
                "craft/insulator": {
                    "name": "Varmizolaĵista oficejo",
                    "terms": "izolaĵo,izoli,varmizolajho,izolojho"
                },
                "craft/joiner": {
                    "name": "Laborejo de lignaĵisto",
                    "terms": "lignaĵisto,lignisto"
                },
                "craft/key_cutter": {
                    "name": "Ŝlosil-kopiejo",
                    "terms": "shlosil-kopiado,sxlosil-kopiado"
                },
                "craft/locksmith": {
                    "name": "Serurejo"
                },
                "craft/metal_construction": {
                    "name": "Metal-konstruaĵista laborejo",
                    "terms": "metalkonstruaĵo,metalkonstruajxo,metalkonstruajho"
                },
                "craft/painter": {
                    "name": "Dom-kolorigista oficejo",
                    "terms": "domkolorigisto,farbisto,kolorigisto,murkolorigisto,domkolorigitso"
                },
                "craft/parquet_layer": {
                    "name": "Laborejo de parget-metisto",
                    "terms": "pargetisto,pargetmetisto,plankmetisto"
                },
                "craft/photographer": {
                    "name": "Fotista studio/oficejo",
                    "terms": "fotisto,fotejo"
                },
                "craft/photographic_laboratory": {
                    "name": "Fotista laborejo",
                    "terms": "fotisto,fotejo"
                },
                "craft/plasterer": {
                    "name": "Stukista laborejo",
                    "terms": "stukisto,gipsisto,brikmasonisto"
                },
                "craft/plumber": {
                    "name": "Tubista oficejo",
                    "terms": "tubisto,plumbisto,hidraŭlikisto"
                },
                "craft/rigger": {
                    "name": "Rigilarista laborejo",
                    "terms": "rigo,rigisto,rigilaristo,mastoj,veloj,ŝnuregoj"
                },
                "craft/roofer": {
                    "name": "Tegmentista oficejo",
                    "terms": "tegmentisto,tegolisto,ardeztegisto"
                },
                "craft/saddler": {
                    "name": "Selista laborejo",
                    "terms": "selo,selisto,ĉevalsido"
                },
                "craft/sailmaker": {
                    "name": "Velfarista laborejo",
                    "terms": "veloj,velfaristo,masto,rigo,rigisto,rigilaristo,"
                },
                "craft/sawmill": {
                    "name": "Segejo",
                    "terms": "tabulsegejo,meblisto,lignejo"
                },
                "craft/scaffolder": {
                    "name": "Skafaldista oficejo",
                    "terms": "skafaldo,trabaro,trabaĵo,trabaĵaro"
                },
                "craft/sculptor": {
                    "name": "Laborejo de skulptisto",
                    "terms": "skulptisto"
                },
                "craft/shoemaker": {
                    "name": "Ŝuista laborejo",
                    "terms": "ŝuisto,shuisto,sxuisto,botisto"
                },
                "craft/signmaker": {
                    "name": "Laborejo de sign-faristo",
                    "terms": "signfaristo,signofaristo,emblemfaristo,ŝildofaristo"
                },
                "craft/stonemason": {
                    "name": "Ŝton-tranĉista laborejo",
                    "terms": "ŝtontranĉisto,shtontranchisto,sxtontrancxisto,ŝtonisto,shtonisto,sxtonisto"
                },
                "craft/tailor": {
                    "name": "Tajlora laborejo (ĉefe viraj vestoj)"
                },
                "craft/tiler": {
                    "name": "Kahel-metista oficejo",
                    "terms": "kahelisto,kahelaro,kahelmetisto,glazurado,terakoto"
                },
                "craft/tinsmith": {
                    "name": "Ladista laborejo",
                    "terms": "stanisto,ladfaristo,ferladisto"
                },
                "craft/upholsterer": {
                    "name": "Remburisteja laborejo",
                    "terms": "remburado,remburisto,tepetisto,ledlaboristo"
                },
                "craft/watchmaker": {
                    "name": "Horloĝista laborejo (ĉefe poŝhorloĝoj)",
                    "terms": "horloĝisto,horloghisto,horlogxisto"
                },
                "craft/window_construction": {
                    "name": "Fenestr-farista laborejo",
                    "terms": "pordfaristo,vitristo,fenestraristo"
                },
                "craft/winery": {
                    "name": "Vinejo",
                    "terms": "vinvendejo"
                },
                "embankment": {
                    "name": "Surŝutaĵo"
                },
                "emergency": {
                    "name": "Homhelpa ekipaĵo"
                },
                "emergency/ambulance_station": {
                    "name": "Ambulanca stacio",
                    "terms": "ambulanco,rapida sanservo,rapidservo"
                },
                "emergency/defibrillator": {
                    "name": "Defibrililo",
                    "terms": "defibrilatoro"
                },
                "emergency/designated": {
                    "name": "Vivsav-serva aliro: adaptita"
                },
                "emergency/destination": {
                    "name": "Vivsav-serva aliro: nur al celloko"
                },
                "emergency/fire_alarm": {
                    "name": "Alarmilo kontraŭfajra",
                    "terms": "fajro,alarmbudo,budo"
                },
                "emergency/fire_extinguisher": {
                    "name": "Fajr-estingilo",
                    "terms": "fajrestingilo,fajroestingilo,estingilo,malfajrilo"
                },
                "emergency/fire_hose": {
                    "name": "Fajrobrigada tubo",
                    "terms": "hoso,tubo"
                },
                "emergency/fire_hydrant": {
                    "name": "Hidranto",
                    "terms": "akvokrano,fajrohidranto"
                },
                "emergency/first_aid_kit": {
                    "name": "Man-apoteko",
                    "terms": "manapoteko,tujhelpilo,bandaĝo"
                },
                "emergency/life_ring": {
                    "name": "Savoringo",
                    "terms": "sekurigilo,ringo"
                },
                "emergency/lifeguard": {
                    "name": "Observejo de akva savisto",
                    "terms": "savisto,savanto,naghsavanto,akva savisto,vivsavisto"
                },
                "emergency/no": {
                    "name": "Vivsav-serva aliro: ne"
                },
                "emergency/official": {
                    "name": "Vivsav-serva aliro: oficiala"
                },
                "emergency/phone": {
                    "name": "Alarma telefono",
                    "terms": "alarmo,vivsava telefono,telefono"
                },
                "emergency/private": {
                    "name": "Vivsav-serva aliro: privata"
                },
                "emergency/siren": {
                    "name": "Sireno",
                    "terms": "alarmo,avertilo"
                },
                "emergency/water_tank": {
                    "name": "Kontraŭbrulega akvujo",
                    "terms": "akvujo,rezervujo,kriokaza akvujo,fajrobrigada akvujo"
                },
                "emergency/yes": {
                    "name": "Vivsav-serva aliro: jes"
                },
                "ford": {
                    "name": "Travadejo",
                    "terms": "vadejo,trarivero,transrivero"
                },
                "ford_line": {
                    "name": "Travadejo"
                },
                "golf/bunker": {
                    "name": "Sabla malhelpaĵo",
                    "terms": "bunkro,sablejo"
                },
                "golf/cartpath": {
                    "name": "Vojo golfveturila",
                    "terms": "golfveturilo,golfĉaro,golfcharo,golfcxaro"
                },
                "golf/driving_range": {
                    "name": "Sving-ekzercejo (Driving Range)",
                    "terms": "ekzercejo,driving range"
                },
                "golf/fairway": {
                    "name": "Ĉefa vojo (Fairway)",
                    "terms": "razeno"
                },
                "golf/green": {
                    "name": "Verdejo (Putting Green)",
                    "terms": "putting green"
                },
                "golf/hole": {
                    "name": "Truo",
                    "terms": "truo"
                },
                "golf/lateral_water_hazard": {
                    "name": "Fronta akva malhelpaĵo (rivereto)",
                    "terms": "akva malhelpaĵo,rivereto"
                },
                "golf/path": {
                    "name": "Vojeto golfludeja",
                    "terms": "golfludeja vojeto"
                },
                "golf/rough": {
                    "name": "Densaĵo (Rough)",
                    "terms": "densajho,densajxo"
                },
                "golf/tee": {
                    "name": "Startejo (Tee Box)",
                    "terms": "starto"
                },
                "golf/water_hazard": {
                    "name": "Akva malhelpaĵo",
                    "terms": "akva malhelpaĵo"
                },
                "healthcare": {
                    "name": "Sen-servejo",
                    "terms": "sanservejo,kliniko,malsanulejo"
                },
                "healthcare/alternative": {
                    "name": "Kontraŭscienca medicino",
                    "terms": "alternativa medicino,fuŝmedicino,akupunkturo,osteopatio,homeopatio,tradicia medicino,rejkio,popolmedicino,ŝamano"
                },
                "healthcare/alternative/chiropractic": {
                    "name": "Ĥiropraktikisto",
                    "terms": "kiropraktikisto"
                },
                "healthcare/audiologist": {
                    "name": "Aŭdologiisto",
                    "terms": "aŭdologo,auxdologiisto,audologiisto,aŭdkuracisto"
                },
                "healthcare/birthing_center": {
                    "name": "Naskiĝ-centro",
                    "terms": "naskiĝdomo,akuŝejo,naskiĝcentro,gravedeco"
                },
                "healthcare/blood_donation": {
                    "name": "Sangodonejo",
                    "terms": "sangdonejo"
                },
                "healthcare/counselling": {
                    "name": "Konsultejo pri sano",
                    "terms": "konsultejo,sankonsultejo,konsilejo"
                },
                "healthcare/hospice": {
                    "name": "Hospico",
                    "terms": "hospico,flegejo"
                },
                "healthcare/laboratory": {
                    "name": "Medicina laboratorio",
                    "terms": "medicina labo,labo,sanĝkontrolejo"
                },
                "healthcare/midwife": {
                    "name": "Akuŝisto",
                    "terms": "akuŝistino,naskiĝcentro,naskiĝdomo,gravedeco"
                },
                "healthcare/occupational_therapist": {
                    "name": "Okup-terapiisto",
                    "terms": "okupterapio,okupoterapio,psiĥologo,psikologo"
                },
                "healthcare/optometrist": {
                    "name": "Optometriisto",
                    "terms": "okulisto"
                },
                "healthcare/physiotherapist": {
                    "name": "Fizioterapiisto",
                    "terms": "kinezoterapiisto,rekapabligo,rehabilito"
                },
                "healthcare/podiatrist": {
                    "name": "Pied-kuracisto",
                    "terms": "piedisto"
                },
                "healthcare/psychotherapist": {
                    "name": "Psiĥoterapiisto",
                    "terms": "psikoterapiisto"
                },
                "healthcare/rehabilitation": {
                    "name": "Rekapabligejo",
                    "terms": "fizioterapiisto,kinezoterapiisto,rekapabligo,rehabilito"
                },
                "healthcare/speech_therapist": {
                    "name": "Logopediisto",
                    "terms": "ortofona kuracisto"
                },
                "highway/bridleway": {
                    "name": "Ĉeval-vojo",
                    "terms": "chevalvojo,cxevalvojo,ĉevalo,rajdado"
                },
                "highway/bus_guideway": {
                    "name": "Trak-aŭtobuso",
                    "terms": "trakbuso,gvidata aŭtobuso"
                },
                "highway/bus_stop": {
                    "name": "Haltejo aŭtobusa"
                },
                "highway/construction": {
                    "name": "Vojo fermita (dum konstruado)",
                    "terms": "farmita vojo"
                },
                "highway/corridor": {
                    "name": "Koridoro endoma",
                    "terms": "koridoro"
                },
                "highway/crossing": {
                    "name": "Trapasejo"
                },
                "highway/crossing/marked": {
                    "name": "Stratpasejo zebrostria",
                    "terms": "zebro,pasejo,trairejo,irejo"
                },
                "highway/crossing/marked-raised": {
                    "name": "Stratpasejo zebrostria (kun stratĝibo longa)",
                    "terms": "pasejo,trairejo,irejo,stratĝibo,azendorso,malrapidigilo"
                },
                "highway/crossing/unmarked": {
                    "name": "Stratpasejo",
                    "terms": "pasejo,trairejo,irejo"
                },
                "highway/crossing/unmarked-raised": {
                    "name": "Stratpasejo (kun stratĝibo longa)",
                    "terms": "pasejo,trairejo,irejo,stratĝibo,azendorso,malrapidigilo"
                },
                "highway/crossing/zebra": {
                    "name": "Stratpasejo zebrostria"
                },
                "highway/crossing/zebra-raised": {
                    "name": "Stratpasejo zebrostria (kun stratĝibo longa)"
                },
                "highway/cycleway": {
                    "name": "Bicikl-vojo",
                    "terms": "biciklo,biciklovojo"
                },
                "highway/cycleway/bicycle_foot": {
                    "name": "Trotuaro kun bicikl‑vojo",
                    "terms": "trotuaro,irejo,biciklvojo,biciklovojo"
                },
                "highway/cycleway/crossing": {
                    "name": "Stratpasejo bicikla"
                },
                "highway/cycleway/crossing/marked": {
                    "name": "Stratpasejo bicikla (markita)",
                    "terms": "biciklvojo,biciklovojo,pasejo,zebro"
                },
                "highway/cycleway/crossing/unmarked": {
                    "name": "Stratpasejo bicikla (nemarkita)",
                    "terms": "biciklvojo,biciklovojo,pasejo"
                },
                "highway/elevator": {
                    "name": "Lifto",
                    "terms": "levmaŝino,levmashino,levmasxino,levilo,leviĝilo,ŝtuparlifto"
                },
                "highway/emergency_bay": {
                    "name": "Vivsava veturkoridoro",
                    "terms": "veturkoridoro,koridoro alarma,ĉevoja koridoro,golfo"
                },
                "highway/footway": {
                    "name": "Trotuaro",
                    "terms": "irejo,piedirejo,pavimo"
                },
                "highway/footway/conveying": {
                    "name": "Rultrotuaro",
                    "terms": "movanta irejo,movanta trotuaro,trotuaro,horizontala eskalatoro,movtrotuaro"
                },
                "highway/footway/crossing": {
                    "name": "Stratpasejo"
                },
                "highway/footway/marked": {
                    "name": "Stratpasejo zebrostria",
                    "terms": "zebro,pasejo,trairejo,irejo"
                },
                "highway/footway/marked-raised": {
                    "name": "Stratpasejo zebrostria (kun stratĝibo longa)",
                    "terms": "pasejo,trairejo,irejo,stratĝibo,azendorso,malrapidigilo"
                },
                "highway/footway/sidewalk": {
                    "name": "Trotuaro (ĉestrata)",
                    "terms": "irejo"
                },
                "highway/footway/unmarked": {
                    "name": "Stratpasejo",
                    "terms": "pasejo,trairejo,irejo"
                },
                "highway/footway/unmarked-raised": {
                    "name": "Stratpasejo (kun stratĝibo longa)",
                    "terms": "pasejo,trairejo,irejo,stratĝibo,azendorso,malrapidigilo"
                },
                "highway/footway/zebra": {
                    "name": "Stratpasejo zebrostria"
                },
                "highway/footway/zebra-raised": {
                    "name": "Stratpasejo zebrostria (kun stratĝibo longa)"
                },
                "highway/give_way": {
                    "name": "Trafiksigno pri cedi traveturon",
                    "terms": "cedi traveturon,signo"
                },
                "highway/living_street": {
                    "name": "Ĉedoma strato",
                    "terms": "loka vojo,chedoma vojo,cxedoma vojo,strateto"
                },
                "highway/milestone": {
                    "name": "Kilometra fosto (apud ŝoseo)",
                    "terms": "ŝosea cipo"
                },
                "highway/mini_roundabout": {
                    "name": "Trafikcirklo eta (traveturebla)",
                    "terms": "trafikcirklo,vojkruciĝo,rondo"
                },
                "highway/motorway": {
                    "name": "Aŭtovojo",
                    "terms": "autovojo,auxtovojo,aŭtoŝoseo,ŝoseo,aŭtostrado,autoshoseo,auxtosxoseo"
                },
                "highway/motorway_junction": {
                    "name": "Elvetrejo el aŭtovojo",
                    "terms": "vojkruciĝo,aŭtovojo"
                },
                "highway/motorway_link": {
                    "name": "Aŭtovoja ligilo",
                    "terms": "enveturejo,elveturejo,aŭtoŝoseo,nodo"
                },
                "highway/passing_place": {
                    "name": "Preterpasejo",
                    "terms": "pasejo,preterveturejo"
                },
                "highway/path": {
                    "name": "Vojeto (piedpremita)",
                    "terms": "vojo,pado,irejo,piedvojeto"
                },
                "highway/pedestrian_area": {
                    "name": "Piedirada areo",
                    "terms": "trotuaro,irejo,piedirejo,promenejo,promenvojo"
                },
                "highway/pedestrian_line": {
                    "name": "Piedirada strato",
                    "terms": "trotuaro,irejo,piedirejo,pavimo,promenejo,promenvojo"
                },
                "highway/primary": {
                    "name": "Vojo unua-ranga",
                    "terms": "aŭtovojo,aŭtoŝoseo,vojego,unuaranga,unuaklasa,primara"
                },
                "highway/primary_link": {
                    "name": "Unua-rang-voja ligilo",
                    "terms": "nodo,elveturejo,enveturejo,vojkruciĝo"
                },
                "highway/residential": {
                    "name": "Loka vojo",
                    "terms": "chedoma vojo,cxedoma vojo,loĝeja vojo,logheja vojo,logxeja vojo"
                },
                "highway/rest_area": {
                    "name": "Servejo de vojaĝantoj (nur ripozo)",
                    "terms": "ripozejo,restadejo,motelo,apudvoja"
                },
                "highway/road": {
                    "name": "Nekonata vojo",
                    "terms": "nekonata vojo"
                },
                "highway/secondary": {
                    "name": "Vojo dua-ranga",
                    "terms": "vojego,duagrada,duaranga,interurba,avenuo"
                },
                "highway/secondary_link": {
                    "name": "Dua-rang-voja ligilo",
                    "terms": "nodo,elveturejo,enveturejo,vojkruciĝo"
                },
                "highway/service": {
                    "name": "Vojo alira",
                    "terms": "alirvojo,alirejo,enveturejo,serva vojo"
                },
                "highway/service/alley": {
                    "name": "Strateto interdoma",
                    "terms": "aleo,alirvojo"
                },
                "highway/service/drive-through": {
                    "name": "Sen-elaŭtiga servo (drive-through)",
                    "terms": "drive-through,drivethrough,senelaŭtiga servo"
                },
                "highway/service/driveway": {
                    "name": "Enveturejo",
                    "terms": "elveturejo,alirejo,privata vojo,strateto,alirvojo"
                },
                "highway/service/emergency_access": {
                    "name": "Vivsav-serva alirejo",
                    "terms": "ambulanco,rapida helpo,rapidhelpo"
                },
                "highway/service/parking_aisle": {
                    "name": "Parkumeja strateto",
                    "terms": "parkumejo,enveturejo"
                },
                "highway/services": {
                    "name": "Servejo de vojaĝantoj (kun vendejo)",
                    "terms": "benzinstacio,ripozejo,apudvoja restoracio,"
                },
                "highway/speed_camera": {
                    "name": "Rapid-kontrolilo",
                    "terms": "rapidkontrolo,rapidkamerao,fotoradaro,rapidmezurilo"
                },
                "highway/steps": {
                    "name": "Ŝtuparo",
                    "terms": "shtuparo,sxtuparo,ŝtupoj"
                },
                "highway/steps/conveying": {
                    "name": "Rulŝtuparo",
                    "terms": "rulshtuparo,rulsxtuparo,movŝtuparo,eskalatoro"
                },
                "highway/stop": {
                    "name": "Trafiksigno STOP",
                    "terms": "stop,signo"
                },
                "highway/street_lamp": {
                    "name": "Stratlampo",
                    "terms": "lampo.lanterno"
                },
                "highway/tertiary": {
                    "name": "Vojo tria-ranga",
                    "terms": "vojo,interurba,triagrada,triaranga"
                },
                "highway/tertiary_link": {
                    "name": "Tria-rang-voja ligilo",
                    "terms": "nodo,elveturejo,enveturejo,vojkruciĝo"
                },
                "highway/track": {
                    "name": "Vojo kampa",
                    "terms": "kampa vojo,nepavima,malpavima,tervojo"
                },
                "highway/traffic_mirror": {
                    "name": "Trafika spegulo",
                    "terms": "spegulo"
                },
                "highway/traffic_signals": {
                    "name": "Trafiklumoj",
                    "terms": "lumoj trafikaj,trafikaj lumoj,signalilo"
                },
                "highway/trailhead": {
                    "name": "Komenco de turisma kurso",
                    "terms": "turisma kurso,mapo,tabulo,ŝirmejo turisma"
                },
                "highway/trunk": {
                    "name": "Vojo ekspresa",
                    "terms": "ekspresvojo,ekspresa vojo,aŭtovojo,aŭtoŝoseo,vojego"
                },
                "highway/trunk_link": {
                    "name": "Ekspres-voja ligilo",
                    "terms": "nodo,elveturejo,enveturejo,vojkruciĝo"
                },
                "highway/turning_circle": {
                    "name": "Loko por turniĝi malantaŭen",
                    "terms": "reveturi,ĝirado U-forma,ghirado U-forma,gxirado U-forma,U-forma ĝirado"
                },
                "highway/turning_loop": {
                    "name": "Loko por turniĝi malantaŭen (trafikinsulo)",
                    "terms": "reveturi,ĝirado U-forma,ghirado U-forma,gxirado U-forma,U-forma ĝirado,trafikinsulo"
                },
                "highway/unclassified": {
                    "name": "Vojo kvara-ranga",
                    "terms": "kvargrada,kvarranga"
                },
                "historic": {
                    "name": "Historia ejo",
                    "terms": "historiejo,antikvaĵo,memorigaĵo"
                },
                "historic/archaeological_site": {
                    "name": "Arĥeologia ejo",
                    "terms": "arkeologia,arhheologia,arhxeologia,elfosejo,fosejo"
                },
                "historic/boundary_stone": {
                    "name": "Limŝtono",
                    "terms": "limshtono,limsxtono,limsigno,limmarko,landlima ŝtono"
                },
                "historic/castle": {
                    "name": "Kastelo",
                    "terms": "fortikaĵo,palaco"
                },
                "historic/castle/fortress": {
                    "name": "Fortikaĵo (kastelo) historia",
                    "terms": "kastelo"
                },
                "historic/castle/palace": {
                    "name": "Palaco",
                    "terms": "rezidejo"
                },
                "historic/castle/stately": {
                    "name": "Palaceto (kastelo)",
                    "terms": "palaco,magnatejo"
                },
                "historic/city_gate": {
                    "name": "Pordego urba",
                    "terms": "urba pordego,enirejo urba"
                },
                "historic/fort": {
                    "name": "Fortikaĵo historia",
                    "terms": "fortikajho,fortikajxo"
                },
                "historic/manor": {
                    "name": "Palaceto",
                    "terms": "palaco,magnatejo"
                },
                "historic/memorial": {
                    "name": "Memorigaĵo",
                    "terms": "memorigajho,,memorigajxo,monumento,memortabulo,tabulo,busto,steleo,statuo"
                },
                "historic/memorial/plaque": {
                    "name": "Memor‑plato",
                    "terms": "plato,memorplato,memortabulo,tabulo"
                },
                "historic/monument": {
                    "name": "Monumento (masiva objekto)",
                    "terms": "monumento"
                },
                "historic/ruins": {
                    "name": "Ruinoj historiaj",
                    "terms": "ruino"
                },
                "historic/tomb": {
                    "name": "Tombo",
                    "terms": "sepultejo"
                },
                "historic/wayside_cross": {
                    "name": "Krucifikso apudvoja",
                    "terms": "apudvoja krucifikso,kruco"
                },
                "historic/wayside_shrine": {
                    "name": "Adorejo apudvoja",
                    "terms": "adorejo,krucifikso,kruco"
                },
                "historic/wreck": {
                    "name": "Ruino de ŝipo",
                    "terms": "ŝipo,shipo,sxipo,vrako"
                },
                "indoor": {
                    "name": "Enkonstruaĵa objekto"
                },
                "indoor/area": {
                    "name": "Enkonstruaĵa areo (sen muroj)",
                    "terms": "interna areo,ena areo,ĉambro,endoma areo"
                },
                "indoor/corridor": {
                    "name": "Enkonstruaĵa koridoro",
                    "terms": "interna koridoro,ena koridoro,endoma koridoro,koridoro"
                },
                "indoor/corridor_line": {
                    "name": "Enkonstruaĵa koridoro"
                },
                "indoor/door": {
                    "name": "Enkonstruaĵa pordo",
                    "terms": "interna pordo,ena pordo,endoma pordo,pordo"
                },
                "indoor/room": {
                    "name": "Enkostruaĵa ĉambro (kun muroj)",
                    "terms": "interna ĉambro,endoma ĉambro,chambro,cxambro,areo"
                },
                "indoor/wall": {
                    "name": "Enkonstruaĵa muro",
                    "terms": "interna muro,endoma muro"
                },
                "internet_access/wlan": {
                    "name": "Sendrata interreto",
                    "terms": "interreto,vifio,hotspot"
                },
                "junction": {
                    "name": "Vojkruciĝo",
                    "terms": "vojkrucigho,vojkrucigxo,vojnodo,kruciĝo,krucigo"
                },
                "landuse/allotments": {
                    "name": "Familiaj ĝardenoj",
                    "terms": "ĝardenoj,ghardenoj,gxardenoj,laborista ĝardeno,etĝardeno,familia ĝardeno,parcelo"
                },
                "landuse/aquaculture": {
                    "name": "Akvokulturejo",
                    "terms": "akvokultivo,akvokulturo,akvikultivo,fiŝbredado,moluskoj,akvofarmo"
                },
                "landuse/basin": {
                    "name": "Baseno (artefarita lageto)"
                },
                "landuse/brownfield": {
                    "name": "Konstruejo (post industria tereno)",
                    "terms": "bruna kampo,kampo"
                },
                "landuse/cemetery": {
                    "name": "Tombejo",
                    "terms": "tombarejo,mortintejo,enterigejo,sepultejo,nekropolo"
                },
                "landuse/churchyard": {
                    "name": "Preĝeja korto"
                },
                "landuse/commercial": {
                    "name": "Oficeja tereno",
                    "terms": "oficejo,komercejo,komercparko"
                },
                "landuse/farm": {
                    "name": "Farmejo"
                },
                "landuse/farmland": {
                    "name": "Farm-bieno",
                    "terms": "farmejo,farmo,farmbieno,farmobieno"
                },
                "landuse/farmyard": {
                    "name": "Farm-korto",
                    "terms": "farmokorto,korto,farmo,farmejo,farmkonstruaĵo"
                },
                "landuse/forest": {
                    "name": "Kultiv-arbaro",
                    "terms": "kultivarbaro,forsto,arbaro"
                },
                "landuse/garages": {
                    "name": "Garaĝa tereno",
                    "terms": "garaĝejo,garaĝaro,garagharo,garagxaro"
                },
                "landuse/grass": {
                    "name": "Herbotapiŝo",
                    "terms": "gazono,herbejo"
                },
                "landuse/greenfield": {
                    "name": "Konstruejo (virga tereno)",
                    "terms": "verda kampo,kampo"
                },
                "landuse/greenhouse_horticulture": {
                    "name": "Kultivdoma tereno",
                    "terms": "forcejo,plantodomo"
                },
                "landuse/harbour": {
                    "name": "Haveno",
                    "terms": "marhaveno,ŝipejo"
                },
                "landuse/industrial": {
                    "name": "Industria tereno",
                    "terms": "industrio,fabriko"
                },
                "landuse/industrial/scrap_yard": {
                    "name": "Ferrubejo",
                    "terms": "aŭtovrakejo,vrakejo,feraĵejo,recikliga centro,rubejo"
                },
                "landuse/industrial/slaughterhouse": {
                    "name": "Buĉejo",
                    "terms": "buchejo,bucxejo,porkmortigejo.porkomortigejo,mortigejo"
                },
                "landuse/landfill": {
                    "name": "Rubodeponejo",
                    "terms": "rubdeponejo,balaaĵejo,rubejo"
                },
                "landuse/meadow": {
                    "name": "Kultiv-herbejo",
                    "terms": "kultivherbejo,herbejo,gresejo,paŝtejo,paŝtiĝejo,pashtejo,pasxtejo"
                },
                "landuse/military": {
                    "name": "Armea tereno",
                    "terms": "testejo,armejo,armea spaco"
                },
                "landuse/military/airfield": {
                    "name": "Aerbazo armea",
                    "terms": "aerobazo,armea flughaveno,flughaveno armea"
                },
                "landuse/military/barracks": {
                    "name": "Soldatejo",
                    "terms": "soldathejmo,kazerno"
                },
                "landuse/military/danger_area": {
                    "name": "Danĝerejo",
                    "terms": "dangherejo,dangxerejo,minkampo,pafaĵejo"
                },
                "landuse/military/naval_base": {
                    "name": "Marbazo armea",
                    "terms": "haveno armea,ŝiparo milita"
                },
                "landuse/military/obstacle_course": {
                    "name": "Obstakl-kurejo",
                    "terms": "dromo,soldatkurejo"
                },
                "landuse/military/range": {
                    "name": "Pafejo armea",
                    "terms": "pafdomo,bombejo"
                },
                "landuse/military/training_area": {
                    "name": "Ekzercejo armea",
                    "terms": "testejo,armea spaco"
                },
                "landuse/orchard": {
                    "name": "Fruktoĝardeno",
                    "terms": "fruktoghardeno,fruktogxardeno,fruktĝardeno,fruktarbaro"
                },
                "landuse/plant_nursery": {
                    "name": "Arb-plantejo",
                    "terms": "plantejo,arbplantejo,arbokreskejo,arbidejo"
                },
                "landuse/pond": {
                    "name": "Lageto"
                },
                "landuse/quarry": {
                    "name": "Minejo subĉiela",
                    "terms": "ŝtonminejo,ŝtonfosejo,ŝtonejo,fosejo"
                },
                "landuse/railway": {
                    "name": "Fervoja tereno",
                    "terms": "fervojo,vagonaro,trako"
                },
                "landuse/recreation_ground": {
                    "name": "Ripoza tereno",
                    "terms": "ripozejo,distro"
                },
                "landuse/religious": {
                    "name": "Religia tereno",
                    "terms": "preĝejo,monaĥejo"
                },
                "landuse/reservoir": {
                    "name": "Lago artefarita"
                },
                "landuse/residential": {
                    "name": "Privatdoma tereno",
                    "terms": "loĝejo,domo"
                },
                "landuse/residential/apartments": {
                    "name": "Tereno de apartamentaroj",
                    "terms": "apartamentaro,domaro,loĝloko"
                },
                "landuse/retail": {
                    "name": "Komerca tereno",
                    "terms": "komercejo"
                },
                "landuse/vineyard": {
                    "name": "Vinber-ĝardeno",
                    "terms": "vinberĝardeno,vinberghardeno,vinbergxardeno,vinejo,vinberejo,vitejo"
                },
                "landuse/winter_sports": {
                    "name": "Vintrosporta centro",
                    "terms": "vintrosportoj,skiado,neĝtabulado,turisma centro"
                },
                "leisure/adult_gaming_centre": {
                    "name": "Hazardludejo (enĵet-maŝinoj)",
                    "terms": "kazino,vetludejo,monludejo,vetaŭtomato"
                },
                "leisure/amusement_arcade": {
                    "name": "Salono de ludoj",
                    "terms": "ludejo,amuzaparatoj,videoludoj,paĉinko,flipero,bilardo"
                },
                "leisure/bandstand": {
                    "name": "Orkestrejeto",
                    "terms": "estrado,tribuno"
                },
                "leisure/beach_resort": {
                    "name": "Sablobordo administrata (kun oportunaĵoj)",
                    "terms": "plaĝo,strando,ripozcentro,sunbanejo"
                },
                "leisure/bird_hide": {
                    "name": "Bird-observejo",
                    "terms": "birdobservejo"
                },
                "leisure/bleachers": {
                    "name": "Spektejo",
                    "terms": "tribuno,podio,estrado,spektoteraso,spektantejo,benkoj"
                },
                "leisure/bowling_alley": {
                    "name": "Kegloludejo",
                    "terms": "keglejo"
                },
                "leisure/common": {
                    "name": "Publika ripoza tereno",
                    "terms": "komuna ripoza tereno,komunumo"
                },
                "leisure/dance": {
                    "name": "Dancejo",
                    "terms": "diskoteko,diskejo"
                },
                "leisure/dancing_school": {
                    "name": "Danca lernejo",
                    "terms": "danclernejo,dancolernejo"
                },
                "leisure/disc_golf_course": {
                    "name": "Ludkampo por golfdisko",
                    "terms": "golfdisko,frisbee,flugdisko,frisbeo"
                },
                "leisure/dog_park": {
                    "name": "Hund-parko",
                    "terms": "hundparko,hundoparko,hunda parko"
                },
                "leisure/escape_game": {
                    "name": "Ĉambro de enigmoj",
                    "terms": "chambro de enigmoj,cxambro de enigmoj,enigma ĉambro,eskapa ĉambro"
                },
                "leisure/fishing": {
                    "name": "Loko por fiŝhokado",
                    "terms": "fiŝhokado,hokfiŝado,fiŝkaptado,fisxejo,fishejo"
                },
                "leisure/fitness_centre": {
                    "name": "Ripoz-gimnastika centro",
                    "terms": "ripozgimnastiko,gimnastikejo,gimnastejo,sportejo"
                },
                "leisure/fitness_centre/yoga": {
                    "name": "Joga lernejo",
                    "terms": "jogo,joga studio"
                },
                "leisure/fitness_station": {
                    "name": "Ekzerc-parko (eksterdoma)",
                    "terms": "ripozgimnastiko,gimnastikejo,gimnastejo"
                },
                "leisure/fitness_station/balance_beam": {
                    "name": "Ŝtipo ekvilibra",
                    "terms": "shtipo,sxtipo,ekvilibrilo,balancilo"
                },
                "leisure/fitness_station/box": {
                    "name": "Ekzerca skatolo (por salti)",
                    "terms": "gimnastika skatolo,ĉevalo gimnastika"
                },
                "leisure/fitness_station/horizontal_bar": {
                    "name": "Horizontala stango",
                    "terms": "reko,alta stango"
                },
                "leisure/fitness_station/horizontal_ladder": {
                    "name": "Horizontala ŝtupetaro",
                    "terms": "gimnastikaj simiaj stangoj"
                },
                "leisure/fitness_station/hyperextension": {
                    "name": "Dors-muskol-ekzercilo",
                    "terms": "dorsaj muskoloj,distranĉilo"
                },
                "leisure/fitness_station/parallel_bars": {
                    "name": "Du paralelaj stangoj",
                    "terms": "paralelaj stangoj,rekoj"
                },
                "leisure/fitness_station/push-up": {
                    "name": "Puŝlev-ekzercilo",
                    "terms": "puŝlevoj,pusxlevoj,pushlevoj,kuŝapogo"
                },
                "leisure/fitness_station/rings": {
                    "name": "Ekzercaj ringegoj",
                    "terms": "ringegoj"
                },
                "leisure/fitness_station/sign": {
                    "name": "Inform-tabulo pri ekzerco",
                    "terms": "informtabulo,informsigno,signo"
                },
                "leisure/fitness_station/sit-up": {
                    "name": "Ventr-muskol-ekzercilo",
                    "terms": "ventraj muskoloj"
                },
                "leisure/fitness_station/stairs": {
                    "name": "Ekzerca ŝtuparo",
                    "terms": "ŝtuparo"
                },
                "leisure/garden": {
                    "name": "Ĝardeno",
                    "terms": "ghardeno,gxardeno"
                },
                "leisure/golf_course": {
                    "name": "Golfludejo",
                    "terms": "golfejo,golfoludejo"
                },
                "leisure/hackerspace": {
                    "name": "Kodumulejo (hackerspace)",
                    "terms": "hackerspace,hackspace"
                },
                "leisure/horse_riding": {
                    "name": "Ĉeval-rajdadejo",
                    "terms": "ĉevalrajdado,chevalrajdado,cxevalrajdado,rajdejo,rajdadejo"
                },
                "leisure/ice_rink": {
                    "name": "Glitkurejo",
                    "terms": "glitejo"
                },
                "leisure/marina": {
                    "name": "Jaĥt-haveno",
                    "terms": "jaĥtohaveno,jahhtohaveno,jahxtohaveno,turisma haveno,jaĥthaveno,haveneto"
                },
                "leisure/miniature_golf": {
                    "name": "Minigolfludejo",
                    "terms": "golfejo,minigolfejo"
                },
                "leisure/nature_reserve": {
                    "name": "Natur-rezervejo",
                    "terms": "naturrezervejo,naturprotektejo,rezervejo,naturparko,nacia parko,konservejo"
                },
                "leisure/outdoor_seating": {
                    "name": "Seĝoj eksterdome",
                    "terms": "seghoj,segxoj,benko,altano,teraso"
                },
                "leisure/park": {
                    "name": "Parko",
                    "terms": "herbejo,ripozejo,verdejo,ĝardenego"
                },
                "leisure/picnic_table": {
                    "name": "Piknika tablo",
                    "terms": "pikniktablo"
                },
                "leisure/picnic_table/chess": {
                    "name": "Tablo ŝakluda",
                    "terms": "ŝakludejo,sxakludejo,shakludejo"
                },
                "leisure/pitch": {
                    "name": "Ludkampo",
                    "terms": "ludokampo,ludejo,areno"
                },
                "leisure/pitch/american_football": {
                    "name": "Uson-futbala ludkampo",
                    "terms": "futbalo usona,usona futbalo,usona piedpilkado,amerika futbalo"
                },
                "leisure/pitch/australian_football": {
                    "name": "Aŭstrali-futbala ludkampo",
                    "terms": "aŭstralia futbalo,aŭstralia piedpilkado"
                },
                "leisure/pitch/badminton": {
                    "name": "Badmintona ludkampo",
                    "terms": "badmintono,volanludo,teniso"
                },
                "leisure/pitch/baseball": {
                    "name": "Basbala ludkampo",
                    "terms": "basbalo,bazpilkado,bazbalo"
                },
                "leisure/pitch/basketball": {
                    "name": "Korbopilkada ludkampo",
                    "terms": "korbopilkado,korbpilkado"
                },
                "leisure/pitch/beachvolleyball": {
                    "name": "Plaĝ-flugpilkada ludkampo",
                    "terms": "flugpilkadejo,retpilkadejo,volejbalejo,plaĝa flugpilkado, plagha flugpilkado,plagxa flugpilkado"
                },
                "leisure/pitch/boules": {
                    "name": "Globludo grunda (Boules)",
                    "terms": "globludo,bocce,lyonnaise,pétanque,petanque,grunda globludo"
                },
                "leisure/pitch/bowls": {
                    "name": "Globlud-herbeja (bowls) ludkampo",
                    "terms": "bowls,globludo,herbejglobludo"
                },
                "leisure/pitch/cricket": {
                    "name": "Kriketa ludkampo",
                    "terms": "kriketo,kriketejo"
                },
                "leisure/pitch/equestrian": {
                    "name": "Rajdlernejo",
                    "terms": "ĉevalrajdlernejo,rajdlernejo,rajdejo,rajdadejo,maneĝo,maneĝejo,hipodromo"
                },
                "leisure/pitch/field_hockey": {
                    "name": "Ludkampo por herbhokeo",
                    "terms": "herbhokeo,herbohokeo,gazonhokeo"
                },
                "leisure/pitch/horseshoes": {
                    "name": "Hufumluda kampo",
                    "terms": "hufumludo,hufofera ĵetado"
                },
                "leisure/pitch/netball": {
                    "name": "Netbala ludkampo",
                    "terms": "netbalo,korbopilkado"
                },
                "leisure/pitch/rugby_league": {
                    "name": "Rugbeo-13 ludkampo",
                    "terms": "rugbeo 13,rugbio league,league,rugbeejo"
                },
                "leisure/pitch/rugby_union": {
                    "name": "Rugbeo-15 ludkampo",
                    "terms": "rugbeo 15,rugbio,rugbeo union,rugbeejo"
                },
                "leisure/pitch/shuffleboard": {
                    "name": "Ludejo por glitŝtonludo planka (Shuffleboard)",
                    "terms": "shuffleboard,glitŝtonludo,curling"
                },
                "leisure/pitch/skateboard": {
                    "name": "Rultabulumada parko",
                    "terms": "rultabulo,rultabulumejo"
                },
                "leisure/pitch/soccer": {
                    "name": "Futbala ludkampo",
                    "terms": "futbalejo,piedpilkadejo"
                },
                "leisure/pitch/softball": {
                    "name": "Sofbala ludkampo",
                    "terms": "basbalo,bazpilkado"
                },
                "leisure/pitch/table_tennis": {
                    "name": "Tablotenisa tablo",
                    "terms": "tabloteniso"
                },
                "leisure/pitch/tennis": {
                    "name": "Tenisejo",
                    "terms": "teniso"
                },
                "leisure/pitch/volleyball": {
                    "name": "Flugpilkada ludkampo",
                    "terms": "flugpilkadejo,retpilkadejo,volejbalejo"
                },
                "leisure/playground": {
                    "name": "Infana ludejo",
                    "terms": "ludo,distriĝo,infanoj,sabloludejo,balancilo,infanludejo"
                },
                "leisure/resort": {
                    "name": "Turisma centro",
                    "terms": "turismejo,kuracejo,feriejo,pensiono"
                },
                "leisure/sauna": {
                    "name": "Ŝvitbanejo",
                    "terms": "shvitbanejo,sxvitbanejo,saŭno,sauxno,sauno,naĝejo,baseno"
                },
                "leisure/slipway": {
                    "name": "Ŝipglitejo",
                    "terms": "shipglitejo,sxipglitejo,ŝiplanĉejo"
                },
                "leisure/slipway_point": {
                    "name": "Ŝipglitejo",
                    "terms": "seka doko,doko"
                },
                "leisure/sports_centre": {
                    "name": "Sporta centro",
                    "terms": "sportejo,sportcentro,sportocentro"
                },
                "leisure/sports_centre/climbing": {
                    "name": "Sporta centro (grimpado)",
                    "terms": "grimpado,grimpejo"
                },
                "leisure/sports_centre/swimming": {
                    "name": "Naĝejo (tuta sportejo)",
                    "terms": "naghejo,nagxejo,baseno,banejo"
                },
                "leisure/stadium": {
                    "name": "Stadiono",
                    "terms": "areno,dromo,sportejo,stadio"
                },
                "leisure/swimming_area": {
                    "name": "Naĝejo natura",
                    "terms": "strando,sablobordo,plaĝo,banloko,naghejo,nagxejo"
                },
                "leisure/swimming_pool": {
                    "name": "Naĝejo (akvo)",
                    "terms": "naghejo,nagxejo,baseno,banejo"
                },
                "leisure/track": {
                    "name": "Kurejo/biciklejo/konkursejo (nemotora)",
                    "terms": "dromo,kurado,biciklado,stadiono,konkursejo,areno"
                },
                "leisure/track/cycling": {
                    "name": "Kurejo bicikla",
                    "terms": "dromo,biciklado,biciklkonkursejo,konkursejo"
                },
                "leisure/track/cycling_point": {
                    "name": "Kurejo bicikla",
                    "terms": "dromo,biciklado,biciklkonkursejo,konkursejo"
                },
                "leisure/track/horse_racing": {
                    "name": "Kurejo ĉevala",
                    "terms": "ĉevalkurejo,chevalkurejo,cxevalkurejo,hipodromo"
                },
                "leisure/track/horse_racing_point": {
                    "name": "Kurejo ĉevala",
                    "terms": "ĉevalkurejo,chevalkurejo,cxevalkurejo,hipodromo"
                },
                "leisure/track/running": {
                    "name": "Kurejo",
                    "terms": "dromo,kurado"
                },
                "leisure/track/running_point": {
                    "name": "Kurejo",
                    "terms": "dromo,kurado,konkursejo"
                },
                "leisure/water_park": {
                    "name": "Akvoparko",
                    "terms": "naĝejo"
                },
                "line": {
                    "name": "Linio",
                    "terms": "linio"
                },
                "man_made/adit": {
                    "name": "Mineja koridoro",
                    "terms": "minejkoridoro,minejo horizontala,minejgalerio,galerio"
                },
                "man_made/antenna": {
                    "name": "Anteno",
                    "terms": "masto"
                },
                "man_made/beacon": {
                    "name": "Signalilo",
                    "terms": "buo,lanterno,bueto,naĝbarelo,signobarelo"
                },
                "man_made/beehive": {
                    "name": "Abelujo",
                    "terms": "abeldomo,abelejo"
                },
                "man_made/breakwater": {
                    "name": "Ond-rompilo",
                    "terms": "ondorompilo,ondrompilo,digo,ĝeto"
                },
                "man_made/bunker_silo": {
                    "name": "Stokejo senkovra",
                    "terms": "turstokejo,stokturo,silo,magazeno"
                },
                "man_made/cairn": {
                    "name": "Ŝtonamaso",
                    "terms": "shtonamaso,sxtonamaso,kairno,amasaĵo"
                },
                "man_made/chimney": {
                    "name": "Kamentubo",
                    "terms": "kameno,fumtubo"
                },
                "man_made/clearcut": {
                    "name": "Hakita arbaro",
                    "terms": "malarbaro,dehakita arbaro,senarba areo,senarbigita areo,stumpoj"
                },
                "man_made/crane": {
                    "name": "Gruo",
                    "terms": "gruo,argano,levmaŝino"
                },
                "man_made/cross": {
                    "name": "Kruco montpinta",
                    "terms": "kruco,monto,montopinto"
                },
                "man_made/cutline": {
                    "name": "Senarba strio",
                    "terms": "malarbigita strio,kontraŭbrula strio"
                },
                "man_made/dyke": {
                    "name": "Digo",
                    "terms": "baraĵo,akvoŝtopilo,akvobarilo,barilo,surŝutaĵo"
                },
                "man_made/embankment": {
                    "name": "Surŝutaĵo",
                    "terms": "surshutajho,sursxutajxo,taluso,maltranĉeo,digo,remparo,altaĵo"
                },
                "man_made/flagpole": {
                    "name": "Flago",
                    "terms": "flagmasto,masto"
                },
                "man_made/gasometer": {
                    "name": "Gasujo (atmosfera premo)",
                    "terms": "gasometro"
                },
                "man_made/groyne": {
                    "name": "Ond-rompileto",
                    "terms": "ondorompileto,ondrompileto,digo,ĝeto"
                },
                "man_made/lighthouse": {
                    "name": "Lumturo",
                    "terms": "lanternego"
                },
                "man_made/mast": {
                    "name": "Masto",
                    "terms": "signalmasto,anteno"
                },
                "man_made/mast/communication": {
                    "name": "Masto telekomunikada",
                    "terms": "signalmasto,anteno,komunikada masto"
                },
                "man_made/mast/communication/mobile_phone": {
                    "name": "Masto poŝtelefona",
                    "terms": "anteno,masto,gsm,poŝtelefona masto"
                },
                "man_made/mast/communication/radio": {
                    "name": "Masto radia",
                    "terms": "signalmasto,anteno,radio.dissendomasto"
                },
                "man_made/mast/communication/television": {
                    "name": "Masto televida",
                    "terms": "tv,televido,masto,anteno,dissendomasto"
                },
                "man_made/mineshaft": {
                    "name": "Ŝakto",
                    "terms": "shakto,sxakto,minejturo,kavo,minejenirejo"
                },
                "man_made/monitoring_station": {
                    "name": "Observada stacio",
                    "terms": "veterstacio,meteorologia stacio,meteostacio,monitorado,akvonivelmezurilo,medikvalit-mezuro,aerkvalit-mezuro"
                },
                "man_made/observatory": {
                    "name": "Observejo",
                    "terms": "astronomia,vetera,teleskopo"
                },
                "man_made/petroleum_well": {
                    "name": "Puto nafta",
                    "terms": "naftoputo,naftoŝakto,drilplatformo"
                },
                "man_made/pier": {
                    "name": "Marponto",
                    "terms": "moleo,piero,kajo"
                },
                "man_made/pier/floating": {
                    "name": "Marponto flosanta",
                    "terms": "moleo,piero,kajo"
                },
                "man_made/pipeline": {
                    "name": "Konduktubo",
                    "terms": "dukto,tubaro,tubolinio,tubkondukilo,naftodukto,gasoduto,akvodukto"
                },
                "man_made/pipeline/underground": {
                    "name": "Konduktubo subtera",
                    "terms": "dukto,tubaro,tubolinio,tubkondukilo,naftodukto,gasoduto,akvodukto"
                },
                "man_made/pipeline/valve": {
                    "name": "Valvo de konduktubo",
                    "terms": "klapo"
                },
                "man_made/pumping_station": {
                    "name": "Pump-stacio",
                    "terms": "pumpstacio,pumpostacio,pumpilo,pumpejo,ĉerpstacio"
                },
                "man_made/silo": {
                    "name": "Tur-stokejo",
                    "terms": "turstokejo,stokturo,stokejo,silo"
                },
                "man_made/storage_tank": {
                    "name": "Rezervujo",
                    "terms": "ujego,gasujo,brulaĵujo,naftujo"
                },
                "man_made/storage_tank/water": {
                    "name": "Rezervujo (akvo)",
                    "terms": "akvujo,cisterno"
                },
                "man_made/street_cabinet": {
                    "name": "Ŝranko distribua",
                    "terms": "shranko distribua,sxranko distribua,distribua konektoŝranko,skatolo konekta,konektoskatolo"
                },
                "man_made/surveillance": {
                    "name": "Supergardo",
                    "terms": "monitorado,gardado,kamerao,fora kontrolado,gvatkamerao"
                },
                "man_made/surveillance/camera": {
                    "name": "Supergarda kamerao",
                    "terms": "kamerao,gvatkamerao,gardado,monitorado"
                },
                "man_made/survey_point": {
                    "name": "Geodezia vertico",
                    "terms": "geodezio,termezurado,referencpunkto"
                },
                "man_made/torii": {
                    "name": "Torijo",
                    "terms": "ŝintoo,sanktejo,templo,torii"
                },
                "man_made/tower": {
                    "name": "Turo",
                    "terms": "turo"
                },
                "man_made/tower/bell_tower": {
                    "name": "Sonoril-turo",
                    "terms": "sonorilturo,sonorilejo"
                },
                "man_made/tower/communication": {
                    "name": "Turo telekomunikada",
                    "terms": "komunikada turo,anteno"
                },
                "man_made/tower/defensive": {
                    "name": "Turo defenda",
                    "terms": "defendturo"
                },
                "man_made/tower/minaret": {
                    "name": "Minareto",
                    "terms": "moskeo"
                },
                "man_made/tower/observation": {
                    "name": "Turo observada",
                    "terms": "observturo,vidturo"
                },
                "man_made/wastewater_plant": {
                    "name": "Akvopurigejo",
                    "terms": "akvpurigejo,purigejo"
                },
                "man_made/water_tower": {
                    "name": "Akvoturo",
                    "terms": "akvostacio"
                },
                "man_made/water_well": {
                    "name": "Puto akva",
                    "terms": "puto,akvoputo"
                },
                "man_made/water_works": {
                    "name": "Akvotrinkebligejo",
                    "terms": "akvopurigejo,trinkebligejo,seninfektigo de akvo,akvokonduktilo"
                },
                "man_made/watermill": {
                    "name": "Muelejo akva",
                    "terms": "muelejo,akvomuelejo,grenmuelejo,akvmueejo"
                },
                "man_made/windmill": {
                    "name": "Muelejo venta",
                    "terms": "ventmuelejo,ventomuelejo,ventoturbino,grenmuelejo"
                },
                "man_made/works": {
                    "name": "Fabriko",
                    "terms": "produktejo,uzino,manufakturo"
                },
                "military/bunker": {
                    "name": "Ŝirmejo armea",
                    "terms": "bunkro,shirmejo,sxirmejo,blokhaŭso"
                },
                "military/checkpoint": {
                    "name": "Kontrolejo armea",
                    "terms": "armea kontrolejo,kontrolpunkto"
                },
                "military/nuclear_explosion_site": {
                    "name": "Eksplodejo de nuklea bombo",
                    "terms": "nuklea testejo,atombombo,a-bombo,testejo,bombejo"
                },
                "military/office": {
                    "name": "Oficejo armea",
                    "terms": "armea oficejo,milita oficejo"
                },
                "military/trench": {
                    "name": "Tranĉeo armea",
                    "terms": "trancheo,trancxeo,foso"
                },
                "natural/bare_rock": {
                    "name": "Roko (areo)",
                    "terms": "bazroko,ŝtonego,rokaĵo,petro,tundro"
                },
                "natural/bay": {
                    "name": "Golfo",
                    "terms": "golfo,baseno"
                },
                "natural/beach": {
                    "name": "Sablobordo",
                    "terms": "plaĝo,strando,sablejo,marbordo"
                },
                "natural/cape": {
                    "name": "Promontoro",
                    "terms": "kabo,terkapo,terlango,malgolfo"
                },
                "natural/cave_entrance": {
                    "name": "Enirejo al kaverno",
                    "terms": "kaverno,kavo,groto"
                },
                "natural/cliff": {
                    "name": "Klifo",
                    "terms": "rokmuro,marbordo"
                },
                "natural/coastline": {
                    "name": "Marbordo",
                    "terms": "marlimo"
                },
                "natural/fell": {
                    "name": "Alpa herbejo",
                    "terms": "tundro,roko,alpherbejo,montara herbejo"
                },
                "natural/glacier": {
                    "name": "Glacirivero",
                    "terms": "glaĉero,glaciejo,glacifluo"
                },
                "natural/grassland": {
                    "name": "Herbejo",
                    "terms": "herbo,savano,stepo,prerio,pusto,pampo"
                },
                "natural/heath": {
                    "name": "Erikejo",
                    "terms": "arbustaro,herbejo"
                },
                "natural/mud": {
                    "name": "Kota tereno",
                    "terms": "koto;malsekejo;ŝlimejo"
                },
                "natural/peak": {
                    "name": "Montpinto",
                    "terms": "montopinto,monto,supro,kulmino,supraĵo"
                },
                "natural/reef": {
                    "name": "Rifo",
                    "terms": "submara roko,ŝtono"
                },
                "natural/ridge": {
                    "name": "Montokresto",
                    "terms": "montkresto,montarĉeno,montsistemo"
                },
                "natural/rock": {
                    "name": "Roko (fiksita al tero)",
                    "terms": "roko,ŝtonego,shtonego,sxtonego"
                },
                "natural/saddle": {
                    "name": "Sela punkto (intermonto)",
                    "terms": "intermonto,montpasejo,selo"
                },
                "natural/sand": {
                    "name": "Sabla tereno",
                    "terms": "sablo,dezerto"
                },
                "natural/scree": {
                    "name": "Rokfalaĵo",
                    "terms": "rokfalajho,rokfalajxo,rulŝtonoj,roko,rokaro"
                },
                "natural/scrub": {
                    "name": "Arbustaro",
                    "terms": "erikejo,vepro,veprejo,arbustaĵo,densejo"
                },
                "natural/shingle": {
                    "name": "Sablega (rulŝtona) tereno",
                    "terms": "sablego,sablobordo,rulŝtonoj,gruzo"
                },
                "natural/spring": {
                    "name": "Akvofonto",
                    "terms": "akvfonto,fonto,ekrivero,riverkomenco"
                },
                "natural/stone": {
                    "name": "Ŝtonego (nefiksita al tero)",
                    "terms": "roko,ŝtonego,shtonego,sxtonego"
                },
                "natural/tree": {
                    "name": "Arbo",
                    "terms": "arbo"
                },
                "natural/tree_row": {
                    "name": "Arb-vico",
                    "terms": "arbovico,arbo,heĝo,arbobarilo"
                },
                "natural/valley": {
                    "name": "Valo",
                    "terms": "intermonto,kanjono,ravino,foso"
                },
                "natural/volcano": {
                    "name": "Vulkano",
                    "terms": "erupcio,kratero,lafo,fajromonto"
                },
                "natural/water": {
                    "name": "Akvejo",
                    "terms": "akvo,akvujo,lago,lageto"
                },
                "natural/water/basin": {
                    "name": "Baseno (artefarita lageto)",
                    "terms": "akvo,akvejo,akvujo,lageto,lago,rezervujo"
                },
                "natural/water/lake": {
                    "name": "Lago",
                    "terms": "akvujo.akvejo,laguno,lageto"
                },
                "natural/water/moat": {
                    "name": "Fosaĵo (ĉirkaŭ fortikaĵo)",
                    "terms": "foso,fosajho,ĉirkaŭfoso"
                },
                "natural/water/pond": {
                    "name": "Lageto",
                    "terms": "lageto,akvejo,akvujo,stavo"
                },
                "natural/water/reservoir": {
                    "name": "Lago artefarita",
                    "terms": "akvorezervujo,akvujo,akvoenlasejo"
                },
                "natural/water/wastewater": {
                    "name": "Baseno de akvopurigejo",
                    "terms": "akvopurigejo"
                },
                "natural/wetland": {
                    "name": "Malsekejo",
                    "terms": "marĉo,marcho,marcxo,torfejo,kotejo"
                },
                "noexit/yes": {
                    "name": "Senelirejo",
                    "terms": "fino de vojo,vojfino,blinda vojo"
                },
                "office": {
                    "name": "Oficejo",
                    "terms": "ofico"
                },
                "office/accountant": {
                    "name": "Oficejo de kontisto",
                    "terms": "kontisto,librotenisto,librotenanto"
                },
                "office/administrative": {
                    "name": "Administra oficejo"
                },
                "office/adoption_agency": {
                    "name": "Oficejo de adopto",
                    "terms": "adoptoficejo,agentejo de adopto,orfejo"
                },
                "office/advertising_agency": {
                    "name": "Oficejo de reklamo",
                    "terms": "reklamejo,reklamistejo,merkatado"
                },
                "office/architect": {
                    "name": "Oficejo de arĥitekturisto",
                    "terms": "arĥitekto,arhhitekto,arhxitekto,arkitekto,kontruisto"
                },
                "office/association": {
                    "name": "Oficejo de ne-profit-cela organizaĵo",
                    "terms": "neprofitcela organizaĵo,neprofitdona organizaĵo,organizaĵo,neregistara organizaĵo,senprofitcela organizaĵo"
                },
                "office/charity": {
                    "name": "Oficejo de almoza organizaĵo",
                    "terms": "almoza organizaĵo,karitata organizaĵo,karita organizaĵo"
                },
                "office/company": {
                    "name": "Oficejo de firmao",
                    "terms": "firmao,fabrika oficejo,firmo,enterpreno,kompanio"
                },
                "office/coworking": {
                    "name": "Ejo por samloka laborado (coworking)",
                    "terms": "samloka laborado,coworking,freelance,liberlaboristo,libera profesiulo"
                },
                "office/diplomatic": {
                    "name": "Oficejo diplomatia",
                    "terms": "diplomatia oficejo"
                },
                "office/diplomatic/consulate": {
                    "name": "Konsulejo",
                    "terms": "konsulo,ambasadejo"
                },
                "office/diplomatic/embassy": {
                    "name": "Ambasadejo",
                    "terms": "ambasado,ambasadorejo,konsulejo"
                },
                "office/educational_institution": {
                    "name": "Oficejo de edukada institucio",
                    "terms": "edukada institucio,dekanejo"
                },
                "office/employment_agency": {
                    "name": "Dungoficejo",
                    "terms": "dungado,labora agentejo,senlaborula oficejo,dungejo"
                },
                "office/energy_supplier": {
                    "name": "Oficejo de elektr-provizanto",
                    "terms": "elektroprovizanto,energiprovizanto"
                },
                "office/estate_agent": {
                    "name": "Oficejo de nemoveblaĵisto",
                    "terms": "nemoveblaĵisto,domvendisto"
                },
                "office/financial": {
                    "name": "Financa oficejo",
                    "terms": "financisto"
                },
                "office/financial_advisor": {
                    "name": "Oficejo de financa konsilisto",
                    "terms": "financa konsilisto,financisto"
                },
                "office/forestry": {
                    "name": "Oficejo de arbar-mastrumo",
                    "terms": "arbarmastrumado,forsto,arbarkultivo"
                },
                "office/foundation": {
                    "name": "Oficejo de fondaĵo",
                    "terms": "fondaĵo,fondajho,fondajxo,fondacio"
                },
                "office/government": {
                    "name": "Registara oficejo",
                    "terms": "registaro,ministrejo,civila stato,civilstato,prokuroro,imposto,prezidanto,doganejo"
                },
                "office/government/register_office": {
                    "name": "Oficejo de civila stato",
                    "terms": "civila stato,civilstato,geedzeco"
                },
                "office/government/tax": {
                    "name": "Oficejo de imposto",
                    "terms": "imposto,impostkolekto,depago"
                },
                "office/guide": {
                    "name": "Oficejo de vojaĝ-gvido",
                    "terms": "vojaĝgvidado,vojaghgvidado,vojagxgvidado,ekskurso,gvidado"
                },
                "office/insurance": {
                    "name": "Oficejo de asekur-kompanio",
                    "terms": "asekurkompanio,asekur-kompanio,asekuragento,asekuristo"
                },
                "office/it": {
                    "name": "Oficejo de inform-teĥnologia firmao",
                    "terms": "inform-teĥnologio,informteĥnologio,komputiloj,programaro,IT"
                },
                "office/lawyer": {
                    "name": "Oficejo de leĝisto",
                    "terms": "leĝisto,leghisto,legxisto,advokato,juristo,kancelario"
                },
                "office/lawyer/notary": {
                    "name": "Oficejo de notario"
                },
                "office/moving_company": {
                    "name": "Oficejo de transloĝiĝ-helpa firmao",
                    "terms": "transloĝiĝo,transporto"
                },
                "office/newspaper": {
                    "name": "Oficejo de redakto",
                    "terms": "redaktejo,gazeto"
                },
                "office/ngo": {
                    "name": "Oficejo de neregistara organizaĵo",
                    "terms": "neregistara organizaĵo,ne-registara organizaĵo"
                },
                "office/notary": {
                    "name": "Oficejo de notario",
                    "terms": "notario,aktisto,registristo"
                },
                "office/physician": {
                    "name": "Kabineto de kuracisto"
                },
                "office/private_investigator": {
                    "name": "Oficejo de detektivo",
                    "terms": "detektivo"
                },
                "office/quango": {
                    "name": "Oficejo de duon-registara organizaĵo",
                    "terms": "organizaĵo"
                },
                "office/religion": {
                    "name": "Kancelario religia",
                    "terms": "religia oficejo"
                },
                "office/research": {
                    "name": "Oficejo de scienca esplorado",
                    "terms": "esploro,progreso,scienco"
                },
                "office/surveyor": {
                    "name": "Oficejo de analiza firmao",
                    "terms": "anketo,demandfolio,analizo,mezuro"
                },
                "office/tax_advisor": {
                    "name": "Oficejo de impost-konsilo",
                    "terms": "impostkonsilo"
                },
                "office/telecommunication": {
                    "name": "Oficejo de telekomunikada firmao",
                    "terms": "telekomunikado"
                },
                "office/therapist": {
                    "name": "Kabineto de terapiisto",
                    "terms": "terapiisto,psiĥoterapiisto,psikoterapiisto,psikologo,kuracisto"
                },
                "office/travel_agent": {
                    "name": "Vojaĝa oficejo"
                },
                "office/water_utility": {
                    "name": "Oficejo de akv-provizanta firmao",
                    "terms": "akvoprovizo,akvokondukto"
                },
                "piste/skitour": {
                    "name": "Skivojo ski-ekskursuma",
                    "terms": "bastonmarŝado,skiŝuado,marŝado,vintra marŝado"
                },
                "place": {
                    "name": "Ejo"
                },
                "place/city": {
                    "name": "Urbego",
                    "terms": "urbo"
                },
                "place/city_block": {
                    "name": "Dombloko",
                    "terms": "urbobloko,bloko,stratkvadrato"
                },
                "place/farm": {
                    "name": "Farmejo (setlejo)"
                },
                "place/hamlet": {
                    "name": "Vilaĝeto",
                    "terms": "vilagheto,vilagxeto,vilaĝo,setlejo,kamparo"
                },
                "place/island": {
                    "name": "Insulo",
                    "terms": "insulo"
                },
                "place/islet": {
                    "name": "Insuleto",
                    "terms": "insulo"
                },
                "place/isolated_dwelling": {
                    "name": "Solstaranta domo",
                    "terms": "domo,kabano,ĥato,domaro"
                },
                "place/locality": {
                    "name": "Loko neloĝata",
                    "terms": "ejo,neloĝata loko,neloghata loko,nelogxata loko"
                },
                "place/neighbourhood": {
                    "name": "Najbaraĵo",
                    "terms": "najbarajho,najbarajxo,vilaĝo,vilaĝeto,domaro,kvartalo"
                },
                "place/plot": {
                    "name": "Parcelo",
                    "terms": "terpeco,farmbieno,bieno"
                },
                "place/quarter": {
                    "name": "Kvartalo",
                    "terms": "suburbo,urboparto,distrikto,domaro"
                },
                "place/square": {
                    "name": "Placo",
                    "terms": "urboplaco"
                },
                "place/suburb": {
                    "name": "Suburbo",
                    "terms": "najbaraĵo,antaŭrubo,urboparto,distrikto,kvartalo,domaro"
                },
                "place/town": {
                    "name": "Urbo",
                    "terms": "urbo"
                },
                "place/village": {
                    "name": "Vilaĝo",
                    "terms": "vilagho,vilagxo,kamparo"
                },
                "playground": {
                    "name": "Speco de ludilo"
                },
                "playground/balance_beam": {
                    "name": "Ŝtipo ekvilibra (por infanoj)",
                    "terms": "shtipo,sxtipo,ekvilibrilo,balancilo"
                },
                "playground/basket_spinner": {
                    "name": "Korba turniĝilo (infanludilo)",
                    "terms": "karuselo"
                },
                "playground/basket_swing": {
                    "name": "Balancilo korba",
                    "terms": "korbobalancilo"
                },
                "playground/climbing_frame": {
                    "name": "Grimp-krado (infanludilo)",
                    "terms": "grimpokrado,krado"
                },
                "playground/cushion": {
                    "name": "Mato por saltado (infanludilo)",
                    "terms": "salta kuseno"
                },
                "playground/horizontal_bar": {
                    "name": "Horizontala stango (por infanoj)",
                    "terms": "reko,alta stango"
                },
                "playground/rocker": {
                    "name": "Balancilo risorta",
                    "terms": "ĉevaleto,risorto"
                },
                "playground/roundabout": {
                    "name": "Karuseleto (infanludilo)",
                    "terms": "karuselo"
                },
                "playground/sandpit": {
                    "name": "Sabloludejo",
                    "terms": "sablejo,sablujo"
                },
                "playground/seesaw": {
                    "name": "Baskulo (infanludilo)",
                    "terms": "balancilo"
                },
                "playground/slide": {
                    "name": "Deglitejo",
                    "terms": "glitejo,tobogano"
                },
                "playground/structure": {
                    "name": "Infana-ludeja instalaĵo",
                    "terms": "infana ludejo,balancilo,tobogano,deglitejo"
                },
                "playground/swing": {
                    "name": "Balancilo pendigita",
                    "terms": "pendolilo"
                },
                "playground/zipwire": {
                    "name": "Ŝnurega deglitejo (infanludilo)",
                    "terms": "ŝnurĝardeno,ŝnurparko,ŝnura kurso"
                },
                "point": {
                    "name": "Punkto",
                    "terms": "punkto"
                },
                "polling_station": {
                    "name": "Balotejo (portempa loko)",
                    "terms": "baloto,voĉdonejo,elektejo"
                },
                "power/cable/underground": {
                    "name": "Elektra kondukilo subtera",
                    "terms": "lineo,kablo,kondukilo"
                },
                "power/generator": {
                    "name": "Elektr-generilo",
                    "terms": "elektrogenerilo,generilo,generatoro"
                },
                "power/generator/method/photovoltaic": {
                    "name": "Sun-panelo",
                    "terms": "sunpanelo,sunĉelo,fotovoltaiko,suna pilo,"
                },
                "power/generator/source/hydro": {
                    "name": "Akvoturbino",
                    "terms": "hidroelektra centralo,akvoenergio,akvobaraĵo,digo"
                },
                "power/generator/source/nuclear": {
                    "name": "Nuklea reakciujo",
                    "terms": "reaktoro,atomkerna energio"
                },
                "power/generator/source/wind": {
                    "name": "Vent-turbino",
                    "terms": "ventoturbino,turbino,ventmaŝino"
                },
                "power/line": {
                    "name": "Elektra kondukilo (alttensia)",
                    "terms": "lineo,kablo,kurento"
                },
                "power/minor_line": {
                    "name": "Elektra kondukilo (mez- kaj malalttensia)",
                    "terms": "lineo,kablo,kurento"
                },
                "power/plant": {
                    "name": "Elektrocentrala tereno",
                    "terms": "elektrocentralo,elektrejo,centralo,elektroproduktejo,elektrofabriko"
                },
                "power/pole": {
                    "name": "Elektrofosto (ĝis 161kV)",
                    "terms": "fosto,elektrfosto,elektromasto"
                },
                "power/substation": {
                    "name": "Elektrosubcentralo",
                    "terms": "subcentralo,transformatoro,substacio"
                },
                "power/switch": {
                    "name": "Ŝaltilo elektra",
                    "terms": "sxaltilo,shaltilo,malŝaltilo,elektroŝaltilo,malkonektilo"
                },
                "power/tower": {
                    "name": "Elektrofosto (alttensia)",
                    "terms": "fosto,elektrfosto,elektromasto"
                },
                "power/transformer": {
                    "name": "Transformilo",
                    "terms": "transformatoro,elektrotransformilo"
                },
                "public_transport/platform": {
                    "name": "Haltejo publik-transporta (atendejo)",
                    "terms": "perono,haltejo,stacio,kajo,atendejo"
                },
                "public_transport/platform/aerialway": {
                    "name": "Haltejo kablovoja (atendejo)",
                    "terms": "kablovoja stacio,telfero"
                },
                "public_transport/platform/aerialway_point": {
                    "name": "Haltejo kablovoja (atendejo)"
                },
                "public_transport/platform/bus": {
                    "name": "Haltejo aŭtobusa (atendejo)",
                    "terms": "aŭtobushaltejo,autobushaltejo,auxtobushaltejo,atendejo"
                },
                "public_transport/platform/bus_point": {
                    "name": "Haltejo aŭtobusa (atendejo)",
                    "terms": "aŭtobushaltejo,autobushaltejo,auxtobushaltejo,atendejo"
                },
                "public_transport/platform/ferry": {
                    "name": "Haltejo prama (atendejo)",
                    "terms": "pramstacio,haveno"
                },
                "public_transport/platform/ferry_point": {
                    "name": "Haltejo prama (atendejo)"
                },
                "public_transport/platform/light_rail": {
                    "name": "Haltejo de malpeza fervojo (atendejo)",
                    "terms": "malpeza fervojo,trajno malpeza,stacio,perono,trajnstacio,vagonarstacio,kajo"
                },
                "public_transport/platform/light_rail_point": {
                    "name": "Haltejo de malpeza fervojo (atendejo)"
                },
                "public_transport/platform/monorail": {
                    "name": "Haltejo de unurela fervojo (atendejo)",
                    "terms": "perono,kajo,unurela fervojo,trajnstacio,vagonarstacio"
                },
                "public_transport/platform/monorail_point": {
                    "name": "Haltejo de unurela fervojo (atendejo)"
                },
                "public_transport/platform/subway": {
                    "name": "Haltejo metroa (atendejo)",
                    "terms": "metroa haltejo,metrostacio,subtera vagonaro"
                },
                "public_transport/platform/subway_point": {
                    "name": "Haltejo metroa (atendejo)"
                },
                "public_transport/platform/train": {
                    "name": "Haltejo fervoja (atendejo)",
                    "terms": "perono,haltejo,stacio,trajnstacio,vagonarstacio"
                },
                "public_transport/platform/train_point": {
                    "name": "Haltejo fervoja (atendejo)"
                },
                "public_transport/platform/tram": {
                    "name": "Haltejo trama (atendejo)",
                    "terms": "trama haltejo,tramhaltejo"
                },
                "public_transport/platform/tram_point": {
                    "name": "Haltejo trama (atendejo)"
                },
                "public_transport/platform/trolleybus": {
                    "name": "Haltejo trolebusa (atendejo)",
                    "terms": "trolebushaltejo,troleo"
                },
                "public_transport/platform/trolleybus_point": {
                    "name": "Haltejo trolebusa (atendejo)",
                    "terms": "trolebushaltejo,troleo"
                },
                "public_transport/platform_point": {
                    "name": "Haltejo publik-transporta (atendejo)",
                    "terms": "perono,haltejo,stacio,kajo,atendejo"
                },
                "public_transport/station": {
                    "name": "Stacio publik-transporta",
                    "terms": "stacidomo"
                },
                "public_transport/station_aerialway": {
                    "name": "Stacio kablovoja",
                    "terms": "telferstacio,telfera stacio"
                },
                "public_transport/station_bus": {
                    "name": "Stacio aŭtobusa",
                    "terms": "autobusostacio,auxtobusostacio,busstacio,stacio aŭtobusa,stacio busa,haltejo aŭtobusa"
                },
                "public_transport/station_ferry": {
                    "name": "Stacio prama",
                    "terms": "pramŝipo,pramterminalo,terminalo,pramstacio"
                },
                "public_transport/station_light_rail": {
                    "name": "Stacio de malpeza fervojo",
                    "terms": "malpeza fervojo,malpeza trajno,suburba fervojo,tramo"
                },
                "public_transport/station_monorail": {
                    "name": "Stacio de unurela fervojo",
                    "terms": "unurela fervojo,unurelvojo"
                },
                "public_transport/station_subway": {
                    "name": "Stacio metroa",
                    "terms": "metroo,subtera fervojo"
                },
                "public_transport/station_train": {
                    "name": "Stacio fervoja",
                    "terms": "stacidomo fervoja"
                },
                "public_transport/station_train_halt": {
                    "name": "Stacio fervoja (laŭpete)",
                    "terms": "haltejo fervoja"
                },
                "public_transport/station_tram": {
                    "name": "Stacio trama",
                    "terms": "trama haltejo,tramhaltejo"
                },
                "public_transport/station_trolleybus": {
                    "name": "Stacio trolebusa",
                    "terms": "trolebushaltejo,troleo"
                },
                "public_transport/stop_area": {
                    "name": "Haltejo publik-transporta (rilato)",
                    "terms": "haltejo"
                },
                "public_transport/stop_position": {
                    "name": "Haltejo publik-transporta (haltloko)",
                    "terms": "haltejo,haltloko"
                },
                "public_transport/stop_position_aerialway": {
                    "name": "Haltejo kablovoja (haltloko)",
                    "terms": "telfero"
                },
                "public_transport/stop_position_bus": {
                    "name": "Haltejo aŭtobusa (haltloko - ŝoseo)",
                    "terms": "aŭtobusa haltejo"
                },
                "public_transport/stop_position_ferry": {
                    "name": "Haltejo prama (haltloko - akvo)",
                    "terms": "pramo,śnurfiksejo"
                },
                "public_transport/stop_position_light_rail": {
                    "name": "Haltejo de malpeza fervojo (haltloko - trako)",
                    "terms": "malpeza fervojo,malpeza trajno"
                },
                "public_transport/stop_position_monorail": {
                    "name": "Haltejo de unurela fervojo (haltloko - trako)",
                    "terms": "haltejo,unurela trajno"
                },
                "public_transport/stop_position_subway": {
                    "name": "Haltejo metroa (haltloko - trako)",
                    "terms": "metroo,subtera fervojo"
                },
                "public_transport/stop_position_train": {
                    "name": "Haltejo fervoja (haltloko - trako)",
                    "terms": "haltejo,fervojo,trajno"
                },
                "public_transport/stop_position_tram": {
                    "name": "Haltejo trama (haltloko - trako)",
                    "terms": "haltejo,tramo"
                },
                "public_transport/stop_position_trolleybus": {
                    "name": "Haltejo trolebusa (haltloko - ŝoseo)",
                    "terms": "troleo"
                },
                "railway/abandoned": {
                    "name": "Eksa relvojo (neekzistanta)",
                    "terms": "eksa fervojlinio,trako,relvojo"
                },
                "railway/buffer_stop": {
                    "name": "Trakfina baraĵo",
                    "terms": "trakfino,relfino,finrelo,baraĵo"
                },
                "railway/construction": {
                    "name": "Relvojo dum konstruado",
                    "terms": "konstruata relvojo,fervojlinio konstruata"
                },
                "railway/crossing": {
                    "name": "Traknivela pasejo (por piedirantoj)",
                    "terms": "pasejo,nivelpasejo,trenpasejo,trairejo,trajnpasejo"
                },
                "railway/derail": {
                    "name": "Trakfina dereligilo",
                    "terms": "relŝuo,relfino,finrelo"
                },
                "railway/disused": {
                    "name": "Neuzata relvojo",
                    "terms": "eksa fervojlinio,trako,relvojo,forlasita fervojlinio"
                },
                "railway/funicular": {
                    "name": "Funikularo",
                    "terms": "kablovojo,fervojeto,trajneto,kablotramo,telfero"
                },
                "railway/halt": {
                    "name": "Stacio fervoja (laŭpete)"
                },
                "railway/level_crossing": {
                    "name": "Traknivela pasejo (por aŭtoj)",
                    "terms": "pasejo,nivelpasejo,trenpasejo,trajnpasejo"
                },
                "railway/light_rail": {
                    "name": "Fervojo malpeza",
                    "terms": "malpeza fervojo,malpeza trajno,suburba fervojo,tramo"
                },
                "railway/milestone": {
                    "name": "Kilometra fosto (apud fervojo)",
                    "terms": "mejloŝtono,cipo"
                },
                "railway/miniature": {
                    "name": "Miniatura fervojo",
                    "terms": "fervojeto,maketo,trajneto,vagonareto"
                },
                "railway/monorail": {
                    "name": "Relvojo unurela",
                    "terms": "unurela fervojo,unurelvojo,fervojo"
                },
                "railway/narrow_gauge": {
                    "name": "Relvojo etŝpura",
                    "terms": "etŝpura fervojo,etshpura fervojo,etsxpura fervojo,mallarĝŝpura fervojo,erlvojo,relparo,trako"
                },
                "railway/platform": {
                    "name": "Haltejo fervoja (atendejo)"
                },
                "railway/rail": {
                    "name": "Relvojo normalŝpura",
                    "terms": "erlvojo,relparo,trako,normalŝpura,larĝŝpura"
                },
                "railway/rail/highspeed": {
                    "name": "Fervojo altrapida",
                    "terms": "grandrapida trajno,rapidega trajno,altrapida trajno"
                },
                "railway/signal": {
                    "name": "Fervojaj trafiklumoj",
                    "terms": "semaforo,signalilo,haltmontrilo"
                },
                "railway/station": {
                    "name": "Stacio fervoja"
                },
                "railway/subway": {
                    "name": "Metroo",
                    "terms": "subtera fervojo"
                },
                "railway/subway_entrance": {
                    "name": "Metroa enirejo",
                    "terms": "enirejo al metroo,metroo"
                },
                "railway/switch": {
                    "name": "Relŝanĝilo",
                    "terms": "relshanghilo,relsxangxilo,trakforko"
                },
                "railway/train_wash": {
                    "name": "Vagonar-purigejo",
                    "terms": "purigejo,purigilo,vagonara purigejo,trajnpurigejo,vagonarpurigejo,trajnopurigejo,trajnolavejo"
                },
                "railway/tram": {
                    "name": "Relvojo trama",
                    "terms": "tramo,tramvojo,urbofervojo"
                },
                "railway/tram_stop": {
                    "name": "Haltejo trama (haltloko - trako)"
                },
                "relation": {
                    "name": "Rilato",
                    "terms": "rilato"
                },
                "route/ferry": {
                    "name": "Prama kurso",
                    "terms": "pramkurso,pramŝipo,,ŝiplinio"
                },
                "seamark": {
                    "name": "Seamark"
                },
                "seamark/beacon_isolated_danger": {
                    "name": "Bou fiksa: danĝero",
                    "terms": "BCNISD, danĝero"
                },
                "seamark/beacon_lateral": {
                    "name": "Buo fiksa: flanko (latera)",
                    "terms": "BCNLAT,kanalo,flanka,latera"
                },
                "seamark/buoy_lateral": {
                    "name": "Buo flosa: flanko (latera)",
                    "terms": "BCNLAT,kanalo,flanka,latera"
                },
                "seamark/buoy_lateral/green": {
                    "name": "Verda buo flosa",
                    "terms": "buo"
                },
                "seamark/buoy_lateral/red": {
                    "name": "Ruĝa buo flosa",
                    "terms": "buo"
                },
                "seamark/mooring": {
                    "name": "Ŝipaligejo",
                    "terms": "dukdalbo,aligi ŝipon,buo,shipaligejo,sxipaligejo"
                },
                "shop": {
                    "name": "Vendejo",
                    "terms": "aĉetejo"
                },
                "shop/agrarian": {
                    "name": "Terkultur-investaĵa vendejo",
                    "terms": "terkulturo,agrokulturo,agrikulturo,semoj,kripoj,furaĝoj,pesticidoj,kemiaĵoj,ĥemiaĵoj"
                },
                "shop/alcohol": {
                    "name": "Alkohola vendejo",
                    "terms": "alkoholejo,vino,brando,trinkaĵo,drinkaĵo"
                },
                "shop/antiques": {
                    "name": "Antikvaĵa vendejo",
                    "terms": "antikvaĵejo,antikvajhejo,antikvajxejo"
                },
                "shop/appliance": {
                    "name": "Elektronikaĵega vendejo",
                    "terms": "elektronikoj,lavmaŝinoj,lavmashinoj,lavmasxinoj,frostujoj,fridujoj,polvosuĉiloj,senpolvigiloj,kuiriloj,forneloj,kuirejo"
                },
                "shop/art": {
                    "name": "Artaĵa vendejo",
                    "terms": "artaĵejo,antikvaĵejo,artajxvendejo,artajhvendejo"
                },
                "shop/baby_goods": {
                    "name": "Bebaĵa vendejo",
                    "terms": "bebo,suĉinfano"
                },
                "shop/bag": {
                    "name": "Saka/valiza vendejo",
                    "terms": "sakoj,valizoj,mansaketoj"
                },
                "shop/bakery": {
                    "name": "Panejo",
                    "terms": "panvendejo,bakejo,kukejo,panoj,bulkoj"
                },
                "shop/bathroom_furnishing": {
                    "name": "Lavĉambr-akcesoraĵa vendejo",
                    "terms": "lavĉambro,lavchambro,lavcxambro,banejo"
                },
                "shop/beauty": {
                    "name": "Salono de beligado",
                    "terms": "frizejo,sunbrunigejo,beligejo,banloko"
                },
                "shop/beauty/nails": {
                    "name": "Salono de ung-flegado",
                    "terms": "manikuristo,pedikuristo,ungo"
                },
                "shop/beauty/tanning": {
                    "name": "Salono de sunbrunigado",
                    "terms": "sunbrunigado,sunumi"
                },
                "shop/bed": {
                    "name": "Lita/matraca vendejo",
                    "terms": "matracoj,litoj,litkusenoj"
                },
                "shop/beverages": {
                    "name": "Trinkaĵa vendejo",
                    "terms": "trinkaĵoj,trinkajhoj,trinkajxoj,sukoj,drinkaĵoj"
                },
                "shop/bicycle": {
                    "name": "Bicikla vendejo",
                    "terms": "bicikloj"
                },
                "shop/boat": {
                    "name": "Boat‑vendejo",
                    "terms": "boatoj,ŝipoj,motorboatoj,kanotoj,motorkanotoj"
                },
                "shop/bookmaker": {
                    "name": "Vetperistejo",
                    "terms": "vetperisto,bukmekro"
                },
                "shop/books": {
                    "name": "Libra vendejo",
                    "terms": "librejo,librovendejo"
                },
                "shop/boutique": {
                    "name": "Mod-butiko (altprezaj vestaĵoj)"
                },
                "shop/butcher": {
                    "name": "Vianda vendejo",
                    "terms": "viandejo,viandobutiko,viandovendejo"
                },
                "shop/candles": {
                    "name": "Kandela vendejo",
                    "terms": "kandeloj"
                },
                "shop/cannabis": {
                    "name": "Mariĥuana vendejo",
                    "terms": "marihhuano,marihxuano,kanabo,haŝiŝo"
                },
                "shop/car": {
                    "name": "Aŭtomobila vendejo",
                    "terms": "aŭtomobiloj,aŭtoj,autoj,auxtoj,salono de aŭtoj"
                },
                "shop/car_parts": {
                    "name": "Aŭtomobil-parta vendejo",
                    "terms": "partoj aŭtomobilaj,pecoj aŭtomobilaj"
                },
                "shop/car_repair": {
                    "name": "Aŭtomobil-riparejo",
                    "terms": "aŭtoriparejo,riparejo,aŭtoservejo,aŭtejo,autoriparejo,auxtoriparejo,meĥanisto,mekanisto,meĥanikisto,mekanikisto"
                },
                "shop/caravan": {
                    "name": "Vendejo de kampad-veturiloj",
                    "terms": "kampadveturiloj,kampveturiloj,domveturiloj,loĝaŭtoj"
                },
                "shop/carpet": {
                    "name": "Tapiŝa vendejo",
                    "terms": "tapiŝoj,tapishoj,tapisxoj,plankoj"
                },
                "shop/charity": {
                    "name": "Almoza vendejo",
                    "terms": "almozo"
                },
                "shop/cheese": {
                    "name": "Fromaĝa vendejo",
                    "terms": "fromaĝoj,fromaghoj,fromagxoj"
                },
                "shop/chemist": {
                    "name": "Kosmetikaĵa (ankaŭ purigaĵoj) vendejo",
                    "terms": "drogejo,kosmetikaĵoj,beligaĵoj,drogerio"
                },
                "shop/chocolate": {
                    "name": "Ĉokolada vendejo",
                    "terms": "ĉokoladoj,chokoladoj,cxokoladoj"
                },
                "shop/clothes": {
                    "name": "Vesta vendejo",
                    "terms": "vestovendejo,vestoj,vestaĵoj"
                },
                "shop/clothes/underwear": {
                    "name": "Subvesta vendejo",
                    "terms": "vestovendejo,subvestaĵoj,duonpantalono,kalsono,brustoteniloj,mamzonoj,mamingoj,ŝtrumpoj,shtrumpoj,sxtrumpoj"
                },
                "shop/coffee": {
                    "name": "Kafa vendejo",
                    "terms": "kafejo,kafo,kafovendejo"
                },
                "shop/computer": {
                    "name": "Komputila vendejo",
                    "terms": "komputiloj,komputoroj"
                },
                "shop/confectionery": {
                    "name": "Sukeraĵa vendejo",
                    "terms": "sukeraĵejoj,sukerajhejo,sukerajxejo,dolĉaĵoj,frandaĵoj"
                },
                "shop/convenience": {
                    "name": "Butiko oportuna",
                    "terms": "manĝovendejo,manghovendejo,mangxovendejo,vendejo,aĉetejo,oportuna butiko"
                },
                "shop/copyshop": {
                    "name": "Fotokopiilejo",
                    "terms": "fotokopiilo,lumkopiilo,kopiilo,ksero,xero"
                },
                "shop/cosmetics": {
                    "name": "Kosmetikaĵa (persona higieno) vendejo",
                    "terms": "kosmetikaĵoj,kosmetikajhoj,kosmetikajxoj,drogejo,beligaĵoj,kosmetikoj,drogerio"
                },
                "shop/country_store": {
                    "name": "Ĝenerala vendejo",
                    "terms": "ĝenerala vendejo"
                },
                "shop/curtain": {
                    "name": "Kurtena vendejo",
                    "terms": "kurtenoj,fenestroj"
                },
                "shop/dairy": {
                    "name": "Laktaĵa vendejo",
                    "terms": "laktaĵoj,laktajhoj,laktajxoj,fromaĝoj,laktoproduktoj"
                },
                "shop/deli": {
                    "name": "Delikataĵa vendejo",
                    "terms": "delikataĵoj,delikatajhoj,delikatajxoj,frandaĵoj,bongustaĵoj"
                },
                "shop/department_store": {
                    "name": "Ĉiovendejo",
                    "terms": "chiovendejo,cxiovendejo,butikego,grandmagazeno,superbazaro,vendejego"
                },
                "shop/doityourself": {
                    "name": "Memfaradila vendejo",
                    "terms": "memfarulo,iloj"
                },
                "shop/dry_cleaning": {
                    "name": "Vest-lavejo (nepolara solvilo)",
                    "terms": "blankigejo,lavejo,lavbutiko"
                },
                "shop/e-cigarette": {
                    "name": "Elektronik-cigareda vendejo",
                    "terms": "e-cigaredoj,ecigaredoj"
                },
                "shop/electronics": {
                    "name": "Elektronika vendejo",
                    "terms": "elektroniko,mastrumaparatoj,televidiloj"
                },
                "shop/erotic": {
                    "name": "Seksumila vendejo",
                    "terms": "seksumiloj,pornografiaĵoj,seksvendejo"
                },
                "shop/erotic/lgbtq": {
                    "name": "Seksumila vendejo (GLAT+)",
                    "terms": "GLAT,LGBT,geja,lesba,ambaŭseksema,samseksema,transseksa,seksvendejo,seksumiloj,pornografiaĵoj"
                },
                "shop/fabric": {
                    "name": "Teksaĵa vendejo",
                    "terms": "teksaĵoj,teksajhoj,teksajxoj,ŝtofoj"
                },
                "shop/farm": {
                    "name": "Terfrukta vendotablo",
                    "terms": "terfruktoj,farmbutiko,farmobutiko,stando,vendbudo,legomejo,legombutiko,legomvendejo"
                },
                "shop/fashion": {
                    "name": "Mod-butiko"
                },
                "shop/fashion_accessories": {
                    "name": "Galanteria (vestaj akcesoraĵoj) vendejo",
                    "terms": "galanterio,galanteriejo,akcesoraĵoj,saketoj,mansakoj,ombreloj"
                },
                "shop/fireplace": {
                    "name": "Kamen-vendejo",
                    "terms": "kamenoj,hejtiloj"
                },
                "shop/fishing": {
                    "name": "Fiŝkaptil-vendejo",
                    "terms": "fiŝhokado,fiŝkaptado,hokfiŝado"
                },
                "shop/fishmonger": {
                    "name": "Fiŝa vendejo"
                },
                "shop/florist": {
                    "name": "Florvendejo",
                    "terms": "florovendejo,florejo"
                },
                "shop/frame": {
                    "name": "Bild-kadra vendejo",
                    "terms": "kadroj,kadraĵoj,pentraĵkadroj,bildkadroj"
                },
                "shop/frozen_food": {
                    "name": "Frostigit-manĝaĵo vendejo",
                    "terms": "frostigita manĝaĵo,fridigita manĝaĵo"
                },
                "shop/fuel": {
                    "name": "Brulaĵ-vendejo",
                    "terms": "brulaĵo,benzino,fuelo,gaso,gasboteloj,gasujoj,boteloj"
                },
                "shop/funeral_directors": {
                    "name": "Tombistejo",
                    "terms": "tombisto,enterigisto,entombigisto,sepultisto"
                },
                "shop/furnace": {
                    "name": "Hejtila vendejo"
                },
                "shop/furniture": {
                    "name": "Mebla vendejo",
                    "terms": "mebloj,meblovendejo,meblaĵoj"
                },
                "shop/games": {
                    "name": "Tabullud‑vendejo",
                    "terms": "tabulludoj,kartludoj,rolludoj,rpg"
                },
                "shop/garden_centre": {
                    "name": "Ĝarden-vendejo",
                    "terms": "ĝardenvendejo,ghardenvendejo,gxardenvendejo,potfloroj"
                },
                "shop/gas": {
                    "name": "Gasuja vendejo",
                    "terms": "gasujoj,gasoj,lpg"
                },
                "shop/general": {
                    "name": "Ĝenerala vendejo",
                    "terms": "ghenerala vendejo,gxenerala vendejo,ĉiovendejo,butiko oportuna,vilaĝa vendejo"
                },
                "shop/gift": {
                    "name": "Suvenira vendejo",
                    "terms": "suveniroj,memoraĵoj,vojaĝmemoraĵoj,donacoj,donaĵoj"
                },
                "shop/greengrocer": {
                    "name": "Legom-butiko",
                    "terms": "terfruktoj,legombutiko,legomobutiko,legomejo"
                },
                "shop/hairdresser": {
                    "name": "Frizejo",
                    "terms": "frizisto,haristo,hararisto,barbisto,hartondisto,tondisto"
                },
                "shop/hairdresser_supply": {
                    "name": "Frizist-ilara vendejo",
                    "terms": "hartondisto,tondisto"
                },
                "shop/hardware": {
                    "name": "Laborila vendejo",
                    "terms": "iloj,ilovendejo,il-vendejo,memfaradiloj,faru vin mem"
                },
                "shop/health_food": {
                    "name": "Sanig-manĝaĵa vendejo",
                    "terms": "saniga manĝaĵo,sana manĝaĵo,ekologia manĝaĵo,vegetarisma manĝaĵo"
                },
                "shop/hearing_aids": {
                    "name": "Aŭd-helpila vendejo",
                    "terms": "aŭdhelpiloj,audhelpiloj,auxdhelpiloj,aŭdiloj,aŭskultiloj,orelhelpiloj"
                },
                "shop/herbalist": {
                    "name": "Herba vendejo",
                    "terms": "herboj,herbisto,herbovendejo,drogherboj,kuracherboj"
                },
                "shop/hifi": {
                    "name": "Aldfidela-sona vendejo",
                    "terms": "hifi,altfidela,hi-fi,stereo,video"
                },
                "shop/houseware": {
                    "name": "Mastrum-aparata vendejo",
                    "terms": "mastrumado,mastrumaparatoj,mastrumaj aparatoj,potoj,manĝ    iloj,kuirejo"
                },
                "shop/hunting": {
                    "name": "Ĉasil-vendejo",
                    "terms": "ĉasado,kaptado,bestoĉasado,armiloj,pafiloj,fusiloj"
                },
                "shop/interior_decoration": {
                    "name": "Ensembla (meblara) vendejo",
                    "terms": "ensembloj,ornamoj,ornamaĵoj,dekoracioj,mebloj,meblaro"
                },
                "shop/jewelry": {
                    "name": "Juvelista vendejo",
                    "terms": "juveloj,juvelaĵoj,juvelartoj,oraĵoj,diamantoj,ringoj"
                },
                "shop/kiosk": {
                    "name": "Gazetbudo",
                    "terms": "gazetejo,kiosko,budo,stratkiosko"
                },
                "shop/kitchen": {
                    "name": "Kuirej-mebla vendejo",
                    "terms": "kuirejo"
                },
                "shop/laundry": {
                    "name": "Vest-lavejo (akvo)",
                    "terms": "lavejo,vestlavejo,vestolavejo,purigejo"
                },
                "shop/laundry/self_service": {
                    "name": "Vest‑lavejo (akvo) (memserva)",
                    "terms": "lavejo,purigejo,vestaĵlavejo"
                },
                "shop/leather": {
                    "name": "Ledaĵa vendejo",
                    "terms": "galanterio,ledo,ledaĵoj,ledajhoj,ledajxoj"
                },
                "shop/lighting": {
                    "name": "Prilumigad‑aparata vendejo",
                    "terms": "prilimigado,lampoj,bulboj"
                },
                "shop/locksmith": {
                    "name": "Serurejo",
                    "terms": "seruristo"
                },
                "shop/lottery": {
                    "name": "Loterbileta vendejo",
                    "terms": "loterbiletejo"
                },
                "shop/mall": {
                    "name": "Vendejaro",
                    "terms": "superbazaro,butikumcentro"
                },
                "shop/massage": {
                    "name": "Salono de masaĝo",
                    "terms": "masaĝo,masagho,masagxo"
                },
                "shop/medical_supply": {
                    "name": "Medicin-aparata vendejo",
                    "terms": "medicinaĵoj"
                },
                "shop/military_surplus": {
                    "name": "Ne-plu-necesa-armea-ekipaĵo vendejo",
                    "terms": "armea ekipaĵo,uniformoj,armiloj"
                },
                "shop/mobile_phone": {
                    "name": "Poŝtelefona vendejo",
                    "terms": "poŝtelefonoj,poshtelefonoj,posxtelefonoj,gsm,telefonoj,fonoj"
                },
                "shop/money_lender": {
                    "name": "Mon-pruntejo",
                    "terms": "pruntedonatejo,pruntedonado,pruntdonado,kreditoj,lombardejo,monpruntejo"
                },
                "shop/motorcycle": {
                    "name": "Motorcikla vendejo",
                    "terms": "motorcikloj,motocikloj"
                },
                "shop/motorcycle_repair": {
                    "name": "Motorcikl-riparejo",
                    "terms": "motocikloj,motorcikloj,riparejo"
                },
                "shop/music": {
                    "name": "Muzika vendejo",
                    "terms": "muzikvendejo,lumdiskoj,cd,laserdiskoj"
                },
                "shop/musical_instrument": {
                    "name": "Muzikinstrumenta vendejo",
                    "terms": "muzikinstrumentoj,muzikiloj,instrumentoj,gitaroj"
                },
                "shop/newsagent": {
                    "name": "Gazeta vendejo",
                    "terms": "gazetvendejo,gazetejo,magazinoj"
                },
                "shop/nutrition_supplements": {
                    "name": "Diet-suplementa vendejo",
                    "terms": "dietsuplementoj,nutraĵoj"
                },
                "shop/optician": {
                    "name": "Optikbutiko",
                    "terms": "okulvitristejo,okulvitroj,vitrokuloj,optikisto"
                },
                "shop/organic": {
                    "name": "Ekologi-manĝaĵa vendejo",
                    "terms": "ekologia manĝaĵo,organika manĝaĵo"
                },
                "shop/outdoor": {
                    "name": "Vojaĝila vendejo",
                    "terms": "vojaĝiloj,vojaghiloj,vojagxiloj,ekipaĵo,tendoj"
                },
                "shop/outpost": {
                    "name": "Ricevejo de aĉetaĵoj (per interreto)",
                    "terms": "enreta aĉeto,reta aĉeto"
                },
                "shop/paint": {
                    "name": "Farba vendejo",
                    "terms": "farboj,kolorigiloj,lakoj,pentriloj"
                },
                "shop/party": {
                    "name": "Vendejo de okazaĵaj provizoj",
                    "terms": "okazaĵoj,eventoj,balonoj,kostumoj"
                },
                "shop/pastry": {
                    "name": "Kukejo",
                    "terms": "panejo,bakejo,sukeraĵejo"
                },
                "shop/pawnbroker": {
                    "name": "Mon-pruntejo (kontraŭ garantiaĵo)",
                    "terms": "lombardo,monprunto,lombardejo,pruntejo,brokantejo"
                },
                "shop/perfumery": {
                    "name": "Parfuma vendejo",
                    "terms": "parfumoj,parfumejo,bonodorejo"
                },
                "shop/pet": {
                    "name": "Dombesta vendejo",
                    "terms": "dombestoj,hejmbestoj,bestoj,kobajo,kuniklo,papago"
                },
                "shop/pet_grooming": {
                    "name": "Dombesta beligejo",
                    "terms": "frizejo,hartondisto,hundoj,katoj,hejmbestoj"
                },
                "shop/photo": {
                    "name": "Fotografia vendejo",
                    "terms": "fotografio,fotografarto"
                },
                "shop/printer_ink": {
                    "name": "Presil-inka vendejo",
                    "terms": "presilinko,inko,kartoĉo,farbopulvoro"
                },
                "shop/pyrotechnics": {
                    "name": "Art-fajraĵa vendejo",
                    "terms": "artfajraĵoj,artfajrajhoj,artfajrajxoj,fajraĵoj,piroteknikaĵoj,piroteĥnikaĵoj"
                },
                "shop/radiotechnics": {
                    "name": "Radioteĥnika/elektronik-parta vendejo",
                    "terms": "radioteĥniko,radiotekniko,elektroniko"
                },
                "shop/religion": {
                    "name": "Devotaĵa vendejo",
                    "terms": "religiaĵoj,devotaĵoj,devotajhoj,devotajxoj,religio,kultobjektoj"
                },
                "shop/scuba_diving": {
                    "name": "Subakvad-aparata vendejo",
                    "terms": "subakvadaparatoj,subakvadiloj,subakvado,plonĝado"
                },
                "shop/seafood": {
                    "name": "Marfrukta vendejo",
                    "terms": "marfruktoj,fiŝoj,fishoj,fisxoj,fiŝvendejo"
                },
                "shop/second_hand": {
                    "name": "Brokantejo",
                    "terms": "lambardejo,eluzitaĵoj,uzitaĵoj,malnovaĵoj"
                },
                "shop/sewing": {
                    "name": "Kudrilar-vendejo",
                    "terms": "pasamento,kudriloj,ŝtofo,teksaĵo,pingloj"
                },
                "shop/shoes": {
                    "name": "Ŝua vendejo",
                    "terms": "ŝuoj,shuoj,sxuoj,botoj,ŝuovendejo,botvendejo"
                },
                "shop/sports": {
                    "name": "Sporta vendejo",
                    "terms": "sportovendejo,vestovendejo"
                },
                "shop/stationery": {
                    "name": "Papervara vendejo",
                    "terms": "papervarejo"
                },
                "shop/storage_rental": {
                    "name": "Magazena spaco por lui",
                    "terms": "konservejo,magazeno privata"
                },
                "shop/supermarket": {
                    "name": "Superbazaro",
                    "terms": "vendejaro,vendejego"
                },
                "shop/swimming_pool": {
                    "name": "Vendejo de naĝej-akcesoriaĵoj",
                    "terms": "naĝejo,naĝbaseno"
                },
                "shop/tailor": {
                    "name": "Tajlora laborejo/vendejo",
                    "terms": "tajloro"
                },
                "shop/tattoo": {
                    "name": "Salono de tatuado",
                    "terms": "tatuoj,tatuejo,tatuado"
                },
                "shop/tea": {
                    "name": "Tea vendejo",
                    "terms": "teo,teejo"
                },
                "shop/ticket": {
                    "name": "Biletejo",
                    "terms": "biletoj,biletvendejo"
                },
                "shop/tiles": {
                    "name": "Kahela vendejo",
                    "terms": "kaheloj,kahelaro,planko,platoj"
                },
                "shop/tobacco": {
                    "name": "Tabaka vendejo",
                    "terms": "tabako,cigaredoj,cigaroj"
                },
                "shop/toys": {
                    "name": "Ludila vendejo",
                    "terms": "ludiloj,ludilvendejo,amuziloj,infanoj"
                },
                "shop/trade": {
                    "name": "Pogranda vendejo (konstruaĵ‑materialoj)",
                    "terms": "staplo,magazeno,vendejego"
                },
                "shop/travel_agency": {
                    "name": "Vojaĝa oficejo",
                    "terms": "vojaĝa oficejo,vojagha oficejo,vojagxa oficejo,vojaĝejo,vojaĝagentejo"
                },
                "shop/tyres": {
                    "name": "Aerbenda vendejo",
                    "terms": "aerbendoj,pneŭoj,pneuxoj,pneuoj,aŭtomobiloj,vulkanizisto"
                },
                "shop/vacant": {
                    "name": "Forlasita vendejo"
                },
                "shop/vacuum_cleaner": {
                    "name": "Polvosuĉila vendejo",
                    "terms": "polvosuĉiloj,polvosochiloj,polvosucxiloj,senpolvigiloj"
                },
                "shop/variety_store": {
                    "name": "Ĉio-po-unu-spesmilo vendejo",
                    "terms": "ĉiopounuspesmilo,eŭrovendejo,euroshop,diversaĵoj"
                },
                "shop/video": {
                    "name": "Filma vendejo/pruntejo",
                    "terms": "filmoj,videoj,dvd,bluray,blu-radia"
                },
                "shop/video_games": {
                    "name": "Videoluda vendejo",
                    "terms": "videoludoj,komputilaj ludoj,elektronikaj ludoj"
                },
                "shop/watches": {
                    "name": "Horloĝa vendejo",
                    "terms": "horloĝoj,horloghoj,horlogxoj,poŝhorloĝoj"
                },
                "shop/water": {
                    "name": "Trinkakv-vendejo",
                    "terms": "akvo,trinkebla akvo,boteligita akvo,enboteligita akvo"
                },
                "shop/water_sports": {
                    "name": "Akvosport-aparata vendejo",
                    "terms": "akvosportiloj"
                },
                "shop/weapons": {
                    "name": "Armila vendejo",
                    "terms": "armiloj,pafiloj,pistoloj,armea,milita"
                },
                "shop/wholesale": {
                    "name": "Pogranda vendejo",
                    "terms": "magazeno, staplo"
                },
                "shop/window_blind": {
                    "name": "Fenestr-kovrila vendejo",
                    "terms": "fenestrkovriloj,fenestrokovriloj,latkurtenoj,rulkurtenoj,ĵaluzioj"
                },
                "shop/wine": {
                    "name": "Vina vendejo",
                    "terms": "vinvendejo,vinovendejo,vindejo,alkoholaĵoj"
                },
                "telecom/data_center": {
                    "name": "Datum-centro",
                    "terms": "datumcentro,datencentro"
                },
                "tourism/alpine_hut": {
                    "name": "Montara rifuĝejo",
                    "terms": "montara kabano,alpisma kabano,kabano,ŝirmejo,vintrostacio,rifuĝejo"
                },
                "tourism/apartment": {
                    "name": "Apartamento feria (luprenebla)",
                    "terms": "pensiono,luprenado de ĉambro,luigado de ĉambro,dometo feria,loĝejo feria,feriejo"
                },
                "tourism/aquarium": {
                    "name": "Akvario",
                    "terms": "akvario"
                },
                "tourism/artwork": {
                    "name": "Artverko",
                    "terms": "artaĵo,monumento,statuo,artoverko,pentraĵo,skulptaĵo,murpentraĵo,grafitio"
                },
                "tourism/artwork/bust": {
                    "name": "Busto",
                    "terms": "torso,figuro,skulptaĵo"
                },
                "tourism/artwork/graffiti": {
                    "name": "Grafitio (aĉa murpentraĵo)",
                    "terms": "murpentraĵo,murskribaĵo,murpentrajho,murpentrajxo,murskribaĉo"
                },
                "tourism/artwork/installation": {
                    "name": "Instal‑arto (3D)",
                    "terms": "artinstalaĵo"
                },
                "tourism/artwork/mural": {
                    "name": "Murpentraĵo",
                    "terms": "murskribaĵo,grafitio"
                },
                "tourism/artwork/sculpture": {
                    "name": "Skulptaĵo (abstrakta)",
                    "terms": "statuo,monumento"
                },
                "tourism/artwork/statue": {
                    "name": "Statuo (pri homo aŭ besto)",
                    "terms": "monumento,statuo,figuro,ŝtonfiguro"
                },
                "tourism/attraction": {
                    "name": "Turisma vidindaĵo",
                    "terms": "vidindaĵo,vidindajho,vidindajxo,atrakcio,vizitindaĵo"
                },
                "tourism/camp_pitch": {
                    "name": "Loko por kampadveturilo/tendo",
                    "terms": "kampadejo,tendo,kampadveturilo"
                },
                "tourism/camp_site": {
                    "name": "Kampadejo",
                    "terms": "tendo,bivakejo"
                },
                "tourism/caravan_site": {
                    "name": "Kampad-veturila parkumejo",
                    "terms": "kampadveturilo,kampveturilo"
                },
                "tourism/chalet": {
                    "name": "Dometo feria",
                    "terms": "feria dometo,hoteleto,loĝejo feria,apartamento"
                },
                "tourism/gallery": {
                    "name": "Artgalerio",
                    "terms": "artaĵgalerio,galerio,ekspozicio"
                },
                "tourism/guest_house": {
                    "name": "Pensiono",
                    "terms": "gastejo,hotelo,tranoktejo"
                },
                "tourism/hostel": {
                    "name": "Gastejo",
                    "terms": "hotelo,pensiono,tranoktejo"
                },
                "tourism/hotel": {
                    "name": "Hotelo",
                    "terms": "tranoktejo,gastejo,loĝejo"
                },
                "tourism/information": {
                    "name": "Informejo",
                    "terms": "turisma informejo"
                },
                "tourism/information/board": {
                    "name": "Inform-tabulo",
                    "terms": "informtabulo,mesaĝtabulo,anonctabulo"
                },
                "tourism/information/guidepost": {
                    "name": "Vojmontrilo",
                    "terms": "vojmontrilo"
                },
                "tourism/information/map": {
                    "name": "Mapo",
                    "terms": "mapo"
                },
                "tourism/information/office": {
                    "name": "Turism-informa oficejo",
                    "terms": "turisminformejo"
                },
                "tourism/information/route_marker": {
                    "name": "Vojsigno turisma",
                    "terms": "turisma marko,marko,vojmontrilo,vojindikilo"
                },
                "tourism/information/terminal": {
                    "name": "Terminalo (informejo)",
                    "terms": "informejo,informkiosko,kiosko"
                },
                "tourism/motel": {
                    "name": "Aŭt-hotelo",
                    "terms": "aŭtohotelo,autohotelo,auxtohotelo,motelo,gastejo"
                },
                "tourism/museum": {
                    "name": "Muzeo",
                    "terms": "muzeo"
                },
                "tourism/picnic_site": {
                    "name": "Piknika ejo",
                    "terms": "piknikejo,bivakejo"
                },
                "tourism/theme_park": {
                    "name": "Amuzparko",
                    "terms": "amuzejo,temparko,distroparko"
                },
                "tourism/trail_riding_station": {
                    "name": "Pensiono por ĉevalistoj",
                    "terms": "ĉevalejo,ĉevalhotelo"
                },
                "tourism/viewpoint": {
                    "name": "Belvidejo",
                    "terms": "videjo,vidindaĵo,rigardejo"
                },
                "tourism/wilderness_hut": {
                    "name": "Sovaĝeja kabano",
                    "terms": "sovagheja kabano,sovagxeja kabano,kabano,ĥato,ŝirmejo"
                },
                "tourism/zoo": {
                    "name": "Bestoĝardeno",
                    "terms": "bestoghardeno,bestogxardeno,zoo,zoologia ĝardeno"
                },
                "tourism/zoo/petting": {
                    "name": "Besteta ĝardeno",
                    "terms": "bestetĝardeno,zoo,farmejo,minizoo"
                },
                "tourism/zoo/safari": {
                    "name": "Bestoĝardeno: safari-parko",
                    "terms": "safariparko,transvetura bestoĝardeno"
                },
                "tourism/zoo/wildlife": {
                    "name": "Bestoĝardeno: sovaĝ-besta parko",
                    "terms": "sovaĝbesta parko"
                },
                "traffic_calming": {
                    "name": "Trafik-trankviligejo",
                    "terms": "trafiktrankviligejo,malrapidigilo"
                },
                "traffic_calming/bump": {
                    "name": "Stratĝibo mallonga (30cm)",
                    "terms": "stratghibo,stratgxibo"
                },
                "traffic_calming/chicane": {
                    "name": "Voj-ĉikano",
                    "terms": "vojĉikano,vojchikano,vojcxikano,ĉikano,chikano,hxikano,malhelpaĵo"
                },
                "traffic_calming/choker": {
                    "name": "Mallarĝigo",
                    "terms": "mallarghigo,mallargxigo"
                },
                "traffic_calming/cushion": {
                    "name": "Stratĝibo kusena",
                    "terms": "kusena stratĝibo,stratghibo,stratgxibo"
                },
                "traffic_calming/dip": {
                    "name": "Kaveto",
                    "terms": "stratmalĝibo"
                },
                "traffic_calming/hump": {
                    "name": "Stratĝibo longa (2-4m)",
                    "terms": "stratghibo,stratgxibo"
                },
                "traffic_calming/island": {
                    "name": "Trafik-insuleto",
                    "terms": "trafikinsuleto,trafikinsulo"
                },
                "traffic_calming/rumble_strip": {
                    "name": "Trembruaj strietoj",
                    "terms": "strietoj,vibrilo,aŭdeblaj linioj"
                },
                "traffic_calming/table": {
                    "name": "Stratĝiba kuseno (malrapidigilo)",
                    "terms": "stratĝibo,stratghibo,stratghibo,azendorso,malrapidigilo"
                },
                "traffic_sign": {
                    "name": "Trafiksigno",
                    "terms": "signo,trafiksignalo"
                },
                "traffic_sign/city_limit": {
                    "name": "Trafiksigno pri urba/vilaĝa rapidlimo",
                    "terms": "trafiksigno,rapidlimo,vilaĝo,limo,maksimuma rapido"
                },
                "traffic_sign/city_limit_vertex": {
                    "name": "Trafiksigno pri urba/vilaĝa rapidlimo",
                    "terms": "trafiksigno,rapidlimo,vilaĝo"
                },
                "traffic_sign/maxspeed": {
                    "name": "Trafiksigno pri rapidlimo",
                    "terms": "trafiksigno,rapidlimo,maksimuma rapido"
                },
                "traffic_sign/maxspeed_vertex": {
                    "name": "Trafiksigno pri rapidlimo",
                    "terms": "trafiksigno,rapidlimo,maksimuma rapido"
                },
                "traffic_sign_vertex": {
                    "name": "Trafiksigno",
                    "terms": "signo,trafiksignalo"
                },
                "type/boundary": {
                    "name": "Limo",
                    "terms": "rando,limito"
                },
                "type/boundary/administrative": {
                    "name": "Administra limo",
                    "terms": "limo,landlimo,provinclimo,ŝtatlimo,urblimo"
                },
                "type/enforcement": {
                    "name": "Kontrolo",
                    "terms": "rapidkontrolo,radaro,kamerao,fotilo,pesilo,pezkontrolo"
                },
                "type/multipolygon": {
                    "name": "Plurangularo"
                },
                "type/public_transport/stop_area_group": {
                    "name": "Grupo de haltejoj publik‑transportaj",
                    "terms": "haltejo"
                },
                "type/restriction": {
                    "name": "Malpermeso",
                    "terms": "limigo,restrikto"
                },
                "type/restriction/no_left_turn": {
                    "name": "Turno maldekstren malpermesata",
                    "terms": "malpermeso,maldekstren,prohibo"
                },
                "type/restriction/no_right_turn": {
                    "name": "Turno dekstren malpermesata",
                    "terms": "malpermeso,dekstren,prohibo"
                },
                "type/restriction/no_straight_on": {
                    "name": "Veturo rekten malpermesata",
                    "terms": "malpermeso,rekten,antaŭen,prohibo"
                },
                "type/restriction/no_u_turn": {
                    "name": "Turniĝo malantaŭen malpermesata",
                    "terms": "malpermeso,malantaŭen,U-forma,,Uforma,prohibo"
                },
                "type/restriction/only_left_turn": {
                    "name": "Nur turno maldekstren",
                    "terms": "maldekstren,liven"
                },
                "type/restriction/only_right_turn": {
                    "name": "Nur turno dekstren",
                    "terms": "dekstren"
                },
                "type/restriction/only_straight_on": {
                    "name": "Nur veturo rekten",
                    "terms": "rekten,antaŭen"
                },
                "type/restriction/only_u_turn": {
                    "name": "Nur turno malantaŭen",
                    "terms": "malantaŭen,reveturen,U-turno"
                },
                "type/route": {
                    "name": "Kurso",
                    "terms": "itinero,linio,aŭtobuslinio,tramlinio"
                },
                "type/route/bicycle": {
                    "name": "Bicikla kurso",
                    "terms": "biciklvojo"
                },
                "type/route/bus": {
                    "name": "Aŭtobusa kurso",
                    "terms": "autobusa kurso,auxtobusa kurso,vojplano,itinero,busa kurso,buslinio"
                },
                "type/route/detour": {
                    "name": "Ĉirkaŭvojo",
                    "terms": "chirkauvojo,cxirkauxvojo,preterirejo"
                },
                "type/route/ferry": {
                    "name": "Prama kurso",
                    "terms": "pramlinio,pramkurso"
                },
                "type/route/foot": {
                    "name": "Piedirada kurso",
                    "terms": "turisma kurso,vojo turisma,marŝada kurso"
                },
                "type/route/hiking": {
                    "name": "Piedirada kurso",
                    "terms": "turisma kurso,vojo turisma,marŝada kurso"
                },
                "type/route/horse": {
                    "name": "Ĉevala kurso",
                    "terms": "chevala kurso,cxevala kurso,ĉevalvojo"
                },
                "type/route/light_rail": {
                    "name": "Kurso de fervojo malpeza",
                    "terms": "malpeza fervojo,malpeza trajno,suburba fervojo,tramo"
                },
                "type/route/monorail": {
                    "name": "Unurel‑fervoja kurso",
                    "terms": "unurela fervojo"
                },
                "type/route/pipeline": {
                    "name": "Konduktubo",
                    "terms": "dukto,tubaro,tubolinio,tubkondukilo,naftodukto,gasoduto,akvodukto"
                },
                "type/route/piste": {
                    "name": "Skiada kurso",
                    "terms": "skivojo,skitrako"
                },
                "type/route/power": {
                    "name": "Elektra kondukilo",
                    "terms": "lineo,kablo,kurento"
                },
                "type/route/road": {
                    "name": "Trafikvojo",
                    "terms": "vojo,ŝoseo"
                },
                "type/route/subway": {
                    "name": "Metroa kurso",
                    "terms": "metroo,subtera fervojo"
                },
                "type/route/train": {
                    "name": "Fervoja kurso",
                    "terms": "fervojlinio,trako,trajno,vagonaro"
                },
                "type/route/tram": {
                    "name": "Trama kurso",
                    "terms": "itinero,linio,tramlinio,tramlinio"
                },
                "type/route_master": {
                    "name": "Ĉefkurso",
                    "terms": "chefkurso,cxefkurso,superrilato"
                },
                "type/site": {
                    "name": "Grupiga rilato",
                    "terms": "plurangularo"
                },
                "type/waterway": {
                    "name": "Akvovojo",
                    "terms": "akvovojo,kanalo"
                },
                "waterway/boatyard": {
                    "name": "Ŝipkonstruejo",
                    "terms": "shipkonstruejo,sxipkonstruejo,ŝipfarejo,ŝipriparejo,boatkonstruejo,boatfarejo,boatriparejo"
                },
                "waterway/canal": {
                    "name": "Akvovojo",
                    "terms": "kanalo"
                },
                "waterway/canal/lock": {
                    "name": "Kluzo (kanalo inter pordegoj)",
                    "terms": "akvokluzo,akvobaro"
                },
                "waterway/dam": {
                    "name": "Akvobaraĵo",
                    "terms": "akvobarajho,akvobarajxo,digo"
                },
                "waterway/ditch": {
                    "name": "Fosaĵeto defluiga",
                    "terms": "fosajheto,fosajxeto,foso,fosakvo"
                },
                "waterway/dock": {
                    "name": "Doko",
                    "terms": "ŝipriparejo"
                },
                "waterway/drain": {
                    "name": "Fosaĵo defluiga",
                    "terms": "fosajho defluiga,fosajx defluiga,foso,fosakvo"
                },
                "waterway/fuel": {
                    "name": "Benzinejo (por jaĥtoj)",
                    "terms": "akvobenzinejo,jaĥto benzinejo"
                },
                "waterway/lock_gate": {
                    "name": "Kluzo (pordego)",
                    "terms": "akvokluzo,akvobaro"
                },
                "waterway/milestone": {
                    "name": "Kilometra fosto (apud akvovojo)",
                    "terms": "mejloŝtono,cipo"
                },
                "waterway/river": {
                    "name": "Rivero",
                    "terms": "rivereto,torento,akvofluo"
                },
                "waterway/riverbank": {
                    "name": "Riverbordo"
                },
                "waterway/sanitary_dump_station": {
                    "name": "Stacio de forigado de fekaĵoj (por jaĥtoj)",
                    "terms": "malpruaĵo,fekaĵo"
                },
                "waterway/stream": {
                    "name": "Rivereto",
                    "terms": "rivero,akvofluo,torento"
                },
                "waterway/stream_intermittent": {
                    "name": "Perioda rivereto",
                    "terms": "rivereto,akvofluo,perioda rivereto,neĉiama rivereto,neregula rivereto,sezona rivereto"
                },
                "waterway/water_point": {
                    "name": "Trinkakvejo (por jaĥtoj)",
                    "terms": "trinkebla akvo"
                },
                "waterway/waterfall": {
                    "name": "Akvofalo",
                    "terms": "falakvo,katarakto,kaskado"
                },
                "waterway/weir": {
                    "name": "Riversojlo",
                    "terms": "akvobaraĵo,digo,akvosojlo,sojlo,vejro"
                }
            }
        },
        "imagery": {
            "AGIV": {
                "attribution": {
                    "text": "© agentschap Informatie Vlaanderen"
                },
                "name": "AIV Flandrujo: plej aktuala fotaro"
            },
            "AGIV10cm": {
                "attribution": {
                    "text": "© agentschap Informatie Vlaanderen"
                },
                "name": "AIV Flandrujo: 2013-2015 aera fotaro 10cm"
            },
            "AGIVFlandersGRB": {
                "attribution": {
                    "text": "© agentschap Informatie Vlaanderen"
                },
                "name": "AIV Flandrujo: GRB"
            },
            "AIV_DHMV_II_HILL_25cm": {
                "attribution": {
                    "text": "© agentschap Informatie Vlaanderen"
                },
                "name": "AIV Digitaal Hoogtemodel Vlaanderen II, plurdirekta altreliefo 0,25m"
            },
            "AIV_DHMV_II_SVF_25cm": {
                "attribution": {
                    "text": "© agentschap Informatie Vlaanderen"
                },
                "name": "AIV Digitaal Hoogtemodel Vlaanderen II, 0,25m"
            },
            "Bing": {
                "description": "Satelita kaj aera fotaroj.",
                "name": "Aera fotaro de Bing"
            },
            "EOXAT2018CLOUDLESS": {
                "attribution": {
                    "text": "Sentinel‑2 sennuba fotaro de EOX IT Services GmbH (enhavas modifitajn datumojn (2017‑2018) de Copernicus)"
                },
                "description": "Pritraktita fotaro de la satelito Sentinel‑2.",
                "name": "eox.at 2018 sennuba"
            },
            "EsriWorldImagery": {
                "attribution": {
                    "text": "Kondiĉoj kaj rimarkoj"
                },
                "description": "Tutmonda fotaro de Esri.",
                "name": "Tutmonda fotaro de Esri"
            },
            "EsriWorldImageryClarity": {
                "attribution": {
                    "text": "Kondiĉoj kaj rimarkoj"
                },
                "description": "Arĥivita fotaro de Esri, kiu povas esti pli klara kaj akurata ol la norma tavolo.",
                "name": "Tutmonda fotaro de Esri (pli klara) Beta"
            },
            "MAPNIK": {
                "attribution": {
                    "text": "© kontribuintoj de OpenStreetMap, CC-BY-SA"
                },
                "description": "Norma map-tavolo de OpenStreetMap.",
                "name": "OpenStreetMap (norma mapo)"
            },
            "Mapbox": {
                "attribution": {
                    "text": "Kondiĉoj kaj rimarkoj"
                },
                "description": "Satelita kaj aera fotaroj.",
                "name": "Mapbox Satellite"
            },
            "OSM_Inspector-Addresses": {
                "attribution": {
                    "text": "© Geofabrik GmbH, kontribuintoj de OpenStreetMap, CC-BY-SA"
                },
                "name": "OSM Inspector: adresoj"
            },
            "OSM_Inspector-Geometry": {
                "attribution": {
                    "text": "© Geofabrik GmbH, kontribuintoj de OpenStreetMap, CC-BY-SA"
                },
                "name": "OSM Inspector: geometrio"
            },
            "OSM_Inspector-Highways": {
                "attribution": {
                    "text": "© Geofabrik GmbH, kontribuintoj de OpenStreetMap, CC-BY-SA"
                },
                "name": "OSM Inspector: vojoj"
            },
            "OSM_Inspector-Multipolygon": {
                "attribution": {
                    "text": "© Geofabrik GmbH, kontribuintoj de OpenStreetMap, CC-BY-SA"
                },
                "name": "OSM Inspector: areoj"
            },
            "OSM_Inspector-Places": {
                "attribution": {
                    "text": "© Geofabrik GmbH, kontribuintoj de OpenStreetMap, CC-BY-SA"
                },
                "name": "OSM Inspector: lokoj"
            },
            "OSM_Inspector-Routing": {
                "attribution": {
                    "text": "© Geofabrik GmbH, kontribuintoj de OpenStreetMap, CC-BY-SA"
                },
                "name": "OSM Inspector: voj-difinado"
            },
            "OSM_Inspector-Tagging": {
                "attribution": {
                    "text": "© Geofabrik GmbH, kontribuintoj de OpenStreetMap, CC-BY-SA"
                },
                "name": "OSM Inspector: etikedado"
            },
            "SPW_ORTHO_LAST": {
                "name": "Plej aktuala aera fotaro de SPW(allonie)"
            },
            "SPW_PICC": {
                "name": "Cifereca fotaro de PICC SPW(allonie)"
            },
            "US-TIGER-Roads-2014": {
                "description": "Ĉe skal-nivelo 16+, publikaj map-datumoj de Usona popolnombrado. Ĉe malpli grandaj skal-niveloj, nur ŝanĝoj de post 2006 sen ŝanĝoj jam aldonitaj al OpenStreetMap.",
                "name": "TIGER Roads 2014"
            },
            "US-TIGER-Roads-2017": {
                "description": "Flave = publikaj map-datumoj de Usona popolnombrado. Ruĝe = datumoj ne trovitaj en OpenStreetMap",
                "name": "TIGER Roads 2017"
            },
            "US-TIGER-Roads-2018": {
                "description": "Flave = publikaj map-datumoj de Usona popolnombrado. Ruĝe = datumoj ne trovitaj en OpenStreetMap",
                "name": "TIGER Roads 2018"
            },
            "US-TIGER-Roads-2019": {
                "name": "TIGER Roads 2019"
            },
            "USDA-NAIP": {
                "description": "Ĉi tiu jara ortfotmapo DOQQ de «National Agriculture Imagery Program» (NAIP) por ĉiu kontinenta subŝtato de Usono.",
                "name": "National Agriculture Imagery Program"
            },
            "US_Forest_Service_roads_overlay": {
                "description": "Vojo: verda rando = neklasifikita, bruna rando = kampa vojo. Pavimo: helbruna plenigo = sablego, nigra = asfalto, griza = pavimita, blanka = tera, blua = betono, verda = herbo. Blankaj strioj = sezona vojo.",
                "name": "Surtavolo de arbar-kultivaj vojoj"
            },
            "UrbISOrtho2016": {
                "attribution": {
                    "text": "Farita per rimedoj de Brussels UrbIS®© - distribuo kaj kopirajto al CIRB"
                },
                "name": "UrbIS-Ortho 2016"
            },
            "UrbISOrtho2017": {
                "attribution": {
                    "text": "Farita per rimedoj de Brussels UrbIS®© - distribuo kaj kopirajto al CIRB"
                },
                "name": "UrbIS-Ortho 2017"
            },
            "UrbISOrtho2018": {
                "attribution": {
                    "text": "Farita per rimedoj de Brussels UrbIS®© - distribuo kaj kopirajto al CIRB"
                },
                "name": "UrbIS-Ortho 2018"
            },
            "UrbISOrtho2019": {
                "name": "UrbIS-Ortho 2019"
            },
            "UrbisAdmFR": {
                "attribution": {
                    "text": "Farita per rimedoj de Brussels UrbIS®© - distribuo kaj kopirajto al CIRB"
                },
                "name": "UrbisAdm FR"
            },
            "UrbisAdmNL": {
                "attribution": {
                    "text": "Farita per rimedoj de Brussels UrbIS®© - distribuo kaj kopirajto al CIRB"
                },
                "name": "UrbisAdm NL"
            },
            "Waymarked_Trails-Cycling": {
                "attribution": {
                    "text": "© waymarkedtrails.org, kontribuintoj de OpenStreetMap, CC by-SA 3.0"
                },
                "name": "Waymarked Trails: biciklado"
            },
            "Waymarked_Trails-Hiking": {
                "attribution": {
                    "text": "© waymarkedtrails.org, kontribuintoj de OpenStreetMap, CC by-SA 3.0"
                },
                "name": "Waymarked Trails: marŝado"
            },
            "Waymarked_Trails-MTB": {
                "attribution": {
                    "text": "© waymarkedtrails.org, kontribuintoj de OpenStreetMap, CC by-SA 3.0"
                },
                "name": "Waymarked Trails: mont-biciklado"
            },
            "Waymarked_Trails-Skating": {
                "attribution": {
                    "text": "© waymarkedtrails.org, kontribuintoj de OpenStreetMap, CC by-SA 3.0"
                },
                "name": "Waymarked Trails: rulglitado"
            },
            "Waymarked_Trails-Winter_Sports": {
                "attribution": {
                    "text": "© waymarkedtrails.org, kontribuintoj de OpenStreetMap, CC by-SA 3.0"
                },
                "name": "Waymarked Trails: vintraj sportoj"
            },
            "basemap.at": {
                "attribution": {
                    "text": "basemap.at"
                },
                "description": "Mapo de Aŭstrujo bazita sur registaraj datumoj.",
                "name": "basemap.at"
            },
            "basemap.at-orthofoto": {
                "attribution": {
                    "text": "basemap.at"
                },
                "description": "Ortofota tavolo liverata de basemap.at, anstataŭanto de fotaro geoimage.at.",
                "name": "basemap.at ortofoto"
            },
            "basemap.at-overlay": {
                "attribution": {
                    "text": "basemap.at"
                },
                "description": "Surtavolo de notoj de basemap.at.",
                "name": "basemap.at surtavolo"
            },
            "basemap.at-surface": {
                "attribution": {
                    "text": "basemap.at"
                },
                "description": "Tavolo de supraĵo liverata de basemap.at.",
                "name": "basemap.at supraĵo"
            },
            "basemap.at-terrain": {
                "attribution": {
                    "text": "basemap.at"
                },
                "description": "Tavolo de altreliefo liverata de basemap.at.",
                "name": "basemap.at altreliefo"
            },
            "eufar-balaton": {
                "attribution": {
                    "text": "EUFAR Balaton ortofotó 2010"
                },
                "description": "Geografi-etikedita fotaro de 1940 de Balatona Instituto de Limnologio",
                "name": "EUFAR Balaton aera fotaro"
            },
            "finds.jp_KBN_2500": {
                "attribution": {
                    "text": "GSI KIBAN 2500"
                },
                "description": "GSI Kiban 2500 de finds.jp. Bona por mapigi, sed malpli aktuala.",
                "name": "Japanujo GSI KIBAN 2500"
            },
            "gsi.go.jp": {
                "attribution": {
                    "text": "GSI Japanujo"
                },
                "description": "Ortfotmapo de GSI Japanujo. Kutime pli akurata ol Bing, sed malpli nova.",
                "name": "Ortfotmapo GSI Japanujo (korektita)"
            },
            "gsi.go.jp_airphoto": {
                "attribution": {
                    "text": "GSI Japanujo"
                },
                "description": "Ortfotmapo de GSI Japanujo. Ne tute geometrie korektita, sed iomete pli aktuala aŭ kovranta aliajn terenojn ol fotaro de GSI.",
                "name": "Aera fotaro GSI Japanujo (nekorektita)"
            },
            "gsi.go.jp_seamlessphoto": {
                "attribution": {
                    "text": "GSI Japanujo unuforma fotaro"
                },
                "description": "Senkunliga (unuforma) fotaro de GSI Japanujo. Kolekto de la plej aktualaj aeraj fotoj de GSI post la kataklismo kaj aliaj.",
                "name": "Unuforma fotaro GSI Japanujo"
            },
            "gsi.go.jp_std_map": {
                "attribution": {
                    "text": "GSI Japanujo"
                },
                "description": "Norma mapo de GSI Japanujo, larĝa map-atingo.",
                "name": "Norma mapo GSI Japanujo"
            },
            "helsingborg-orto": {
                "attribution": {
                    "text": "© komunumo Helsingborg"
                },
                "description": "Ortfotmapo de la komunumo Helsingborg, publika uzo, 2016",
                "name": "Ortfotmapo Helsingborg"
            },
            "kalmar-orto-2014": {
                "attribution": {
                    "text": "© komunumo Kalmar"
                },
                "description": "Ortfotmapo pri la norda marbordo de la komunumo Kalmar, 2014",
                "name": "Ortfotmapo Kalmar (nordo) 2014"
            },
            "kalmar-orto-2016": {
                "attribution": {
                    "text": "© komunumo Kalmar"
                },
                "description": "Ortfotmapo pri la suda marbordo de la komunumo Kalmar, 2016",
                "name": "Ortfotmapo Kalmar (sudo) 2016"
            },
            "kalmar-orto-2018": {
                "attribution": {
                    "text": "© komunumo Kalmar"
                },
                "description": "Ortfotmapo pri urba areo de la komunumo Kalmar, 2018",
                "name": "Ortfotmapo Kalmar (urbo) 2018"
            },
            "kelkkareitit": {
                "attribution": {
                    "text": "© Kelkkareitit.fi"
                },
                "description": "Motorsledaj kursoj el OSM en Nordlandoj (Kelkkareitit.fi)",
                "name": "Nordlanda motorsleda surtavolo"
            },
            "lantmateriet-orto1960": {
                "attribution": {
                    "text": "© Lantmäteriet, CC0"
                },
                "description": "Kunmetaĵo de Sveda ortfotmapo de jaroj 1955–1965. Pli novaj kaj pli malnovaj fotoj povas esti miksitaj.",
                "name": "Lantmäteriet historia ortfotmapo 1960"
            },
            "lantmateriet-orto1975": {
                "attribution": {
                    "text": "© Lantmäteriet, CC0"
                },
                "description": "Kunmetaĵo de Sveda ortfotmapo de jaroj 1970–1980. Estos plivastigita.",
                "name": "Lantmäteriet historia ortfotmapo 1975"
            },
            "lantmateriet-topowebb": {
                "attribution": {
                    "text": "© Lantmäteriet, CC0"
                },
                "description": "Topografia mapo de Svedujo 1:50 000",
                "name": "Lantmäteriet topografia mapo"
            },
            "linkoping-orto": {
                "attribution": {
                    "text": "© komunumo Linköping"
                },
                "description": "Ortfotmapo de la komunumo Linköping, malfermaj datumoj, 2010",
                "name": "Ortfotmapo Linköping"
            },
            "mapbox_locator_overlay": {
                "attribution": {
                    "text": "Kondiĉoj kaj rimarkoj"
                },
                "description": "Montras gravajn objektojn por helpi al vi orientiĝi.",
                "name": "Orientiga surtavolo"
            },
            "openpt_map": {
                "attribution": {
                    "text": "© OpenStreetMap kontribuintoj, CC-BY-SA"
                },
                "name": "OpenPT-mapo (surtavolo)"
            },
            "osm-gps": {
                "attribution": {
                    "text": "© OpenStreetMap kontribuintoj"
                },
                "description": "Publikaj GPS-spuroj alŝutitaj al OpenStreetMap.",
                "name": "OpenStreetMap GPS-spuroj"
            },
            "osm-mapnik-black_and_white": {
                "attribution": {
                    "text": "© OpenStreetMap kontribuintoj, CC-BY-SA"
                },
                "name": "OpenStreetMap (norma blank-nigra)"
            },
            "osm-mapnik-german_style": {
                "attribution": {
                    "text": "© OpenStreetMap kontribuintoj, CC-BY-SA"
                },
                "name": "OpenStreetMap (germana stilo)"
            },
            "osmse-ekonomiska": {
                "attribution": {
                    "text": "© Lantmäteriet"
                },
                "description": "Skano de “ekonomia mapo” ~1950–1980",
                "name": "Lantmäteriet ekonomia mapo ~1950–1980"
            },
            "qa_no_address": {
                "attribution": {
                    "text": "Simon POOLE, Datumoj © kontribuintoj de OpenStreetMap"
                },
                "name": "QA No Address"
            },
            "skobbler": {
                "attribution": {
                    "text": "© Kaheloj: skobbler map-datumoj: kontribuintoj de OpenStreetMap"
                },
                "name": "skobbler"
            },
            "skoterleder": {
                "attribution": {
                    "text": "© Skoterleder.org"
                },
                "description": "Mapo de motorsledaj kursoj",
                "name": "Motorsledaj kursoj en Svedujo"
            },
            "stamen-terrain-background": {
                "attribution": {
                    "text": "Map-kaheloj de Stamen Design, laŭ CC BY 3.0. Datumoj de OpenStreetMap, laŭ ODbL"
                },
                "name": "Stamen Terrain"
            },
            "stockholm-orto": {
                "attribution": {
                    "text": "© komunumo Stokholmo, CC0"
                },
                "description": "Ortfotmapo de la komunumo Stokholmo, permesilo CC0, 2016",
                "name": "Ortfotmapo Stokholmo"
            },
            "tf-cycle": {
                "attribution": {
                    "text": "Mapoj: © Thunderforest, datumoj: © kontribuintoj de OpenStreetMap"
                },
                "name": "Thunderforest OpenCycleMap"
            },
            "tf-landscape": {
                "attribution": {
                    "text": "Mapoj: © Thunderforest, datumoj: © kontribuintoj de OpenStreetMap"
                },
                "name": "Thunderforest Landscape"
            },
            "trafikverket-baninfo": {
                "attribution": {
                    "text": "© Trafikverket, CC0"
                },
                "description": "Sveda fervoja reto (kun kromtrakoj)",
                "name": "Trafikverket fervoja reto"
            },
            "trafikverket-baninfo-option": {
                "attribution": {
                    "text": "© Trafikverket, CC0"
                },
                "description": "Sveda fervoja reto kun agordeblaj surtavoloj",
                "name": "Agordoj  de Trafikverket fervoja reto"
            },
            "trafikverket-vagnat": {
                "attribution": {
                    "text": "© Trafikverket, CC0"
                },
                "description": "Sveda voja reto de NVDB",
                "name": "Trafikverket voja reto"
            },
            "trafikverket-vagnat-extra": {
                "attribution": {
                    "text": "© Trafikverket, CC0"
                },
                "description": "Pliaj objektoj de Sveda NVDB: numeroj de aŭtovojoj, trafik-trankviligejoj, servejoj, pontoj, tuneloj, rapid-kontroliloj",
                "name": "Trafikverket voja reto - detaloj"
            },
            "trafikverket-vagnat-navn": {
                "attribution": {
                    "text": "© Trafikverket, CC0"
                },
                "description": "Stratnomoj de NVDB",
                "name": "Trafikverket - stratnomoj"
            },
            "trafikverket-vagnat-option": {
                "attribution": {
                    "text": "© Trafikverket, CC0"
                },
                "description": "Sveda voja reto de NVDB kun agordeblaj surtavoloj",
                "name": "Agordoj  de Trafikverket voja reto"
            }
        },
        "community": {
            "Bay-Area-OpenStreetMappers": {
                "name": "Bay Area OpenStreetMappers",
                "description": "Plibonigi OpenStreetMap en la regiono apud Golfo de San-Francisko",
                "extendedDescription": "Celo de tiu ĉi grupo estas kunigi OpenStreetMap-komunumon en la regiono apud Golfo de San-Francisko. Niaj eventoj estas malfermitaj al ĉiuj: ŝatantoj de malfermkoda programaro, biciklistoj, GIS-profesiuloj, geokaŝ-ludantoj kaj aliuloj. Ĉiu, kiu interesiĝas pri mapoj, mapigado kaj liberaj map-datumoj povas aligi la grupon kaj alveni niajn eventojn."
            },
            "Central-Pennsylvania-OSM": {
                "name": "Central Pennsylvania OSM",
                "description": "Interreta mapiga komunumo en State College, Pensilvanio"
            },
            "Code-for-San-Jose-Slack": {
                "name": "Code for San Jose ĉe Slack",
                "description": "Bonvenon ĉiuj! Registriĝu ĉe {signupUrl} kaj sekve aliĝu al la kanalo #osm."
            },
            "Dallas-Fort-Worth-OSM": {
                "name": "Dallas-Fort Worth OSM",
                "description": "Grupo de uzantoj de OpenStreetMap en Dallas-Fort Worth",
                "extendedDescription": "Dallas, Fort Worth kaj ĉiuj urboj inter estas plenaj da kreemaj kaj teĥnologi-lertaj homoj. La celo de tiu ĉi grupo estas trovi novajn manierojn por uzi mirindajn kapablojn de OSM."
            },
            "GeoPhilly": {
                "name": "GeoPhilly",
                "description": "Renkontiĝo por map-ŝatantoj proksime de Filadelfio",
                "extendedDescription": "GeoPhilly kunigas programistojn, geografiistoj, fanatikuloj de datumoj kaj malfermkoda programaro, lertuloj kaj map-ŝatantoj en la komuna amo al mapoj kaj historioj pri ili. Se vi uzas mapojn en laboro aŭ simple volas sciiĝi pli, tiu ĉi renkontiĝo estas por vi! Niaj renkontiĝoj estas malfermitaj, amikecaj, instruantaj kaj sociaj kaj temas pri klaĉado, teĥnika babilado kaj eĉ laboro. Alvenu por krei diversan kaj inspiran mapigan komunumon en Filadelfio kun ni!"
            },
<<<<<<< HEAD
            "LATAM-Facebook": {
                "name": "OpenStreetMap Latam Facebook",
                "description": "OpenStreetMap Latam ĉe Facebook"
            },
            "LATAM-Telegram": {
                "name": "OpenStreetMap Latam Telegram",
                "description": "Telegram-grupo por OpenStreetMap en Latinameriko"
            },
            "LATAM-Twitter": {
                "name": "OpenStreetMap Latam Twitter",
                "description": "Sekvu nin ĉe Twitter ĉe {url}"
            },
            "MapMinnesota": {
                "name": "Map Minnesota",
                "description": "Mapigistoj kaj ŝatantoj de OpenStreetMap en Mineapolo kaj Saint Paul",
                "extendedDescription": "Konektante ŝatantoj de OpenStreetMap en Minesoto kaj Ĝemelaj Urboj!"
            },
            "Mapping-DC-meetup": {
                "name": "Mapping DC",
                "description": "Plibonigi OpenStreetMap en la Distrikto Kolumbio",
                "extendedDescription": "Ni estas grupo da helpemaj mapigistoj, kiuj celas plibonigi OpenStreetMap en la regiono de la Distrikto Kolombio. Ni ankaŭ volas instrui aliajn pri la OSM-ĉirkaŭsistemo, analizo de datumoj, kartografio kaj GIS. Ni renkontas ĉiumonate por koncentriĝi al kelka are de nia urbo."
            },
=======
            "MapMinnesota": {
                "name": "Map Minnesota",
                "description": "Mapigistoj kaj ŝatantoj de OpenStreetMap en Mineapolo kaj Saint Paul",
                "extendedDescription": "Konektante ŝatantoj de OpenStreetMap en Minesoto kaj Ĝemelaj Urboj!"
            },
            "Mapping-DC-meetup": {
                "name": "Mapping DC",
                "description": "Plibonigi OpenStreetMap en la Distrikto Kolumbio",
                "extendedDescription": "Ni estas grupo da helpemaj mapigistoj, kiuj celas plibonigi OpenStreetMap en la regiono de la Distrikto Kolombio. Ni ankaŭ volas instrui aliajn pri la OSM-ĉirkaŭsistemo, analizo de datumoj, kartografio kaj GIS. Ni renkontas ĉiumonate por koncentriĝi al kelka are de nia urbo."
            },
>>>>>>> b1a7bdca
            "Maptime-ME-meetup": {
                "name": "MaptimeME",
                "description": "Mapigistoj kaj uzantoj de OpenStreetMap proksime de Portlando (Majno)",
                "extendedDescription": "«Maptime» estas tempo por mapigado. Nia celo estas ebligi al ĉiu lerni pri kartografio per liveri spacon por kunlabora lernado, esplorado kaj map-farado uzante mapigajn ilojn kaj teĥnologiojn."
            },
            "Nottingham-OSM-pub-meetup": {
                "name": "Ĉiumonata taverna renkontiĝo en East Midlands (Nottingham)",
                "description": "Sociaj renkontiĝoj por uzantoj kaj mapigistoj en East Midlands",
                "extendedDescription": "La grupo renkontiĝas de post marto 2011, komence en Nottingham kaj lastatempe en Derby kaj iam ie en East Midlands. Tiuj ĉi renkontiĝoj estas sociaj, sed ili estas bonegaj okazoj por demandi pri OpenStreetMap aŭ loke aŭ ĝenerale. Somere ni kutime iomete mapigas proksime de renkontejo. La grupo specife interesiĝas pri mapigi publikajn alirajn vojojn kaj renkontiĝoj de tempo al tempo temas pri tio."
            },
            "OSM-BGD-facebook": {
                "name": "OpenStreetMap Bangladesh",
                "description": "Plibonigi OpenStreetMap en Bangladeŝo",
                "extendedDescription": "Ĉu vi mapigas en Bangladeŝo? Ĉu vi havas demandojn aŭ volas kuniĝi al tiu ĉi komunumo? Aliĝu al ni ĉe {url}. Bonvenon ĉiuj!"
            },
            "OSM-Boston": {
                "name": "OpenStreetMap Boston",
                "description": "Mapigistoj kaj uzantoj de OpenStreetMap proksime de Bostono",
                "extendedDescription": "OpenStreetMap estas libera kaj malferma kiel vikio mapo de la mondo kun centoj da miloj da kontribuantoj ĉiutage de homoj kiel vi. Redakti mapon estas simpla kaj amuza! Kunigu nin aŭ eksterdome aŭ maleksterdome en nia peno por krei la plej bonan mapon de areo de Bestono kaj la resto de mondo!"
            },
            "OSM-CA-Slack": {
                "name": "OSM-CA Slack",
                "description": "Bonvenon ĉiuj! Aliĝu al ni ĉe {signupUrl}."
            },
            "OSM-CU-telegram": {
                "name": "OSM Cuba ĉe Telegram",
                "description": "Telegram-kanalo OpenStreetMap Kubo"
            },
            "OSM-Central-Salish-Sea": {
                "name": "OpenStreetMap Central Salish Sea",
                "description": "Mapigistoj kaj uzantoj de OpenStreetMap proksime de Mount Vernon (Vaŝingtonio)",
                "extendedDescription": "OpenStreetMap estas mapo de la mondo farata de homoj kiel vi. Ĝi estas mapo, kiun vi kreas kaj kiu estas donata senpage kiel Vikipedio. Rigardu osm.org por pli da informo. Ni renkontas por pridiskuti mapojn, fari mapojn kaj ĝui!"
            },
            "OSM-Chattanooga": {
                "name": "OSM Chattanooga",
                "description": "Grupo de uzantoj de OpenStreetMap en Chattanooga"
            },
            "OSM-Colorado": {
                "name": "OpenStreetMap Colorado",
                "description": "Mapigistoj kaj uzantoj de OpenStreetMap en la subŝtato Koloradio",
                "extendedDescription": "OpenStreetMap (OSM) Colorado estas loka kunlaboro de homoj, kiuj interesiĝas pri kontribui al krei liberajn mapojn. Ni instigas ĉiujn niajn mapigistojn al organizi aŭ sugesti mapigajn eventojn en Koloradio. Tiuj eventoj povas esti simplaj renkontiĝoj, komencanta aŭ sperta instruado pri OSM, aŭ komuna mapigado."
            },
            "OSM-Discord": {
                "name": "OpenStreetMap ĉe Discord",
                "description": "Kontaktu kun aliaj mapigistoj per Discord"
            },
            "OSM-ES-mailinglist": {
                "name": "Dissendolisto talk-es",
                "description": "Dissendolisto por diskuti pri OpenStreetMap en Hispanujo"
            },
            "OSM-ES-telegram": {
                "name": "@OSMes ĉe Telegram",
                "description": "Telegram-kanalo OpenStreetMap Hispanujo"
            },
            "OSM-Facebook": {
                "name": "OpenStreetMap ĉe Facebook",
                "description": "Ŝatu nin ĉe Facebook por akiri novaĵojn pri OpenStreetMap."
            },
            "OSM-IDN-facebook": {
                "name": "OpenStreetMap Indonesia",
                "description": "Plibonigi OpenStreetMap en Indonezio",
                "extendedDescription": "Ĉu vi mapigas en Indonezio? Ĉu vi havas demandojn aŭ volas kuniĝi al tiu ĉi komunumo? Aliĝu al ni ĉe {Url}. Bonvenon ĉiuj!"
            },
            "OSM-IRC": {
                "name": "OpenStreetMap ĉe IRC",
                "description": "Aliĝu al #osm ĉe irc.oftc.net (pordo 6667)"
            },
            "OSM-India-Puducherry-Facebook": {
                "name": "Free Software Hardware Movement - Facebook",
                "description": "Facebook-paĝo de FSHM por informoj pri komunumaj okazaĵoj kaj agado",
                "extendedDescription": "FSHM organizas okazaĵojn rilatajn al libera programaro/aparataro, teĥnologio, aktivismo kaj OpenStreetMap. Ĝia FB-paĝo estas la plej bona loko por esti ĝisdata pri ĝiaj okazaĵoj."
            },
            "OSM-India-Puducherry-Matrix": {
                "name": "Free Software Hardware Movement - Matrix",
                "description": "Riot-grupo de FSHM por diskuti, kunhavigi kaj samtempigi mapigan agadon kaj okazaĵojn proksime de Pondiĉero",
                "extendedDescription": "Anoj de FSHM-komunumo diskonigas siajn agadojn kaj spertojn de OSM-mapado per la grupo de Riot.im, tiu ĉi grupo estas ankaŭ uzata por diskuti aferojn rilatajn al libera programaro/aparataro, teĥnologio kaj aktivismo."
            },
            "OSM-India-facebook": {
                "name": "OpenStreetMap India - Participatory neighborhood mapping",
                "description": "Plibonigi OpenStreetMap en Barato",
                "extendedDescription": "Ĉu vi mapigas en Barato? Ĉu vi havas demandojn aŭ volas kuniĝi al tiu ĉi komunumo? Aliĝu al ni ĉe {url}. Bonvenon ĉiuj!"
            },
            "OSM-MMR-facebook": {
                "name": "OpenStreetMap Myanmar",
                "description": "Plibonigi OpenStreetMap en Mjanmao/Birmo",
                "extendedDescription": "Ĉu vi mapigas en Mjanmao/Birmo? Ĉu vi havas demandojn aŭ volas kuniĝi al tiu ĉi komunumo? Aliĝu al ni ĉe {Url}. Bonvenon ĉiuj!"
            },
            "OSM-MNG-facebook": {
                "name": "OpenStreetMap Mongolia",
                "description": "Plibonigi OpenStreetMap en Mongolujo",
                "extendedDescription": "Ĉu vi mapigas en Mongolujo? Ĉu vi havas demandojn aŭ volas kuniĝi al tiu ĉi komunumo? Aliĝu al ni ĉe {Url}. Bonvenon ĉiuj!"
            },
            "OSM-MY-facebook": {
                "name": "OpenStreetMap Malaysia ĉe Facebook",
                "description": "Por babili pri ĉio rilata al OpenStreetMap!"
            },
            "OSM-MY-forum": {
                "name": "Forumo OpenStreetMap Malaysia",
                "description": "Oficiala forumo OpenStreetMap Malajzio"
            },
            "OSM-MY-matrix": {
                "name": "Riot-kanalo OpenStreetMap Malaysia",
                "description": "Ĉiuj mapigistoj estas akceptindaj! Aniĝu ĉe {signupUrl}"
            },
            "OSM-Nepal-facebook": {
                "name": "OpenStreetMap Nepal",
                "description": "Plibonigi OpenStreetMap en Nepalo",
                "extendedDescription": "Ĉu vi mapigas en Nepalo? Ĉu vi havas demandojn aŭ volas kuniĝi al tiu ĉi komunumo? Aliĝu al ni ĉe {Url}. Bonvenon ĉiuj!"
            },
            "OSM-PH-facebook": {
                "name": "OpenStreetMap Philippines ĉe Facebook",
                "description": "Bonvenon al OpenStreetMap Philippines – tie ĉi ni instigas ĉiujn filipinanojn al kontribui al la projekto OpenStreetMap."
            },
            "OSM-PH-mailinglist": {
                "name": "Dissendolisto talk-ph",
                "description": "Dissendolisto por diskuti pri OpenStreetMap en Filipinoj"
            },
            "OSM-PH-slack": {
                "name": "OpenStreetMap PH ĉe Slack",
                "description": "Bonvenon ĉiuj! Aliĝu al ni ĉe {signupUrl}"
            },
            "OSM-PH-telegram": {
                "name": "OpenStreetMap PH ĉe Telegram",
                "description": "Neoficiala loka komunumo ĉe Telegramo por kontribuantoj kaj ŝatantoj de OpenStreetMap en Filipinoj"
            },
            "OSM-PL-facebook-group": {
                "name": "Facebook-grupo OpenStreetMap Polska",
                "description": "Grupo por mapigistoj kaj uzantoj de OpenStreetMap en Polujo."
            },
            "OSM-PL-forum": {
                "name": "Forum-sekcio OpenStreetMap Polska",
                "description": "Diskutejo por OpenStreetMap-komunumo en Polujo"
            },
            "OSM-RU-forum": {
                "name": "Forumo OpenStreetMap RU",
                "description": "Forum-sekcio OpenStreetMap Rusujo"
            },
            "OSM-RU-telegram": {
                "name": "OpenStreetMap RU ĉe Telegram",
                "description": "Telegram-grupo OpenStreetMap Rusujo"
            },
            "OSM-Reddit": {
                "name": "OpenStreetMap ĉe Reddit",
                "description": "/r/openstreetmap/ estas bonega loko por sciiĝi pli pri OpenStreetMap. Demandu pri io ajn!"
            },
            "OSM-Rome-meetup": {
                "name": "Incontro Mappatori Romani",
                "description": "Plibonigi OpenStreetMap proksime de Romo",
                "extendedDescription": "Ni celas esti rimedon por homoj por diskuti kaj kunhavigi scion pri uzi liberajn geografiajn datumojn (precipe OpenStreetMap) kaj liberan programaron por administri, redakti kaj vidigi geografiajn datumojn, kaj promoti ĝian uzon en Latio."
            },
            "OSM-TH-CNX-meetup": {
                "name": "OSM-renkonto en Ĉiang Mai",
                "description": "Neregulaj renkontoj de OpenStreetMap-komunumo en Ĉiang Mai",
                "extendedDescription": "Anoj de la OpenStreetMap-komunumo renkontiĝas je kelkaj monatoj en Ĉiang Mai. Sekvu nin ĉe {url} por scii pri la sekva renkontiĝo"
            },
            "OSM-TH-facebook": {
                "name": "Facebook-grupo OpenStreetMap TH",
                "description": "Facebook-grupo por mapigistoj en Tajlando"
            },
            "OSM-TH-forum": {
                "name": "Forumo OpenStreetMap TH",
                "description": "Forum-sekcio OpenStreetMap Tajlando"
            },
            "OSM-TW-facebook": {
                "name": "OpenStreetMap Taiwan",
                "description": "Facebook-grupo por mapigistoj kaj uzantoj de OpenStreetMap por diskuti aferojn pri Tajvano."
            },
            "OSM-TW-mailinglist": {
                "name": "Dissendolisto OpenStreetMap Tajvano",
                "description": "Talk-tw estas oficiala dissendolisto por diskuti OSM-rilatajn aferojn pri Tajvano"
            },
            "OSM-Telegram": {
                "name": "OpenStreetMap ĉe Telegram",
                "description": "Aniĝu al la tutmonda Telegram-grupo pri OpenStreetMap ĉe {url}"
            },
            "OSM-Twitter": {
                "name": "OpenStreetMap ĉe Twitter",
                "description": "Sekvu nin ĉe Twitter ĉe {url}"
            },
            "OSM-US": {
                "name": "OpenStreetMap US",
                "description": "Ni helpas disvastigi kaj plibonigi OpenStreetMap en Usono.",
                "extendedDescription": "Nie subtenas OpenStreetMap per organizi ĉiujaran konferencon, liverante rimedojn por la komunumo, gajnante akompanantojn kaj diskonigante la ideon. Aliĝu al OpenStreetMap US tie ĉi: {signupUrl}"
            },
            "OSM-US-Slack": {
                "name": "OpenStreetMap US ĉe Slack",
                "description": "Bonvenon ĉiuj! Aliĝu al ni ĉe {signupUrl}"
            },
            "OSM-Vancouver-meetup": {
                "name": "OpenStreetMap Vancouver",
                "description": "Mapigistoj kaj uzantoj de OpenStreetMap en Vankuvero, Brita Kolumbio"
            },
            "OSM-help": {
                "name": "Helpo pri OpenStreetMap",
                "description": "Demandu kaj akiru respondojn ĉe kreata de komunumo retejo.",
                "extendedDescription": "{url} taŭgas por ĉiu, kiu bezonas helpon pri OpenStreetMap. Ne gravas ĉu vi estas komencanta mapisto aŭ havas teĥnikan demandon, ni estas tie ĉi por vin helpi!"
            },
            "OSM-india-mailinglist": {
                "name": "Dissendolisto OpenStreetMap India",
                "description": "Talk-in estas oficiala dissendolisto por la OSM-komunumo en Barato"
            },
            "OSM-india-twitter": {
                "name": "OpenStreetMap India ĉe Twitter",
                "description": "Apenaŭ unu pepaĵo de vi: {url}"
            },
            "OSM-japan-facebook": {
                "name": "OpenStreetMap Japan Community",
                "description": "Mapigistoj kaj uzantoj de OpenStreetMap en Japanujo"
            },
            "OSM-japan-mailinglist": {
                "name": "Dissendolisto OpenStreetMap Japanujo",
                "description": "Talk-ja estas oficiala dissendolisto por la OSM-komunumo en Japanujo"
            },
            "OSM-japan-twitter": {
                "name": "OpenStreetMap Japanujo ĉe Twitter",
                "description": "Kradvorto ĉe Twitter: {url}"
            },
            "OSM-japan-website": {
                "name": "OpenStreetMap Japan",
                "description": "Mapigistoj kaj uzantoj de OpenStreetMap en Japanujo"
            },
            "OSMF": {
                "name": "Fondaĵo OpenStreetMap",
                "description": "OSMF estas ne-profit-cela organizaĵo en Britujo, kiu subtenas la projekton OpenStreetMap",
                "extendedDescription": "OSMF subtenas OpenStreetMap per regali, prizorgi servilojn gastigatajn OSM, organizi la ĉiujaran konferencon “State of the Map” kaj kunordigi volontulojn, kiuj evoluigas la mapon. Vi povas oferi vian helpon kaj havi opinion pri direkto de la projekto OpenStreetMap per aniĝi OSMF tie ĉi: {signupUrl}"
            },
            "OpenCleveland-meetup": {
                "name": "Open Cleveland",
                "description": "Plibonigi OpenStreetMap proksime de Klevlando",
                "extendedDescription": "Open Geo Cleveland celas esti rimedo por homoj por diskuti kaj kunhavigi scion pri uzi liberajn geografiajn datumojn (precipe OpenStreetMap) kaj liberan programaron por administri, redakti kaj vidigi geografiajn datumojn, kaj promoti ĝian uzon en nordorienta Ohio. Ni ankaŭ estas klubo de mapigistoj =)"
            },
            "South-Tyrol-Mailing-List": {
                "name": "Dissendolisto talk-it-southtyrol",
                "description": "Regiona dissendolisto pri OpenStreetMap en Sud-Tirolo"
            },
            "Trentino-Mailing-List": {
                "name": "Dissendolisto talk-it-trentino",
                "description": "Regiona dissendolisto pri OpenStreetMap en Trento"
            },
            "al-forum": {
                "name": "Forumo OpenStreetMap Albanujo",
                "description": "Forum-sekcio OpenStreetMap Albanujo"
            },
            "al-maptime-tirana": {
                "name": "Maptime Tirana",
                "description": "Sociaj okazaĵoj organizitaj por mapigi – komencantoj estas akceptindaj!",
                "extendedDescription": "Maptime estas malferma lernada medio por ĉiuj niveloj de scio, kiu estas precipe preparita por komencantoj. Maptime estas kaj fleksebla kaj strukturebla, liverante lokon por mapigaj gvidiloj, instruadoj, nunaj projektoj kun difinita komuna celo, per aŭ individua aŭ kolektiva laboro."
            },
            "al-telegram": {
                "name": "Telegram-kanalo OSM Albanujo",
                "description": "Telegram-grupo OpenStreetMap Albanujo"
            },
            "at-forum": {
                "name": "Forumo OpenStreetMap Österreich",
                "description": "La oficiala forumo por aferoj pri OpenStreetMap en Aŭstrujo"
            },
            "at-mailinglist": {
                "name": "Dissendolisto talk-at",
                "description": "Talk-at estas oficiala dissendolisto por la OSM-komunumo en Aŭstrujo"
            },
            "at-twitter": {
                "name": "OpenStreetMap AT ĉe Twitter",
                "description": "OpenStreetMap Aŭstrujo ĉe Twitter: {url}"
            },
            "be-facebook": {
                "description": "OpenStreetMap Belgujo ĉe Facebook"
            },
            "be-forum": {
                "name": "Forumo OpenStreetMap BE",
                "description": "Forum-sekcio OpenStreetMap Belgujo"
            },
            "be-irc": {
                "name": "OpenStreetMap Belgujo ĉe IRC",
                "description": "Aliĝu al #osmbe ĉe irc.oftc.net (pordo 6667)",
                "extendedDescription": "Aliĝu al #osmbe ĉe irc.oftc.net (pordo 6667), ĝi estas kunigita kun la diskuta Matrix-kanalo"
            },
            "be-mailinglist": {
                "name": "Dissendolisto talk-be",
                "description": "Talk-be estas oficiala dissendolisto por la OSM-komunumo en Belgujo"
            },
            "be-matrix": {
                "name": "Matrix-kanalo OpenStreetMap BE",
                "description": "Ĉiuj mapigistoj estas akceptindaj!",
                "extendedDescription": "Plejparto da diskutoj estas en la kanalo “OpenStreetMap Belgium”. Demandu pri io ajn! En aliaj kanaloj oni diskutas pri specifaj temoj."
            },
            "be-meetup": {
                "name": "OpenStreetMap BE ĉe Meetup",
                "description": "Renkontiĝoj en la reala mondo por ĉiu, kiu interesiĝas pri OpenStreetMap",
                "extendedDescription": "Renkontiĝoj en la reala mondo estas bonaj ŝancoj por renkonti aliajn mapigistojn, demandi ilin kaj multe lerni. Precipe bonvenon novaj kontribuantoj!"
            },
            "be-twitter": {
                "name": "OpenStreetMap BE ĉe Twitter",
                "description": "OSM Belgujo ĉe Twitter: @osm_be"
            },
            "bw-facebook": {
                "name": "Mapping Botswana ĉe Facebook",
                "description": "Facebook-paĝo pri OpenStreetMap en Bocvano"
            },
            "bw-twitter": {
                "name": "Mapping Botswana ĉe Twitter",
                "description": "Twitter-paĝo pri OpenStreetMap en Bocvano"
            },
            "byosm": {
                "name": "OpenStreetMap Беларусь",
                "description": "Talegram-grupo OpenStreetMap Belorusujo"
            },
            "cape-coast-youthmappers": {
                "name": "UCC YouthMappers",
                "description": "Sekvu nin ĉe Twitter: {url}",
                "extendedDescription": "Oficiala Twitter-paĝo pri sekcio de Junaj Mapigistoj de Universitato de Cape Coast, Ganao. Ni ŝatas mapojn, malfermajn datumojn kaj helpi al senfortuloj."
            },
            "czech-community": {
                "name": "Česká komunita OpenStreetMap",
                "description": "Mapo, retejo kaj kontakto al OSM-mapigistoj en Ĉeĥujo"
            },
            "de-berlin-mailinglist": {
                "name": "Dissendolisto Berlin",
                "description": "Dissendolisto por la OSM-komunumo en Berlino"
            },
            "de-berlin-meetup": {
                "name": "OpenStreetMap Berlin-Brandenburg ĉe Meetup",
                "description": "Mapigistoj kaj uzantoj de OpenStreetMap proksime de Berlino"
            },
            "de-berlin-telegram": {
                "name": "@osmberlin ĉe Telegram",
                "description": "Telegram-kanalo OpenStreetMap Berlino"
            },
            "de-berlin-twitter": {
                "name": "OpenStreetMap Berlin ĉe Twitter",
                "description": "Sekvu nin ĉe Twitter: {url}"
            },
            "de-forum": {
                "name": "Forumo OpenStreetMap DE",
                "description": "Forum-sekcio OpenStreetMap Germanujo"
            },
            "de-irc": {
                "name": "OpenStreetMap Germanujo ĉe IRC",
                "description": "Aliĝu al #osm-de ĉe irc.oftc.net (pordo 6667)"
            },
            "de-mailinglist": {
                "name": "Dissendolisto talk-de",
                "description": "Talk-de estas oficiala dissendolisto por OSM-komunumo en Germanujo"
            },
            "de-ostwestfalen-lippe-mailinglist": {
                "name": "Dissendolisto OWL",
                "description": "Dissendolisto por la OSM-komunumo Ostwestfalen-Lippe"
            },
            "de-telegram": {
                "name": "OpenStreetMap Germanujo ĉe Telegram",
                "description": "Aliĝu al la Telegram-supergrupo pri OpenStreetMap en Germanujo ĉe {url}"
            },
            "dk-forum": {
                "name": "Forumo OpenStreetMap Danmark",
                "description": "Forum-sekcio OpenStreetMap Danujo"
            },
            "dk-irc": {
                "name": "OpenStreetMap Danujo ĉe IRC",
                "description": "Aliĝu al #osm-dk ĉe irc.oftc.net (pordo 6667)"
            },
            "dk-mailinglist": {
                "name": "Dissendolisto talk-dk",
                "description": "Dissendolisto por diskuti pri OpenStreetMap en Danujo"
            },
            "fi-forum": {
                "name": "Forumo OpenStreetMap FI",
                "description": "Forum-sekcio OpenStreetMap Suomujo"
            },
            "fi-irc": {
                "name": "OpenStreetMap Suomujo ĉe IRC",
                "description": "Aliĝu al #osm-fi ĉe irc.oftc.net (pordo 6667)"
            },
            "fi-mailinglist": {
                "name": "Dissendolisto talk-fi",
                "description": "Talk-fi estas oficiala dissendolisto por la OSM-komunumo en Suomujo"
            },
            "fr-facebook": {
                "name": "OpenStreetMap France ĉe Facebook",
                "description": "Facebook-grupo OpenStreetMap Francujo"
            },
            "fr-forum": {
                "name": "Forumo OpenStreetMap France",
                "description": "Forum-sekcio OpenStreetMap Francujo"
            },
            "fr-irc": {
                "name": "OpenStreetMap Francujo ĉe IRC",
                "description": "Aliĝu al #osm-fr ĉe irc.oftc.net (pordo 6667)"
            },
            "fr-mailinglist": {
                "name": "Dissendolisto talk-fr",
                "description": "Dissendolisto talk-fr"
            },
            "fr-twitter": {
                "name": "OpenStreetMap France ĉe Twitter",
                "description": "OpenStreetMap Francujo ĉe Twitter: {url}"
            },
            "gb-irc": {
                "name": "OpenStreetMap United Kingdom IRC",
                "description": "Aliĝu al #osm-gb ĉe irc.oftc.net (pordo 6667)",
                "extendedDescription": "Aliĝu al #osm-gb ĉe irc.oftc.net (pordo 6667), bonvolu esti pacienca kaj atendi kelkajn minutojn post demandi"
            },
            "gb-mailinglist": {
                "name": "Dissendolisto talk-gb"
            },
            "hr-facebook": {
                "name": "OpenStreetMap Kroatujo ĉe Facebook",
                "description": "Facebook-grupo OpenStreetMap Kroatujo"
            },
            "hr-irc": {
                "name": "OpenStreetMap Kroatujo ĉe IRC",
                "description": "Aliĝu al #osm-hr ĉe irc.freenode.org (pordo 6667)"
            },
            "hr-mailinglist": {
                "name": "Dissendolisto talk-hr",
                "description": "Dissendolisto talk-hr"
            },
            "hu-facebook": {
                "name": "OpenStreetMap HU ĉe Facebook",
                "description": "OpenStreetMap Hungarujo ĉe Facebook"
            },
            "hu-forum": {
                "name": "Forumo OpenStreetMap HU",
                "description": "Forum-sekcio OpenStreetMap Hungarujo"
            },
            "hu-meetup": {
                "name": "OpenStreetMap HU ĉe Meetup",
                "description": "Platformo por organizi kunvenojn en Hungarujo"
            },
            "is-facebook": {
                "name": "OpenStreetMap Íslandi ĉe Facebook",
                "description": "Facebook-paĝo pri OpenStreetMap en Islando"
            },
            "is-mailinglist": {
                "name": "Dissendolisto talk-is",
                "description": "Talk-is estas oficiala dissendolisto por la OSM-komunumo en Islando"
            },
            "is-twitter": {
                "name": "OpenStreetMap Íslandi ĉe Twitter",
                "description": "Twitter-paĝo pri OpenStreetMap en Islando"
            },
            "it-facebook": {
                "name": "OpenStreetMap Italia ĉe Facebook",
                "description": "Facebook-paĝo de OpenStreetMap-komunumo en Italujo"
            },
            "it-irc": {
                "name": "OpenStreetMap Italia ĉe IRC",
                "description": "Aliĝu al #osm-it ĉe irc.oftc.net (pordo 6667)"
            },
            "it-mailinglist": {
                "name": "Dissendolisto talk-it",
                "description": "Talk-at estas oficiala dissendolisto por la OSM-komunumo en Italujo"
            },
            "it-telegram": {
                "name": "@OpenStreetMapItalia ĉe Telegram",
                "description": "Telegram-kanalo OpenStreetMap Italujo"
            },
            "it-twitter": {
                "name": "OpenStreetMap Italia ĉe Twitter",
                "description": "Sekvu nin ĉe Twitter ĉe {url}"
            },
            "mappa-mercia-group": {
                "name": "Loka grupo Mappa Mercia",
                "description": "Hejmo de OpenStreetMap-ŝatantoj en Midlands",
                "extendedDescription": "Mappa Mercia estas projekto por disvastigi OpenStreetMap en West Midlands, Britujo. Ni organizas komunumajn eventojn, instruas kaj subtenas lokajn organizaĵojn, kiuj volas malfermi siajn datumojn."
            },
            "no-forum": {
                "name": "Forumo OpenStreetMap Norge",
                "description": "Forum-sekcio OpenStreetMap Norvegujo"
            },
            "no-irc": {
                "name": "OpenStreetMap Norge ĉe IRC",
                "description": "Babila kanalo por uzantoj, mapigistoj, programistoj kaj ŝatantoj de OpenStreetMap en Norvegujo"
            },
            "no-mailinglist": {
                "name": "Dissendolisto OpensStreetMap Norge",
                "description": "Dissendolisto por uzantoj, mapigistoj, programistoj kaj ŝatantoj de OpenStreetMap en Norvegujo"
            },
            "osm-at": {
                "name": "OpenStreetMap Österreich",
                "description": "Platformo de informoj pri OpenStreetMap en Aŭstrujo"
<<<<<<< HEAD
            },
            "osm-de": {
                "name": "OpenStreetMap Deutschland",
                "description": "Platformo de informoj pri OpenStreetMap en Germanujo"
            },
            "osm-gh-facebook": {
                "name": "OpenStreetMap Ghana ĉe Facebook",
                "description": "Facebook-grupo por homoj interesantaj pri OpenStreetMap.",
                "extendedDescription": "Mapigistoj de Ganao, promociantaj OpenStreetMap kaj HOT-projektojn (Humanitarian OpenStreetMap Team) en Ganao. Aliĝu nin."
            },
            "osm-gh-twitter": {
                "name": "OpenStreetMap Ghana ĉe Twitter",
                "description": "Sekvu nin ĉe Twitter: {url}"
            },
            "osm-latam": {
                "name": "OpenStreetMap Latam",
                "description": "Subteni OpenStreetMap en Latinameriko"
=======
            },
            "osm-de": {
                "name": "OpenStreetMap Deutschland",
                "description": "Platformo de informoj pri OpenStreetMap en Germanujo"
            },
            "osm-gh-facebook": {
                "name": "OpenStreetMap Ghana ĉe Facebook",
                "description": "Facebook-grupo por homoj interesantaj pri OpenStreetMap.",
                "extendedDescription": "Mapigistoj de Ganao, promociantaj OpenStreetMap kaj HOT-projektojn (Humanitarian OpenStreetMap Team) en Ganao. Aliĝu nin."
            },
            "osm-gh-twitter": {
                "name": "OpenStreetMap Ghana ĉe Twitter",
                "description": "Sekvu nin ĉe Twitter: {url}"
>>>>>>> b1a7bdca
            },
            "osm-mg-facebook": {
                "name": "Facebook-grupo OpenStreetMap Madagascar",
                "description": "Facebook-grupo por homoj interesantaj pri OpenStreetMap en Madagaskaro"
            },
            "osm-se": {
                "name": "OpenStreetMap.se",
                "description": "Liveras OSM-servojn kaj informojn por la loka komunumo en Svedujo"
            },
            "osmcz-facebook": {
                "name": "OpenStreetMap CZ ĉe Facebook"
            },
            "osmcz-twitter": {
                "name": "Ĉeĥa Twitter-kanalo @osmcz",
                "description": "Sekvu la Ĉeĥan komunumon ĉe Facebook – inkluzivante tradukitan WeeklyOSM!"
            },
            "osmgraz-meetup": {
                "name": "Kunveno en Graz",
                "description": "Ĉiumonata renkonto de OpenStreetMap-komunumo en Graz"
            },
            "osmgraz-twitter": {
                "name": "Kunveno en Graz ĉe Twitter",
                "description": "Renkonto de OpenStreetMap-komunumo en Graz ĉe Twitter"
            },
            "se-facebook": {
                "name": "OpenStreetMap Sverige ĉe Facebook",
                "description": "Facebook-grupo OpenStreetMap Svedujo"
            },
            "se-forum": {
                "name": "Forumo OpenStreetMap Sverige",
                "description": "Forum-sekcio OpenStreetMap Svedujo"
            },
            "se-irc": {
                "name": "OpenStreetMap Sverige ĉe IRC",
                "description": "Aliĝu al #osm.se ĉe irc.oftc.net (pordo 6667)"
            },
            "se-mailinglist": {
                "name": "Dissendolisto talk-se",
                "description": "Dissendolisto por diskuti pri OpenStreetMap en Svedujo"
            },
            "se-twitter": {
                "name": "OpenStreetMap SE ĉe Twitter",
                "description": "Sekvu nin ĉe Twitter: {url}"
            },
            "si-forum": {
                "name": "Forumo OpenStreetMap Slovenija",
                "description": "Diskutejo por OpenStreetMap-komunumo en Slovenujo"
            },
            "si-mailinglist": {
                "name": "Dissendolisto talk-si",
                "description": "Dissendolisto por OpenStreetMap-komunumo en Slovenujo"
            },
            "talk-cz-mailinglist": {
                "name": "Ĉeĥa dissendolisto talk-cz",
                "description": "Talk-cz estas oficiala dissendolisto por la OSM-komunumo en Ĉeĥujo"
            },
            "talk-gh": {
                "name": "Dissendolisto talk-gh",
                "description": "Talk-gh estas oficiala dissendolisto por la OSM-komunumo en Ganao."
            },
            "talk-it-lazio": {
                "name": "Dissendolisto talk-it-lazio",
                "description": "Bonvenon ĉiuj! Aliĝu al ni ĉe {signupUrl}",
                "extendedDescription": "Dissendolisto por mapigistoj proksime de Romo kaj Latio."
            },
            "talk-mg": {
                "name": "Dissendolisto talk-mg",
                "description": "Loko por mapigistoj, komunumoj kaj uzantoj de OpenStreetMap en Madagaskaro por kunhavigi kaj diskuti."
            },
            "us-ma-mailinglist": {
                "name": "Dissendolisto talk-us-massachusetts",
                "description": "Dissendolisto por la OSM-komunumo en Masaĉuseco"
            }
        }
    }
}<|MERGE_RESOLUTION|>--- conflicted
+++ resolved
@@ -4932,13 +4932,6 @@
                     "name": "Retkafejo",
                     "terms": "interreta kafejo,retumejo"
                 },
-<<<<<<< HEAD
-                "amenity/kindergarten": {
-                    "name": "Infanvartejo (ISCED 0)",
-                    "terms": "infanoghardeno,infanogxardeno,antaŭlernejo,kindergarteno,infanĝardeno,infanghardeno,infangxardeno,infanvartejo,lernludejo"
-                },
-=======
->>>>>>> b1a7bdca
                 "amenity/language_school": {
                     "name": "Lingva lernejo",
                     "terms": "lingvolernejo"
@@ -9639,19 +9632,6 @@
                 "description": "Renkontiĝo por map-ŝatantoj proksime de Filadelfio",
                 "extendedDescription": "GeoPhilly kunigas programistojn, geografiistoj, fanatikuloj de datumoj kaj malfermkoda programaro, lertuloj kaj map-ŝatantoj en la komuna amo al mapoj kaj historioj pri ili. Se vi uzas mapojn en laboro aŭ simple volas sciiĝi pli, tiu ĉi renkontiĝo estas por vi! Niaj renkontiĝoj estas malfermitaj, amikecaj, instruantaj kaj sociaj kaj temas pri klaĉado, teĥnika babilado kaj eĉ laboro. Alvenu por krei diversan kaj inspiran mapigan komunumon en Filadelfio kun ni!"
             },
-<<<<<<< HEAD
-            "LATAM-Facebook": {
-                "name": "OpenStreetMap Latam Facebook",
-                "description": "OpenStreetMap Latam ĉe Facebook"
-            },
-            "LATAM-Telegram": {
-                "name": "OpenStreetMap Latam Telegram",
-                "description": "Telegram-grupo por OpenStreetMap en Latinameriko"
-            },
-            "LATAM-Twitter": {
-                "name": "OpenStreetMap Latam Twitter",
-                "description": "Sekvu nin ĉe Twitter ĉe {url}"
-            },
             "MapMinnesota": {
                 "name": "Map Minnesota",
                 "description": "Mapigistoj kaj ŝatantoj de OpenStreetMap en Mineapolo kaj Saint Paul",
@@ -9662,18 +9642,6 @@
                 "description": "Plibonigi OpenStreetMap en la Distrikto Kolumbio",
                 "extendedDescription": "Ni estas grupo da helpemaj mapigistoj, kiuj celas plibonigi OpenStreetMap en la regiono de la Distrikto Kolombio. Ni ankaŭ volas instrui aliajn pri la OSM-ĉirkaŭsistemo, analizo de datumoj, kartografio kaj GIS. Ni renkontas ĉiumonate por koncentriĝi al kelka are de nia urbo."
             },
-=======
-            "MapMinnesota": {
-                "name": "Map Minnesota",
-                "description": "Mapigistoj kaj ŝatantoj de OpenStreetMap en Mineapolo kaj Saint Paul",
-                "extendedDescription": "Konektante ŝatantoj de OpenStreetMap en Minesoto kaj Ĝemelaj Urboj!"
-            },
-            "Mapping-DC-meetup": {
-                "name": "Mapping DC",
-                "description": "Plibonigi OpenStreetMap en la Distrikto Kolumbio",
-                "extendedDescription": "Ni estas grupo da helpemaj mapigistoj, kiuj celas plibonigi OpenStreetMap en la regiono de la Distrikto Kolombio. Ni ankaŭ volas instrui aliajn pri la OSM-ĉirkaŭsistemo, analizo de datumoj, kartografio kaj GIS. Ni renkontas ĉiumonate por koncentriĝi al kelka are de nia urbo."
-            },
->>>>>>> b1a7bdca
             "Maptime-ME-meetup": {
                 "name": "MaptimeME",
                 "description": "Mapigistoj kaj uzantoj de OpenStreetMap proksime de Portlando (Majno)",
@@ -10153,7 +10121,6 @@
             "osm-at": {
                 "name": "OpenStreetMap Österreich",
                 "description": "Platformo de informoj pri OpenStreetMap en Aŭstrujo"
-<<<<<<< HEAD
             },
             "osm-de": {
                 "name": "OpenStreetMap Deutschland",
@@ -10167,25 +10134,6 @@
             "osm-gh-twitter": {
                 "name": "OpenStreetMap Ghana ĉe Twitter",
                 "description": "Sekvu nin ĉe Twitter: {url}"
-            },
-            "osm-latam": {
-                "name": "OpenStreetMap Latam",
-                "description": "Subteni OpenStreetMap en Latinameriko"
-=======
-            },
-            "osm-de": {
-                "name": "OpenStreetMap Deutschland",
-                "description": "Platformo de informoj pri OpenStreetMap en Germanujo"
-            },
-            "osm-gh-facebook": {
-                "name": "OpenStreetMap Ghana ĉe Facebook",
-                "description": "Facebook-grupo por homoj interesantaj pri OpenStreetMap.",
-                "extendedDescription": "Mapigistoj de Ganao, promociantaj OpenStreetMap kaj HOT-projektojn (Humanitarian OpenStreetMap Team) en Ganao. Aliĝu nin."
-            },
-            "osm-gh-twitter": {
-                "name": "OpenStreetMap Ghana ĉe Twitter",
-                "description": "Sekvu nin ĉe Twitter: {url}"
->>>>>>> b1a7bdca
             },
             "osm-mg-facebook": {
                 "name": "Facebook-grupo OpenStreetMap Madagascar",
