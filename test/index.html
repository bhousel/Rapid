<!DOCTYPE html>
<html>

<head>
  <meta charset='utf-8'>
  <title>Mocha Tests</title>
  <link rel='stylesheet' href='../node_modules/mocha/mocha.css'>
  <link rel='stylesheet' href='../dist/iD.css'>
  <!-- <script src='../node_modules/d3/build/d3.js'></script> -->
  <style type='text/css'>
    /* apply standalone iD styling when testing */
    html, body {
      width: 100%;
      height: 100%;
      margin: 0;
      padding: 0;
    }
  </style>
</head>

<body style="overflow:scroll">
<<<<<<< HEAD
    <div id='mocha'></div>

    <script src='../node_modules/mocha/mocha.js'></script>
    <script src='../node_modules/chai/chai.js'></script>
    <script src='../node_modules/sinon/pkg/sinon.js'></script>
    <script src='../node_modules/sinon-chai/lib/sinon-chai.js'></script>
    <script src='../node_modules/happen/happen.js'></script>

    <script>
        if (typeof initMochaPhantomJS === 'function') {
            initMochaPhantomJS()
        }
    </script>

    <!-- include source files here... -->
    <script src='../dist/iD.js'></script>

    <script src='spec/spec_helpers.js'></script>

    <!-- include spec files below... -->
    <script src='spec/actions/add_entity.js'></script>
    <script src='spec/actions/add_member.js'></script>
    <script src='spec/actions/add_midpoint.js'></script>
    <script src='spec/actions/change_member.js'></script>
    <script src='spec/actions/change_preset.js'></script>
    <script src='spec/actions/change_tags.js'></script>
    <script src='spec/actions/circularize.js'></script>
    <script src='spec/actions/connect.js'></script>
    <script src='spec/actions/copy_entities.js'></script>
    <script src='spec/actions/delete_member.js'></script>
    <script src='spec/actions/delete_multiple.js'></script>
    <script src='spec/actions/delete_node.js'></script>
    <script src='spec/actions/delete_relation.js'></script>
    <script src='spec/actions/delete_way.js'></script>
    <script src='spec/actions/discard_tags.js'></script>
    <script src='spec/actions/disconnect.js'></script>
    <script src='spec/actions/join.js'></script>
    <script src='spec/actions/merge.js'></script>
    <script src='spec/actions/merge_nodes.js'></script>
    <script src='spec/actions/merge_polygon.js'></script>
    <script src='spec/actions/merge_remote_changes.js'></script>
    <script src='spec/actions/move.js'></script>
    <script src='spec/actions/move_node.js'></script>
    <script src='spec/actions/noop.js'></script>
    <script src='spec/actions/orthogonalize.js'></script>
    <script src='spec/actions/restrict_turn.js'></script>
    <script src='spec/actions/reverse.js'></script>
    <script src='spec/actions/revert.js'></script>
    <script src='spec/actions/split.js'></script>
    <script src='spec/actions/straighten_nodes.js'></script>
    <script src='spec/actions/straighten_way.js'></script>
    <script src='spec/actions/unrestrict_turn.js'></script>
    <script src='spec/actions/reflect.js'></script>
    <script src='spec/actions/extract.js'></script>
    <script src='spec/actions/upgrade_tags.js'></script>

    <script src='spec/behavior/hash.js'></script>
    <script src='spec/behavior/hover.js'></script>
    <script src='spec/behavior/select.js'></script>
    <script src='spec/behavior/lasso.js'></script>

    <script src='spec/core/context.js'></script>
    <script src='spec/core/difference.js'></script>
    <script src='spec/core/graph.js'></script>
    <script src='spec/core/history.js'></script>
    <script src='spec/core/tree.js'></script>
    <script src='spec/core/validator.js'></script>

    <script src='spec/geo/extent.js'></script>
    <script src='spec/geo/geo.js'></script>
    <script src='spec/geo/geom.js'></script>
    <script src='spec/geo/vector.js'></script>

    <script src='spec/lib/locale.js'></script>

    <script src='spec/modes/add_point.js'></script>
    <script src='spec/modes/add_note.js'></script>

    <script src='spec/operations/extract.js'></script>
    <script src='spec/operations/straighten.js'></script>

    <script src='spec/osm/changeset.js'></script>
    <script src='spec/osm/entity.js'></script>
    <script src='spec/osm/intersection.js'></script>
    <script src='spec/osm/multipolygon.js'></script>
    <script src='spec/osm/lanes.js'></script>
    <script src='spec/osm/node.js'></script>
    <script src='spec/osm/note.js'></script>
    <script src='spec/osm/relation.js'></script>
    <script src='spec/osm/way.js'></script>

    <script src='spec/presets/category.js'></script>
    <script src='spec/presets/collection.js'></script>
    <script src='spec/presets/index.js'></script>
    <script src='spec/presets/preset.js'></script>

    <script src='spec/renderer/background_source.js'></script>
    <script src='spec/renderer/features.js'></script>
    <script src='spec/renderer/map.js'></script>
    <script src='spec/renderer/tile_layer.js'></script>

    <script src='spec/services/mapillary.js'></script>
    <script src='spec/services/maprules.js'></script>
    <script src='spec/services/nominatim.js'></script>
    <script src='spec/services/openstreetcam.js'></script>
    <script src='spec/services/osm.js'></script>
    <script src='spec/services/osm_wikibase.js'></script>
    <script src='spec/services/streetside.js'></script>
    <script src='spec/services/taginfo.js'></script>

    <script src='spec/svg/areas.js'></script>
    <script src='spec/svg/data.js'></script>
    <script src='spec/svg/icon.js'></script>
    <script src='spec/svg/layers.js'></script>
    <script src='spec/svg/lines.js'></script>
    <script src='spec/svg/midpoints.js'></script>
    <script src='spec/svg/osm.js'></script>
    <script src='spec/svg/points.js'></script>
    <script src='spec/svg/svg.js'></script>
    <script src='spec/svg/tag_classes.js'></script>
    <script src='spec/svg/vertices.js'></script>

    <script src='spec/ui/cmd.js'></script>
    <script src='spec/ui/combobox.js'></script>
    <script src='spec/ui/confirm.js'></script>
    <script src='spec/ui/flash.js'></script>
    <script src='spec/ui/inspector.js'></script>
    <script src='spec/ui/modal.js'></script>
    <script src='spec/ui/raw_tag_editor.js'></script>

    <script src='spec/ui/fields/access.js'></script>
    <script src='spec/ui/fields/localized.js'></script>
    <script src='spec/ui/fields/wikipedia.js'></script>

    <script src='spec/util/aes.js'></script>
    <script src='spec/util/array.js'></script>
    <script src='spec/util/clean_tags.js'></script>
    <script src='spec/util/keybinding.js'></script>
    <script src='spec/util/object.js'></script>
    <script src='spec/util/session_mutex.js'></script>
    <script src='spec/util/util.js'></script>

    <script src='spec/validations/almost_junction.js'></script>
    <script src='spec/validations/crossing_ways.js'></script>
    <script src='spec/validations/disconnected_way.js'></script>
    <script src='spec/validations/incompatible_source.js'></script>
    <script src='spec/validations/mismatched_geometry.js'></script>
    <script src='spec/validations/missing_role.js'></script>
    <script src='spec/validations/missing_tag.js'></script>
    <script src='spec/validations/outdated_tags.js'></script>
    <script src='spec/validations/private_data.js'></script>
    <script src='spec/validations/suspicious_name.js'></script>

    <script>
=======
  <div id='mocha'></div>

  <script src='../node_modules/mocha/mocha.js'></script>
  <script src='../node_modules/chai/chai.js'></script>
  <script src='../node_modules/sinon/pkg/sinon.js'></script>
  <script src='../node_modules/sinon-chai/lib/sinon-chai.js'></script>
  <script src='../node_modules/happen/happen.js'></script>

  <script>
    if (typeof initMochaPhantomJS === 'function') {
      initMochaPhantomJS()
    }
  </script>

  <script>
    var scripts = [
      'spec/actions/add_entity.js',
      'spec/actions/add_member.js',
      'spec/actions/add_midpoint.js',
      'spec/actions/change_member.js',
      'spec/actions/change_preset.js',
      'spec/actions/change_tags.js',
      'spec/actions/circularize.js',
      'spec/actions/connect.js',
      'spec/actions/copy_entities.js',
      'spec/actions/delete_member.js',
      'spec/actions/delete_multiple.js',
      'spec/actions/delete_node.js',
      'spec/actions/delete_relation.js',
      'spec/actions/delete_way.js',
      'spec/actions/discard_tags.js',
      'spec/actions/disconnect.js',
      'spec/actions/join.js',
      'spec/actions/merge.js',
      'spec/actions/merge_nodes.js',
      'spec/actions/merge_polygon.js',
      'spec/actions/merge_remote_changes.js',
      'spec/actions/move.js',
      'spec/actions/move_node.js',
      'spec/actions/noop.js',
      'spec/actions/orthogonalize.js',
      'spec/actions/restrict_turn.js',
      'spec/actions/reverse.js',
      'spec/actions/revert.js',
      'spec/actions/split.js',
      'spec/actions/straighten_nodes.js',
      'spec/actions/straighten_way.js',
      'spec/actions/unrestrict_turn.js',
      'spec/actions/reflect.js',
      'spec/actions/extract.js',
      'spec/actions/upgrade_tags.js',

      'spec/behavior/hash.js',
      'spec/behavior/hover.js',
      'spec/behavior/select.js',
      'spec/behavior/lasso.js',

      'spec/core/context.js',
      'spec/core/difference.js',
      'spec/core/file_fetcher.js',
      'spec/core/graph.js',
      'spec/core/history.js',
      'spec/core/tree.js',
      'spec/core/validator.js',

      'spec/geo/extent.js',
      'spec/geo/geo.js',
      'spec/geo/geom.js',
      'spec/geo/vector.js',

      'spec/lib/locale.js',

      'spec/modes/add_point.js',
      'spec/modes/add_note.js',

      'spec/operations/extract.js',
      'spec/operations/straighten.js',

      'spec/osm/changeset.js',
      'spec/osm/entity.js',
      'spec/osm/intersection.js',
      'spec/osm/multipolygon.js',
      'spec/osm/lanes.js',
      'spec/osm/node.js',
      'spec/osm/note.js',
      'spec/osm/relation.js',
      'spec/osm/way.js',

      'spec/presets/category.js',
      'spec/presets/collection.js',
      'spec/presets/index.js',
      'spec/presets/preset.js',

      'spec/renderer/background_source.js',
      'spec/renderer/features.js',
      'spec/renderer/map.js',
      'spec/renderer/tile_layer.js',

      'spec/services/mapillary.js',
      'spec/services/maprules.js',
      'spec/services/nominatim.js',
      'spec/services/openstreetcam.js',
      'spec/services/osm.js',
      'spec/services/osm_wikibase.js',
      'spec/services/streetside.js',
      'spec/services/taginfo.js',

      'spec/svg/areas.js',
      'spec/svg/data.js',
      'spec/svg/icon.js',
      'spec/svg/layers.js',
      'spec/svg/lines.js',
      'spec/svg/midpoints.js',
      'spec/svg/osm.js',
      'spec/svg/points.js',
      'spec/svg/svg.js',
      'spec/svg/tag_classes.js',
      'spec/svg/vertices.js',

      'spec/ui/cmd.js',
      'spec/ui/combobox.js',
      'spec/ui/confirm.js',
      'spec/ui/flash.js',
      'spec/ui/inspector.js',
      'spec/ui/modal.js',

      'spec/ui/sections/raw_tag_editor.js',

      'spec/ui/fields/access.js',
      'spec/ui/fields/localized.js',
      'spec/ui/fields/wikipedia.js',

      'spec/util/aes.js',
      'spec/util/array.js',
      'spec/util/clean_tags.js',
      'spec/util/keybinding.js',
      'spec/util/object.js',
      'spec/util/session_mutex.js',
      'spec/util/util.js',

      'spec/validations/almost_junction.js',
      'spec/validations/crossing_ways.js',
      'spec/validations/disconnected_way.js',
      'spec/validations/incompatible_source.js',
      'spec/validations/mismatched_geometry.js',
      'spec/validations/missing_role.js',
      'spec/validations/missing_tag.js',
      'spec/validations/outdated_tags.js',
      'spec/validations/private_data.js',
      'spec/validations/suspicious_name.js'
    ];

    var isPhantomJS = !!(navigator.userAgent.match(/PhantomJS/));
    var isIE11 = !!(navigator.userAgent.match(/Trident/) && !navigator.userAgent.match(/MSIE/));

    // Prepend scripts to run at the beginning.

    // Third Script?  PhantomJS can test some other capabilities
    if (isPhantomJS) scripts.unshift('spec/phantom.js');

    // Second Script:  Always run spec helpers
    scripts.unshift('spec/spec_helpers.js');

    // First script: Choose either modern or legacy iD build..
    scripts.unshift((isPhantomJS || isIE11) ? '../dist/iD.legacy.js' : '../dist/iD.js');


    // Create and execute all scripts in specified order..
    (function nextScript() {
      if (!scripts.length) {
>>>>>>> 4ed6f231
        window.mocha.run();
        return;
      }
      var src = scripts.shift();
      var newScript;
      newScript = document.createElement('script');
      newScript.type = 'text/javascript';
      newScript.src = src;
      newScript.onload = nextScript;
      document.getElementsByTagName('body')[0].appendChild(newScript);
    })();
  </script>

</body>
</html><|MERGE_RESOLUTION|>--- conflicted
+++ resolved
@@ -19,318 +19,6 @@
 </head>
 
 <body style="overflow:scroll">
-<<<<<<< HEAD
-    <div id='mocha'></div>
-
-    <script src='../node_modules/mocha/mocha.js'></script>
-    <script src='../node_modules/chai/chai.js'></script>
-    <script src='../node_modules/sinon/pkg/sinon.js'></script>
-    <script src='../node_modules/sinon-chai/lib/sinon-chai.js'></script>
-    <script src='../node_modules/happen/happen.js'></script>
-
-    <script>
-        if (typeof initMochaPhantomJS === 'function') {
-            initMochaPhantomJS()
-        }
-    </script>
-
-    <!-- include source files here... -->
-    <script src='../dist/iD.js'></script>
-
-    <script src='spec/spec_helpers.js'></script>
-
-    <!-- include spec files below... -->
-    <script src='spec/actions/add_entity.js'></script>
-    <script src='spec/actions/add_member.js'></script>
-    <script src='spec/actions/add_midpoint.js'></script>
-    <script src='spec/actions/change_member.js'></script>
-    <script src='spec/actions/change_preset.js'></script>
-    <script src='spec/actions/change_tags.js'></script>
-    <script src='spec/actions/circularize.js'></script>
-    <script src='spec/actions/connect.js'></script>
-    <script src='spec/actions/copy_entities.js'></script>
-    <script src='spec/actions/delete_member.js'></script>
-    <script src='spec/actions/delete_multiple.js'></script>
-    <script src='spec/actions/delete_node.js'></script>
-    <script src='spec/actions/delete_relation.js'></script>
-    <script src='spec/actions/delete_way.js'></script>
-    <script src='spec/actions/discard_tags.js'></script>
-    <script src='spec/actions/disconnect.js'></script>
-    <script src='spec/actions/join.js'></script>
-    <script src='spec/actions/merge.js'></script>
-    <script src='spec/actions/merge_nodes.js'></script>
-    <script src='spec/actions/merge_polygon.js'></script>
-    <script src='spec/actions/merge_remote_changes.js'></script>
-    <script src='spec/actions/move.js'></script>
-    <script src='spec/actions/move_node.js'></script>
-    <script src='spec/actions/noop.js'></script>
-    <script src='spec/actions/orthogonalize.js'></script>
-    <script src='spec/actions/restrict_turn.js'></script>
-    <script src='spec/actions/reverse.js'></script>
-    <script src='spec/actions/revert.js'></script>
-    <script src='spec/actions/split.js'></script>
-    <script src='spec/actions/straighten_nodes.js'></script>
-    <script src='spec/actions/straighten_way.js'></script>
-    <script src='spec/actions/unrestrict_turn.js'></script>
-    <script src='spec/actions/reflect.js'></script>
-    <script src='spec/actions/extract.js'></script>
-    <script src='spec/actions/upgrade_tags.js'></script>
-
-    <script src='spec/behavior/hash.js'></script>
-    <script src='spec/behavior/hover.js'></script>
-    <script src='spec/behavior/select.js'></script>
-    <script src='spec/behavior/lasso.js'></script>
-
-    <script src='spec/core/context.js'></script>
-    <script src='spec/core/difference.js'></script>
-    <script src='spec/core/graph.js'></script>
-    <script src='spec/core/history.js'></script>
-    <script src='spec/core/tree.js'></script>
-    <script src='spec/core/validator.js'></script>
-
-    <script src='spec/geo/extent.js'></script>
-    <script src='spec/geo/geo.js'></script>
-    <script src='spec/geo/geom.js'></script>
-    <script src='spec/geo/vector.js'></script>
-
-    <script src='spec/lib/locale.js'></script>
-
-    <script src='spec/modes/add_point.js'></script>
-    <script src='spec/modes/add_note.js'></script>
-
-    <script src='spec/operations/extract.js'></script>
-    <script src='spec/operations/straighten.js'></script>
-
-    <script src='spec/osm/changeset.js'></script>
-    <script src='spec/osm/entity.js'></script>
-    <script src='spec/osm/intersection.js'></script>
-    <script src='spec/osm/multipolygon.js'></script>
-    <script src='spec/osm/lanes.js'></script>
-    <script src='spec/osm/node.js'></script>
-    <script src='spec/osm/note.js'></script>
-    <script src='spec/osm/relation.js'></script>
-    <script src='spec/osm/way.js'></script>
-
-    <script src='spec/presets/category.js'></script>
-    <script src='spec/presets/collection.js'></script>
-    <script src='spec/presets/index.js'></script>
-    <script src='spec/presets/preset.js'></script>
-
-    <script src='spec/renderer/background_source.js'></script>
-    <script src='spec/renderer/features.js'></script>
-    <script src='spec/renderer/map.js'></script>
-    <script src='spec/renderer/tile_layer.js'></script>
-
-    <script src='spec/services/mapillary.js'></script>
-    <script src='spec/services/maprules.js'></script>
-    <script src='spec/services/nominatim.js'></script>
-    <script src='spec/services/openstreetcam.js'></script>
-    <script src='spec/services/osm.js'></script>
-    <script src='spec/services/osm_wikibase.js'></script>
-    <script src='spec/services/streetside.js'></script>
-    <script src='spec/services/taginfo.js'></script>
-
-    <script src='spec/svg/areas.js'></script>
-    <script src='spec/svg/data.js'></script>
-    <script src='spec/svg/icon.js'></script>
-    <script src='spec/svg/layers.js'></script>
-    <script src='spec/svg/lines.js'></script>
-    <script src='spec/svg/midpoints.js'></script>
-    <script src='spec/svg/osm.js'></script>
-    <script src='spec/svg/points.js'></script>
-    <script src='spec/svg/svg.js'></script>
-    <script src='spec/svg/tag_classes.js'></script>
-    <script src='spec/svg/vertices.js'></script>
-
-    <script src='spec/ui/cmd.js'></script>
-    <script src='spec/ui/combobox.js'></script>
-    <script src='spec/ui/confirm.js'></script>
-    <script src='spec/ui/flash.js'></script>
-    <script src='spec/ui/inspector.js'></script>
-    <script src='spec/ui/modal.js'></script>
-    <script src='spec/ui/raw_tag_editor.js'></script>
-
-    <script src='spec/ui/fields/access.js'></script>
-    <script src='spec/ui/fields/localized.js'></script>
-    <script src='spec/ui/fields/wikipedia.js'></script>
-
-    <script src='spec/util/aes.js'></script>
-    <script src='spec/util/array.js'></script>
-    <script src='spec/util/clean_tags.js'></script>
-    <script src='spec/util/keybinding.js'></script>
-    <script src='spec/util/object.js'></script>
-    <script src='spec/util/session_mutex.js'></script>
-    <script src='spec/util/util.js'></script>
-
-    <script src='spec/validations/almost_junction.js'></script>
-    <script src='spec/validations/crossing_ways.js'></script>
-    <script src='spec/validations/disconnected_way.js'></script>
-    <script src='spec/validations/incompatible_source.js'></script>
-    <script src='spec/validations/mismatched_geometry.js'></script>
-    <script src='spec/validations/missing_role.js'></script>
-    <script src='spec/validations/missing_tag.js'></script>
-    <script src='spec/validations/outdated_tags.js'></script>
-    <script src='spec/validations/private_data.js'></script>
-    <script src='spec/validations/suspicious_name.js'></script>
-
-    <script>
-=======
-  <div id='mocha'></div>
-
-  <script src='../node_modules/mocha/mocha.js'></script>
-  <script src='../node_modules/chai/chai.js'></script>
-  <script src='../node_modules/sinon/pkg/sinon.js'></script>
-  <script src='../node_modules/sinon-chai/lib/sinon-chai.js'></script>
-  <script src='../node_modules/happen/happen.js'></script>
-
-  <script>
-    if (typeof initMochaPhantomJS === 'function') {
-      initMochaPhantomJS()
-    }
-  </script>
-
-  <script>
-    var scripts = [
-      'spec/actions/add_entity.js',
-      'spec/actions/add_member.js',
-      'spec/actions/add_midpoint.js',
-      'spec/actions/change_member.js',
-      'spec/actions/change_preset.js',
-      'spec/actions/change_tags.js',
-      'spec/actions/circularize.js',
-      'spec/actions/connect.js',
-      'spec/actions/copy_entities.js',
-      'spec/actions/delete_member.js',
-      'spec/actions/delete_multiple.js',
-      'spec/actions/delete_node.js',
-      'spec/actions/delete_relation.js',
-      'spec/actions/delete_way.js',
-      'spec/actions/discard_tags.js',
-      'spec/actions/disconnect.js',
-      'spec/actions/join.js',
-      'spec/actions/merge.js',
-      'spec/actions/merge_nodes.js',
-      'spec/actions/merge_polygon.js',
-      'spec/actions/merge_remote_changes.js',
-      'spec/actions/move.js',
-      'spec/actions/move_node.js',
-      'spec/actions/noop.js',
-      'spec/actions/orthogonalize.js',
-      'spec/actions/restrict_turn.js',
-      'spec/actions/reverse.js',
-      'spec/actions/revert.js',
-      'spec/actions/split.js',
-      'spec/actions/straighten_nodes.js',
-      'spec/actions/straighten_way.js',
-      'spec/actions/unrestrict_turn.js',
-      'spec/actions/reflect.js',
-      'spec/actions/extract.js',
-      'spec/actions/upgrade_tags.js',
-
-      'spec/behavior/hash.js',
-      'spec/behavior/hover.js',
-      'spec/behavior/select.js',
-      'spec/behavior/lasso.js',
-
-      'spec/core/context.js',
-      'spec/core/difference.js',
-      'spec/core/file_fetcher.js',
-      'spec/core/graph.js',
-      'spec/core/history.js',
-      'spec/core/tree.js',
-      'spec/core/validator.js',
-
-      'spec/geo/extent.js',
-      'spec/geo/geo.js',
-      'spec/geo/geom.js',
-      'spec/geo/vector.js',
-
-      'spec/lib/locale.js',
-
-      'spec/modes/add_point.js',
-      'spec/modes/add_note.js',
-
-      'spec/operations/extract.js',
-      'spec/operations/straighten.js',
-
-      'spec/osm/changeset.js',
-      'spec/osm/entity.js',
-      'spec/osm/intersection.js',
-      'spec/osm/multipolygon.js',
-      'spec/osm/lanes.js',
-      'spec/osm/node.js',
-      'spec/osm/note.js',
-      'spec/osm/relation.js',
-      'spec/osm/way.js',
-
-      'spec/presets/category.js',
-      'spec/presets/collection.js',
-      'spec/presets/index.js',
-      'spec/presets/preset.js',
-
-      'spec/renderer/background_source.js',
-      'spec/renderer/features.js',
-      'spec/renderer/map.js',
-      'spec/renderer/tile_layer.js',
-
-      'spec/services/mapillary.js',
-      'spec/services/maprules.js',
-      'spec/services/nominatim.js',
-      'spec/services/openstreetcam.js',
-      'spec/services/osm.js',
-      'spec/services/osm_wikibase.js',
-      'spec/services/streetside.js',
-      'spec/services/taginfo.js',
-
-      'spec/svg/areas.js',
-      'spec/svg/data.js',
-      'spec/svg/icon.js',
-      'spec/svg/layers.js',
-      'spec/svg/lines.js',
-      'spec/svg/midpoints.js',
-      'spec/svg/osm.js',
-      'spec/svg/points.js',
-      'spec/svg/svg.js',
-      'spec/svg/tag_classes.js',
-      'spec/svg/vertices.js',
-
-      'spec/ui/cmd.js',
-      'spec/ui/combobox.js',
-      'spec/ui/confirm.js',
-      'spec/ui/flash.js',
-      'spec/ui/inspector.js',
-      'spec/ui/modal.js',
-
-      'spec/ui/sections/raw_tag_editor.js',
-
-      'spec/ui/fields/access.js',
-      'spec/ui/fields/localized.js',
-      'spec/ui/fields/wikipedia.js',
-
-      'spec/util/aes.js',
-      'spec/util/array.js',
-      'spec/util/clean_tags.js',
-      'spec/util/keybinding.js',
-      'spec/util/object.js',
-      'spec/util/session_mutex.js',
-      'spec/util/util.js',
-
-      'spec/validations/almost_junction.js',
-      'spec/validations/crossing_ways.js',
-      'spec/validations/disconnected_way.js',
-      'spec/validations/incompatible_source.js',
-      'spec/validations/mismatched_geometry.js',
-      'spec/validations/missing_role.js',
-      'spec/validations/missing_tag.js',
-      'spec/validations/outdated_tags.js',
-      'spec/validations/private_data.js',
-      'spec/validations/suspicious_name.js'
-    ];
-
-    var isPhantomJS = !!(navigator.userAgent.match(/PhantomJS/));
-    var isIE11 = !!(navigator.userAgent.match(/Trident/) && !navigator.userAgent.match(/MSIE/));
-
-    // Prepend scripts to run at the beginning.
 
     // Third Script?  PhantomJS can test some other capabilities
     if (isPhantomJS) scripts.unshift('spec/phantom.js');
@@ -345,7 +33,6 @@
     // Create and execute all scripts in specified order..
     (function nextScript() {
       if (!scripts.length) {
->>>>>>> 4ed6f231
         window.mocha.run();
         return;
       }
