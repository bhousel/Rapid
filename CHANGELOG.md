--- conflicted
+++ resolved
@@ -1,543 +1,11 @@
-<<<<<<< HEAD
-# [1.0.4](https://github.com/facebookincubator/RapiD/releases/tag/rapid-v1.0.3)
+# [1.0.5](https://github.com/facebookincubator/RapiD/releases/tag/rapid-v1.0.5)
 ##### 2019-Dec-12
-=======
-# What's New
 
-Thanks to all our contributors, users, and the many people that make iD possible! :heart:
+#### :trumpet: Updates
+This brings the RapiD code up-to-date with v2.17. This fixes issue #92. 
 
-The iD map editor is an open source project. You can submit bug reports, help out,
-or learn more by visiting our project page on GitHub:  :octocat: https://github.com/openstreetmap/iD
-
-If you love iD, please star our project on GitHub to show your support! :star:
-
-_Breaking changes, which may affect downstream projects or sites that embed iD, are marked with a_ :warning:
-
-<!--
-# A.B.C
-##### YYYY-MMM-DD
-
-#### :newspaper: News
-#### :mega: Release Highlights
-#### :boom: Breaking Changes
-#### :tada: New Features
-#### :sparkles: Usability
-#### :white_check_mark: Validation
-#### :bug: Bugfixes
-#### :earth_asia: Localization
-#### :hourglass: Performance
-#### :mortar_board: Walkthrough / Help
-#### :rocket: Presets
-
-[#xxxx]: https://github.com/openstreetmap/iD/issues/xxxx
-[@xxxx]: https://github.com/xxxx
--->
-
-# 2.17.0
-##### 2019-Dec-23
-
-#### :newspaper: News
-* We've launched the [iD Blog](https://ideditor.blog) providing news and insights into the project from its maintainers and contributors ([#7045])
-
-[#7045]: https://github.com/openstreetmap/iD/issues/7045
-
-#### :mega: Release Highlights
-* :metro: You can now add bridges and tunnels with a single click to fix crossing roads, rails, and waterways. Thanks to [@CarycaKatarzyna] for working on this!<br/>
-_Find the "Add a bridge" and "Add a tunnel" fixes for each crossing in the Issues inspector._
-* :earth_africa: Selected features now stay visible while zoomed out, plus you can zoom to multiple features together.<br/>
-_Select a few large features and press <kbd>Z</kbd> to view their full extent, no matter how vast._
-* :handshake: iD now has its own [Privacy Policy](https://github.com/openstreetmap/iD/blob/master/PRIVACY.md).<br/>
-_Press <kbd>P</kbd> to view privacy preferences._
-
-#### :boom: Breaking Changes
-* Remove Maxar imagery layers due to [announced suspension of service](https://www.openstreetmap.org/user/@kevin_bullock/diary/391652)
-
-#### :tada: New Features
-* Display selected features at any zoom level ([#2962], [#5001])
-* Add Privacy Policy and ability to opt-out of icons loaded from third-party sites ([#7040])
-
-[#2962]: https://github.com/openstreetmap/iD/issues/2962
-[#5001]: https://github.com/openstreetmap/iD/issues/5001
-[#7040]: https://github.com/openstreetmap/iD/issues/7040
-
-#### :sparkles: Usability
-* Support squaring multiple selected features at the same time ([#6565])
-* Support zooming to multiple selected features together with the <kbd>Z</kbd> shortcut ([#6696])
-* Highlight the members of selected relations in yellow ([#5766])
-* Return feature search results from all downloaded data, not just the visible area ([#6515])
-* Show results for all three OpenStreetMap entity types when searching an ID without a prefix ([#7112])
-* Style hotkeys in tooltips as keyboard keys ([#6574])
-* Make the top toolbar horizontally-scrollable at narrow sizes ([#6755])
-* Always show the Layer subfield of the Structure field when a value is present ([#6911])
-* Disable the Circularize operation if the selected way is already circular ([#6816], [#6993], thanks [@CarycaKatarzyna])
-* Fallback to a preset's vector icon if its image fails to load, e.g. due to content blockers ([#7028])
-* Convert single-member multipolygons to basic areas when merging member lines ([#5085])
-* Always show the currently selected background in the sources list ([#7061])
-* Only show background sources with global coverage at low zooms ([#7062])
-* Render features with a status-prefix tags with a dashed style, e.g. `demolished:building=yes`
-* Add tooltips to Mapillary Map Features overlay icons ([#7079])
-* Add button to manually retry connecting to the OpenStreetMap API upon a failure ([#6650])
-* Clarify the OpenStreetMap API connection failure message ([#7021])
-* Improve styling of points linked to Wikidata
-* Render `landuse=village_green` areas in green ([#7011])
-* Render Putting Greens and similar features in light green ([#7101])
-
-[#6565]: https://github.com/openstreetmap/iD/issues/6565
-[#6696]: https://github.com/openstreetmap/iD/issues/6696
-[#5766]: https://github.com/openstreetmap/iD/issues/5766
-[#6515]: https://github.com/openstreetmap/iD/issues/6515
-[#7112]: https://github.com/openstreetmap/iD/issues/7112
-[#6574]: https://github.com/openstreetmap/iD/issues/6574
-[#6755]: https://github.com/openstreetmap/iD/issues/6755
-[#6911]: https://github.com/openstreetmap/iD/issues/6911
-[#6816]: https://github.com/openstreetmap/iD/issues/6816
-[#6993]: https://github.com/openstreetmap/iD/issues/6993
-[#7028]: https://github.com/openstreetmap/iD/issues/7028
-[#5085]: https://github.com/openstreetmap/iD/issues/5085
-[#7061]: https://github.com/openstreetmap/iD/issues/7061
-[#7062]: https://github.com/openstreetmap/iD/issues/7062
-[#7079]: https://github.com/openstreetmap/iD/issues/7079
-[#6650]: https://github.com/openstreetmap/iD/issues/6650
-[#7021]: https://github.com/openstreetmap/iD/issues/7021
-[#7011]: https://github.com/openstreetmap/iD/issues/7011
-[#7101]: https://github.com/openstreetmap/iD/issues/7101
-
-[@CarycaKatarzyna]: https://github.com/CarycaKatarzyna
-
-#### :white_check_mark: Validation
-* For crossing ways issues, offer one-click "Add a bridge" and "Add a tunnel" fixes ([#6617], [#7055], thanks [@CarycaKatarzyna])
-* For crossing way-building issues, offer one-click fixes that set higher or lower layers ([#5924], [#6911])
-* Flag unclosed multipolgon parts ([#2223])
-* Flag crossing and one-way issues for features with `waterway=fish_pass`
-* Don't suggest upgrading to brands that don't exist in the feature's country ([#6513], [#6479])
-* Don't flag very close points with differing house or unit numbers ([#6998])
-* Allow the `not:brand:wikidata` tag to silence nonstandard brand warnings ([#6577])
-* Include default field values when upgrading to a preset with a specific replacement ([#7033])
-* Add tooltips to some disabled fix buttons
-* Don't flag `natural=cape` or `amenity=vending_machine` on vertices as mismatched geometry ([#6982], [#6515])
-* Don't add `oneway=yes` to `highway=motorway_link` by default ([#7013])
-* Don't expect an arbitrary `junction` tag to imply a feature should be an area ([#6933])
-* Prefer `aerialway=station` instead of `aerialway=yes` for aerialway stations ([#6994])
-* Remove deprecation of `crossing=zebra` ([#6962])
-* Remove deprecation of `amenity=social_club` and `leisure=social_club` ([#6252])
-* Deprecate `agrarian=agrcultural_machinry` misspelling ([#7053])
-* Deprecate `company=consulting`, `office=consultancy`, `office=consultant`, `shop=consulting`
-* Deprecate `type=audio`, `type=video`, `type=caldera`, `type=extinct`, `type=scoria`, `type=shield`, `type=strato`, `type=extinct`
-* Deprecate `amenity=research_institution`, `barrier=railing`, `craft=glass`, `man_made=gas_well`, `man_made=oil_well`, `man_made=village_pump`, `power=marker`
-
-[#6617]: https://github.com/openstreetmap/iD/issues/6617
-[#7055]: https://github.com/openstreetmap/iD/issues/7055
-[#5924]: https://github.com/openstreetmap/iD/issues/5924
-[#6911]: https://github.com/openstreetmap/iD/issues/6911
-[#2223]: https://github.com/openstreetmap/iD/issues/2223
-[#6513]: https://github.com/openstreetmap/iD/issues/6513
-[#6479]: https://github.com/openstreetmap/iD/issues/6479
-[#6998]: https://github.com/openstreetmap/iD/issues/6998
-[#6577]: https://github.com/openstreetmap/iD/issues/6577
-[#7033]: https://github.com/openstreetmap/iD/issues/7033
-[#6982]: https://github.com/openstreetmap/iD/issues/6982
-[#6515]: https://github.com/openstreetmap/iD/issues/6515
-[#7013]: https://github.com/openstreetmap/iD/issues/7013
-[#6933]: https://github.com/openstreetmap/iD/issues/6933
-[#6994]: https://github.com/openstreetmap/iD/issues/6994
-[#6962]: https://github.com/openstreetmap/iD/issues/6962
-[#6252]: https://github.com/openstreetmap/iD/issues/6252
-[#7053]: https://github.com/openstreetmap/iD/issues/7053
-
-[@CarycaKatarzyna]: https://github.com/CarycaKatarzyna
-
-#### :bug: Bugfixes
-* Fix issue with rotating multiple points together ([#6977], [#6979], thanks [@hackily])
-* Fix various instances where issue fixes might not get properly updated ([#6588], [#7037])
-* Fix unexpected label offsets in Firefox 70 ([#7044])
-* Don't move `area=yes` to nodes when using the Extract operation on areas ([#7057])
-* Fix issue where the fills of unclosed multipolygon parts would not render entirely ([#2945])
-* Prevent background tiles from appearing larger than expected ([#7070])
-* Fix issue where additional fields would disappear immediately upon clearing their value ([#6580])
-* Fix issue where adding a raw tag after deleting several would insert the blank row at the wrong index ([#7087])
-* Fix issue where OpenStreetMap API error message would persist despite the download of new data ([#6650])
-* Replace use of unsupported CSS property flagged by the OpenStreetMap website ([#7091])
-* Fix issue where the selected Mapillary detection outline would not render in some browsers ([#6804])
-* Fix issue where boundary relation members would not render correctly if they were also multipolygons members ([#6787])
-* Fix issue where the Administrative Boundary preset was not properly overriding the Boundary preset ([#7118])
-* Fix regression where the relation suggestion list could overflow the inspector ([#7115])
-* Fix issue where the Unsquare Corners degree input could be too narrow in some browsers ([#7126], thanks [@iriman])
-* Correct vertical centering of checkmark fields
-
-[#6977]: https://github.com/openstreetmap/iD/issues/6977
-[#6979]: https://github.com/openstreetmap/iD/issues/6979
-[#6588]: https://github.com/openstreetmap/iD/issues/6588
-[#7037]: https://github.com/openstreetmap/iD/issues/7037
-[#7044]: https://github.com/openstreetmap/iD/issues/7044
-[#7057]: https://github.com/openstreetmap/iD/issues/7057
-[#2945]: https://github.com/openstreetmap/iD/issues/2945
-[#7070]: https://github.com/openstreetmap/iD/issues/7070
-[#6580]: https://github.com/openstreetmap/iD/issues/6580
-[#7087]: https://github.com/openstreetmap/iD/issues/7087
-[#6650]: https://github.com/openstreetmap/iD/issues/6650
-[#7091]: https://github.com/openstreetmap/iD/issues/7091
-[#6804]: https://github.com/openstreetmap/iD/issues/6804
-[#6787]: https://github.com/openstreetmap/iD/issues/6787
-[#7118]: https://github.com/openstreetmap/iD/issues/7118
-[#7115]: https://github.com/openstreetmap/iD/issues/7115
-[#7126]: https://github.com/openstreetmap/iD/issues/7126
-
-[@hackily]: https://github.com/hackily
-[@iriman]: https://github.com/iriman
-
-#### :earth_asia: Localization
-* Differentiate the "wireframe mode" and "highlight changes" hotkeys in the German localization ([#6972], thanks [@manfredbrandl])
-* Improve Chinese address field ([#7075], thanks [@koaber])
-* Add Bolivia-specific address and phone number formats ([#7147], thanks [@51114u9])
-* Add the Occitan language to the Multilingual Name field ([#7156])
-
-[#6972]: https://github.com/openstreetmap/iD/issues/6972
-[#7075]: https://github.com/openstreetmap/iD/issues/7075
-[#7147]: https://github.com/openstreetmap/iD/issues/7147
-[#7156]: https://github.com/openstreetmap/iD/issues/7156
-
-[@manfredbrandl]: https://github.com/manfredbrandl
-[@koaber]: https://github.com/koaber
-[@51114u9]: https://github.com/51114u9
-
-#### :hourglass: Performance
-* Determine locations' country codes without calling out to a geocoding server ([#6941])
-* Reduce rendering lag considerably when many features are selected at once ([#3571])
-
-[#6941]: https://github.com/openstreetmap/iD/issues/6941
-[#3571]: https://github.com/openstreetmap/iD/issues/3571
-
-#### :mortar_board: Walkthrough / Help
-* Update links in the README to avoid http-to-https redirects ([#6984], thanks [@mbrickn])
-* Add the <kbd>I</kbd> hotkey to the Keyboard Shortcuts list ([#6997])
-
-[#6984]: https://github.com/openstreetmap/iD/issues/6984
-[#6997]: https://github.com/openstreetmap/iD/issues/6997
-
-[@mbrickn]: https://github.com/mbrickn
-
-#### :rocket: Presets
-* Add Notice Board, Poster Box, and Advertising Totem presets ([#6965], thanks [@hikemaniac])
-* Add Kiddie Ride, Log Flume, and Swing Carousel presets ([#7039], thanks [@hikemaniac])
-* Add Spice Shop preset ([#7031], thanks [@scaidermern])
-* Add Giant Chess Board preset ([#7059], thanks [@ToastHawaii])
-* Add Marker, Utility Marker, and Power Marker presets ([#6978])
-* Add Access Aisle preset and style ([#7083])
-* Add Research Institute preset and style ([#7078])
-* Add Advanced Stop Line preset ([#7014])
-* Add Lane Connectivity relation preset ([#7105])
-* Add Water Tap preset ([#7066])
-* Add Rail Yard preset ([#7119])
-* Add unsearchable Disused Railway Feature preset ([#7119])
-* Add Recently Demolished Building preset and render them as areas ([#7098])
-* Add Recreational Network Node preset for Belgium, Germany, Luxembourg, and The Netherlands ([#6992])
-* Add presets for new brands: Consultancy Office, Cleaning Service, Camera Equipment Store, Flooring Supply Shop, Pottery Store, Tool Rental
-* Add Fish Pass preset
-* Append "Area" to the names of linear area presets: Bridge, Tunnel, Road, River, Stream, Canal ([#7015])
-* Append "Feature" to the names of various generic presets, e.g. "Tourism Feature"
-* Append "Ride" to the names of some attraction presets, e.g "Pirate Ship Ride"
-* Rename "Wood" preset to "Natural Wood"
-* Rename "Car Pooling" and "Car Sharing" presets to "Car Pooling Station" and "Car Sharing Station"
-* Rename "Pottery" craft preset to "Pottery Maker"
-* Correct "Firepit" preset name to "Fire Pit"
-* Correct capitalization of "J-Bar Lift" and "T-Bar Lift" preset names
-* Update icons for Mast, Communication Mast, and Communication Tower ([#6985])
-* Update icons for Gate, Kissing Gate, and Cattle Grid ([#6814], [#6489])
-* Update icon for Park to be different from Tree ([#6633])
-* Update icons for Bunker and Military Bunker ([#7139])
-* Update icons for presets: diplomatic offices, marked crossings, transit platforms, buoys, Billboard, Jet Bridge, Scrap Yard, Bicycle Parking Garage, Bicycle Lockers, Bicycle Rental, Bicycle Repair Tool Stand, Boat Rental, Car Pooling Station, Car Sharing Station, Parking Lot, Multilevel Parking Garage, Underground Parking, Park & Ride Lot, Lean-To, Picnic Shelter, Transit Shelter, Block, Chain, Height Restrictor, Turnstile, Barn, Stable, Basket Maker, Boar Builder, Handicraft, Pottery, Indoor Corridor, Cycle & Foot Path, Street Lamp, Commemorative Plaque, Fire Pit, Pier, Floating Pier, Minaret, Tunnel Area, Water Tower, Grassland, Grass, Tree Row, Energy Supplier Office, Insurance Office, Slide, Water Slide, Play Structure, Underground Power Cable, Chocolate Store, Lighting Store, Motorcycle Repair Shop, Storage Rental, Art Installation, Sculpture, Statue, Coastline, Boat Store, Boatyard, Cabin, Holiday Cottage, Alpine Hut, Wilderness Hut, Hostel, Blacksmith
-* Add "tree" as a search term for Natural Wood and Managed Forest ([#7097])
-* Add "packstation" as a search term for package pickup and dropoff lockers ([#7052])
-* Add "pilates" as a search term for Gym / Fitness Center ([#7137])
-* Support limiting fields to specific countries ([#7085])
-* Add GNIS Feature ID field to various preset for the United States ([#7086])
-* Add VAT ID Number field to business presets for countries where VAT numbers are issued ([#6880])
-* Add Wikimedia Commons Page field with link to view the page
-* Add Mapillary ID field with link to view the image on the Mapillary website ([#7064])
-* Add Internet Access, SMS, and Video Calls fields to the Telephone preset ([#7010])
-* Add Tactile Paving field to the Steps preset ([#7082], thanks [@stragu])
-* Add Reference Code field to Vending Machine presets ([#7002])
-* Add Drinks field to the Drink Vending Machine preset
-* Add Drinkable field to various water source presets
-* Add Type field to Fountain preset
-* Add Pump field to Water Well preset
-* Add Utilities field to Utility Pole and Street Cabinet presets
-* Add Brand field to more presets that could have brand tags
-* Rename "Network Type" field for `network` to "Network Class"
-* Add Network Type field for `network:type` to Route presets with a `network` value
-* Rename "Suggested Hashtags" changeset field to just "Hashtags"
-* Only show the Country field on Flagpole features with `flag:type=national` ([#7099])
-* Don't show the Denomination field on features with `religion=none` ([#7135])
-
-[#7139]: https://github.com/openstreetmap/iD/issues/7139
-[#6965]: https://github.com/openstreetmap/iD/issues/6965
-[#7039]: https://github.com/openstreetmap/iD/issues/7039
-[#7031]: https://github.com/openstreetmap/iD/issues/7031
-[#7059]: https://github.com/openstreetmap/iD/issues/7059
-[#6978]: https://github.com/openstreetmap/iD/issues/6978
-[#7083]: https://github.com/openstreetmap/iD/issues/7083
-[#7078]: https://github.com/openstreetmap/iD/issues/7078
-[#7014]: https://github.com/openstreetmap/iD/issues/7014
-[#7105]: https://github.com/openstreetmap/iD/issues/7105
-[#7066]: https://github.com/openstreetmap/iD/issues/7066
-[#7119]: https://github.com/openstreetmap/iD/issues/7119
-[#7098]: https://github.com/openstreetmap/iD/issues/7098
-[#6992]: https://github.com/openstreetmap/iD/issues/6992
-[#7015]: https://github.com/openstreetmap/iD/issues/7015
-[#6985]: https://github.com/openstreetmap/iD/issues/6985
-[#6814]: https://github.com/openstreetmap/iD/issues/6814
-[#6489]: https://github.com/openstreetmap/iD/issues/6489
-[#6633]: https://github.com/openstreetmap/iD/issues/6633
-[#7097]: https://github.com/openstreetmap/iD/issues/7097
-[#7052]: https://github.com/openstreetmap/iD/issues/7052
-[#7137]: https://github.com/openstreetmap/iD/issues/7137
-[#7085]: https://github.com/openstreetmap/iD/issues/7085
-[#7086]: https://github.com/openstreetmap/iD/issues/7086
-[#6880]: https://github.com/openstreetmap/iD/issues/6880
-[#7064]: https://github.com/openstreetmap/iD/issues/7064
-[#7010]: https://github.com/openstreetmap/iD/issues/7010
-[#7082]: https://github.com/openstreetmap/iD/issues/7082
-[#7002]: https://github.com/openstreetmap/iD/issues/7002
-[#7099]: https://github.com/openstreetmap/iD/issues/7099
-[#7135]: https://github.com/openstreetmap/iD/issues/7135
-
-[@hikemaniac]: https://github.com/hikemaniac
-[@scaidermern]: https://github.com/scaidermern
-[@ToastHawaii]: https://github.com/ToastHawaii
-[@stragu]: https://github.com/stragu
-
-# 2.16.0
-##### 2019-Oct-23
-
-#### :mega: Release Highlights
-* :vertical_traffic_light: We've added support for showing objects detected in Mapillary images. Detections include traffic signals, storm drains, trash cans, street lamps, crosswalks, fire hydrants, power poles, and more. Shout out to [@kratico] for adding this feature!<br/>
-_Open the Map Data pane and enable the Map Features layer to see what has been detected. (shortcut <kbd>F</kbd>)_
-* :bookmark_tabs: You can now track changes that you've made while editing. Changed features will be highlighted green for additions, yellow for tag changes, and orange for geometry changes. Thanks [@Bonkles] for your work on this!<br/>
-_Press <kbd>G</kbd> to toggle change highlighting._
-
-#### :tada: New Features
-* Add Map Features layer showing objects detected in Mapillary images ([#5845], [#6792], thanks [@kratico])
-* Add the option to highlight edited features directly on the map ([#6843], thanks [@Bonkles])
-* Show the number of resolved and remaining issues in the bottom bar when validating everything ([#6935], [#6940])
-* Allow reversing directional nodes via the Reverse menu item and keyboard shortcut ([#6850])
-* Add link to the Achavi changeset viewer to the History panel ([#6855])
-
-[#5845]: https://github.com/openstreetmap/iD/issues/5845
-[#6792]: https://github.com/openstreetmap/iD/issues/6792
-[#6843]: https://github.com/openstreetmap/iD/issues/6843
-[#6935]: https://github.com/openstreetmap/iD/issues/6935
-[#6940]: https://github.com/openstreetmap/iD/issues/6940
-[#6850]: https://github.com/openstreetmap/iD/issues/6850
-[#6855]: https://github.com/openstreetmap/iD/issues/6855
-
-[@kratico]: https://github.com/kratico
-[@Bonkles]: https://github.com/Bonkles
-
-#### :sparkles: Usability
-* Flash the feature type button when a feature's preset changes during editing ([#6764])
-* Add button to toggle the Background info panel ([#6839])
-* Support reversing multiple selected features at the same time ([#6810])
-* Match the cliff directional arrow color to the line color ([#6918], [#6919], thanks [@huonw])
-* Render walls as blockier than fences and other barriers ([#6865])
-* Don't render barriers tagged on waterways ([#6887])
-* Improve Mapillary traffic sign quality by only showing signs detected in two or more photos ([#6921], thanks [@cbeddow])
-* Prevent zooming past the allowed zoom level range via scrolling or trackpad gestures ([#6851])
-* Disable the zoom in/out buttons at the maximum/minimum zoom levels ([#6847])
-* Allow tabbing past the last row in the All Tags table ([#4233])
-* Replace hardcoded ranking of OpenStreetMap communities with granular upstream ordering ([#6752])
-* Make the "Report an Imagery Problem" text clearer ([#6820])
-* Open the Map Data pane when clicking the "hidden features" badge
-
-[#6764]: https://github.com/openstreetmap/iD/issues/6764
-[#6839]: https://github.com/openstreetmap/iD/issues/6839
-[#6810]: https://github.com/openstreetmap/iD/issues/6810
-[#6918]: https://github.com/openstreetmap/iD/issues/6918
-[#6919]: https://github.com/openstreetmap/iD/issues/6919
-[#6865]: https://github.com/openstreetmap/iD/issues/6865
-[#6887]: https://github.com/openstreetmap/iD/issues/6887
-[#6921]: https://github.com/openstreetmap/iD/issues/6921
-[#6851]: https://github.com/openstreetmap/iD/issues/6851
-[#6847]: https://github.com/openstreetmap/iD/issues/6847
-[#4233]: https://github.com/openstreetmap/iD/issues/4233
-[#6752]: https://github.com/openstreetmap/iD/issues/6752
-[#6820]: https://github.com/openstreetmap/iD/issues/6820
-
-[@huonw]: https://github.com/huonw
-[@cbeddow]: https://github.com/cbeddow
-
-#### :white_check_mark: Validation
-* Only show the user issues their edits created, not preexisting issues with features they modified ([#6459])
-* No longer flag websites missing `http://` or `https://` ([#6831])
-* Flag disconnected `highway=elevator` as routing islands ([#6812])
-* Flag points that should be attached or detached from ways ([#6319])
-* Flag features with names matching a value in their `not:name` tag ([#6411])
-* Flag generic multilingual feature names ([#6876])
-* Rename '"Fix Me" Requests' validation rule to 'Help Requests'
-* Issue clearer warning when brand tags are simply incomplete, not strictly "nonstandard" ([#6909])
-* Add changeset tags for the number and type of issues resolved by the user's edits ([#6459])
-* Always show the Reset Ignored button when there are ignored issues
-* Deprecate `cycleway=track` on `highway=cycleway` ([#6705])
-* Deprecate various `direction`, `embankment`, `golf`, and `weighbridge` tags
-* Upgrade outdated golf and jet bridge presets in one step rather than two ([#6901], [#6912], thanks [@guylamar2006])
-* Add documentation of all validation issue types, severities, and changeset tags ([#6100])
-
-[#6459]: https://github.com/openstreetmap/iD/issues/6459
-[#6831]: https://github.com/openstreetmap/iD/issues/6831
-[#6812]: https://github.com/openstreetmap/iD/issues/6812
-[#6319]: https://github.com/openstreetmap/iD/issues/6319
-[#6411]: https://github.com/openstreetmap/iD/issues/6411
-[#6876]: https://github.com/openstreetmap/iD/issues/6876
-[#6909]: https://github.com/openstreetmap/iD/issues/6909
-[#6705]: https://github.com/openstreetmap/iD/issues/6705
-[#6901]: https://github.com/openstreetmap/iD/issues/6901
-[#6912]: https://github.com/openstreetmap/iD/issues/6912
-[#6100]: https://github.com/openstreetmap/iD/issues/6100
-
-[@guylamar2006]: https://github.com/guylamar2006
-
-#### :bug: Bugfixes
-* Fix an issue where some Mapillary traffic signs would not appear ([#6510], [#6921], thanks [@cbeddow])
-* Don't treat closed `highway=corridor` ways as areas ([#6800])
-* Fix an issue where operations might not be correctly enabled or disabled while editing a feature
-* Properly show uppercase suggestions in the Country, Target, and Draft Beers fields
-
-[#6510]: https://github.com/openstreetmap/iD/issues/6510
-[#6921]: https://github.com/openstreetmap/iD/issues/6921
-[#6800]: https://github.com/openstreetmap/iD/issues/6800
-
-[@cbeddow]: https://github.com/cbeddow
-
-#### :earth_asia: Localization
-* Add Seychelles and Pitcairn Islands to the list of places that drive on the left ([#6827], thanks [@leighghunt])
-* Show Traditional Chinese language names in the Taiwan localization instead of Simplified Chinese ([#6815])
-* Sort the "Add field" options in a locale-aware order ([#6937])
-* Make the Wheelchair Access and Stroller Access field options translatable ([#6878])
-* Let the <kbd>@</kbd> key on French/AZERTY keyboards also toggle the sidebar ([#6864])
-* Update language data with Unicode CLDR 36
-
-[#6827]: https://github.com/openstreetmap/iD/issues/6827
-[#6937]: https://github.com/openstreetmap/iD/issues/6937
-[#6815]: https://github.com/openstreetmap/iD/issues/6815
-[#6878]: https://github.com/openstreetmap/iD/issues/6878
-[#6864]: https://github.com/openstreetmap/iD/issues/6864
-
-[@leighghunt]: https://github.com/leighghunt
-
-#### :mortar_board: Walkthrough / Help
-* Update the link to the Mapbox Imagery Request site ([#6874], thanks [@1ec5])
-* Fix issue where walkthrough could not be completed if certain data layers were disabled ([#6634])
-
-[#6874]: https://github.com/openstreetmap/iD/issues/6874
-[#6634]: https://github.com/openstreetmap/iD/issues/6634
-
-[@1ec5]: https://github.com/1ec5
-
-#### :rocket: Presets
-* Add Electrical Equipment Store and Telecom Retail Store presets
-* Add Indoor Stairwell and Indoor Elevator Shaft presets ([#6863], thanks [@danielsjf])
-* Add Loading Dock preset ([#6849])
-* Add Utility Pole preset ([#6848])
-* Add Karting Racetrack and Motocross Racetrack presets ([#6826])
-* Add Noise Barrier preset ([#6949])
-* Add Brewing Supply Store preset ([#6866], [#6955], thanks [@simonbilskyrollins])
-* Add presets: Spaceport, Hot Dog Fast Food, Recording Studio, Film Studio, Radio Station, Television Station, Truck Scale, City Hall
-* Update icons for presets including money-related presets, construction presets, utility presets, schools, vending machines, parcel pickups and drop-offs, manholes, Sushi Restaurant, Compressed Air, Psychic, Shower, Bumper Cars, Roller Coaster, Bollard, Lift Gate, Street Lamp, Bleachers, Oil Well, and Wastewater Plant
-* Add Type and Material fields to the Stile preset ([#6857], thanks [@ewnh])
-* Add Waste field to relevant presets ([#6821])
-* Add Hours field to the Recycling Container preset ([#6861])
-* Add Blind Person Access and Lockable fields
-* Add Bollard Row preset and a bollard Type field
-* Add Informal field and Informal Path preset
-* No longer show Level field for every feature, just those that might be indoors
-* Add Levels field for features that might cross multiple building floors
-* Add Maximum Age field to features like schools and rides
-* Add Minimum Age field to features like kindergartens, bars, and clubs
-* Add Theme field for Playground and Playground Equipment presets
-* Add Type field to the Residential Area preset
-* Add Limited option to the Stroller Access field ([#6833])
-* Add `notCountryCodes` preset property for blacklisting presets from being addable in certain places
-* Don't show the Cycle & Foot Path preset in France, Lithuania, or Poland ([#6836], [#6882])
-* Require only the primary tag for a feature to match a golf preset
-* Rename Construction to Construction Area and render it with a yellow icon
-* Improve searchability of cycle presets in English ([#6825])
-
-[#6949]: https://github.com/openstreetmap/iD/issues/6949
-[#6863]: https://github.com/openstreetmap/iD/issues/6863
-[#6849]: https://github.com/openstreetmap/iD/issues/6849
-[#6848]: https://github.com/openstreetmap/iD/issues/6848
-[#6826]: https://github.com/openstreetmap/iD/issues/6826
-[#6857]: https://github.com/openstreetmap/iD/issues/6857
-[#6821]: https://github.com/openstreetmap/iD/issues/6821
-[#6861]: https://github.com/openstreetmap/iD/issues/6861
-[#6833]: https://github.com/openstreetmap/iD/issues/6833
-[#6836]: https://github.com/openstreetmap/iD/issues/6836
-[#6882]: https://github.com/openstreetmap/iD/issues/6882
-[#6825]: https://github.com/openstreetmap/iD/issues/6825
-
-[@simonbilskyrollins]: https://github.com/simonbilskyrollins
-[@danielsjf]: https://github.com/danielsjf
-[@ewnh]: https://github.com/ewnh
-
-# 2.15.5
-##### 2019-Aug-26
-
-#### :boom: Breaking Changes
-* Remove support for Node 6 (Node 8 or higher is now required)
-  * :warning: If you are building the iD project, you will need to upgrade your node version.
-
-#### :sparkles: Usability
-* Make the UI more navigable by tabbing ([#6701], thanks [@Abbe98])
-* Render Sidewalks in a different color than Foot Paths ([#6522])
-* List the user's language and common nearby languages first in the Multilingual Name language list ([#6712])
-* Add more language options to the Multilingual Name list
-* Enable searching fields by tag and keyword ([#5763])
-* Accept relation IDs in the "Choose a parent relation" dropdown ([#3487])
-* Highlight relations in the map when hovering over them in the "Choose a parent relation" dropdown ([#2946])
-* Show addable presets specified by the `presets` URL parameter in the default preset list ([#6703])
-* Interpret the `º` and `˚` characters as degrees when searching coordinates
-* Make the post-upload changeset number clickable ([#6644])
-* Allow selecting and copying tags from Custom Map Data ([#6710])
-* Select points after dragging them ([#5747])
-
-[#2946]: https://github.com/openstreetmap/iD/issues/2946
-[#3487]: https://github.com/openstreetmap/iD/issues/3487
-[#5747]: https://github.com/openstreetmap/iD/issues/5747
-[#5763]: https://github.com/openstreetmap/iD/issues/5763
-[#6522]: https://github.com/openstreetmap/iD/issues/6522
-[#6644]: https://github.com/openstreetmap/iD/issues/6644
-[#6701]: https://github.com/openstreetmap/iD/issues/6701
-[#6703]: https://github.com/openstreetmap/iD/issues/6703
-[#6710]: https://github.com/openstreetmap/iD/issues/6710
-[#6712]: https://github.com/openstreetmap/iD/issues/6712
-
-[@Abbe98]: https://github.com/Abbe98
-
-#### :white_check_mark: Validation
-* Don't flag known brands for having generic names ([#6761], [#6754], thanks [@SilentSpike])
-* Clarify that connecting a waterway crossing a highway will add a ford ([#6734])
-* Lock the Name field of features with a `name:etymology:wikidata` tag ([#6683])
-* Don't offer to add `highway=service` to demolished roads with `service` tags ([#6775])
-* Upgrade `crossing=island` to `crossing:island=yes` ([#6748])
-* Upgrade `diaper` to `changing_table` ([#6529])
-* Upgrade `access=public` to `access=yes` ([#6716])
-* Deprecate `tower:type=anchor` and `tower:type=suspension` ([#6762])
-* Deprecate `landuse=garden` ([#6758])
-* Deprecate `roof:shape=half_hipped` ([#6704])
-
-[#6529]: https://github.com/openstreetmap/iD/issues/6529
-[#6683]: https://github.com/openstreetmap/iD/issues/6683
-[#6704]: https://github.com/openstreetmap/iD/issues/6704
-[#6716]: https://github.com/openstreetmap/iD/issues/6716
-[#6734]: https://github.com/openstreetmap/iD/issues/6734
-[#6748]: https://github.com/openstreetmap/iD/issues/6748
-[#6754]: https://github.com/openstreetmap/iD/issues/6754
-[#6758]: https://github.com/openstreetmap/iD/issues/6758
-[#6761]: https://github.com/openstreetmap/iD/issues/6761
-[#6762]: https://github.com/openstreetmap/iD/issues/6762
-[#6775]: https://github.com/openstreetmap/iD/issues/6775
-
-[@SilentSpike]: https://github.com/SilentSpike
->>>>>>> 2ad8ba3d
+# [1.0.4](https://github.com/facebookincubator/RapiD/releases/tag/rapid-v1.0.4)
+##### 2019-Dec-12
 
 #### :bug: Bugfixes
 Fixed issue #84: https://github.com/facebookincubator/RapiD/issues/84 - With this fix, no more than 50 AI roads or buildings can be added to the map in a single save.
