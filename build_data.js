--- conflicted
+++ resolved
@@ -25,114 +25,6 @@
 
 let _currBuild = null;
 
-<<<<<<< HEAD
-        // Translation strings
-        var tstrings = {
-            categories: {},
-            groups: {},
-            fields: {},
-            presets: {}
-        };
-
-        // Font Awesome icons used
-        var faIcons = {
-            'fas-smile-beam': {},
-            'fas-grin-beam': {},
-            'fas-laugh-beam': {},
-            'fas-sun': {},
-            'fas-moon': {},
-            'fas-edit': {},
-            'fas-map-marked-alt': {},
-            'fas-i-cursor': {},
-            'fas-lock': {},
-            'fas-long-arrow-alt-right': {},
-            'fas-th-list': {},
-            'fas-toolbox': {},
-            'fas-clock': {},
-            'fas-birthday-cake': {}
-        };
-
-        // The Noun Project icons used
-        var tnpIcons = {
-        };
-
-        // all fields searchable under "add field"
-        var searchableFieldIDs = {};
-
-        // Start clean
-        shell.rm('-f', [
-            'data/presets/categories.json',
-            'data/presets/fields.json',
-            'data/presets/presets.json',
-            'data/presets.yaml',
-            'data/taginfo.json',
-            'data/territory-languages.json',
-            'dist/locales/en.json',
-            'svg/fontawesome/*.svg',
-        ]);
-
-        var groups = generateGroups(tstrings);
-
-        var categories = generateCategories(tstrings, faIcons, tnpIcons);
-        var fields = generateFields(tstrings, faIcons, tnpIcons, searchableFieldIDs);
-        var presets = generatePresets(tstrings, faIcons, tnpIcons, searchableFieldIDs);
-        var defaults = read('data/presets/defaults.json');
-        var translations = generateTranslations(fields, presets, tstrings, searchableFieldIDs);
-        var taginfo = generateTaginfo(presets, fields);
-        var territoryLanguages = generateTerritoryLanguages();
-
-        // Additional consistency checks
-        validateCategoryPresets(categories, presets);
-        validatePresetFields(presets, fields);
-        validateDefaults(defaults, categories, presets);
-
-        // Save individual data files
-        var tasks = [
-            writeFileProm(
-                'data/presets/categories.json',
-                prettyStringify({ categories: categories })
-            ),
-            writeFileProm(
-                'data/presets/fields.json',
-                prettyStringify({ fields: fields }, { maxLength: 9999 })
-            ),
-            writeFileProm(
-                'data/presets/presets.json',
-                prettyStringify({ presets: presets }, { maxLength: 9999 })
-            ),
-            writeFileProm(
-                'data/presets/groups.json',
-                prettyStringify({ groups: groups }, { maxLength: 1000 })
-            ),
-            writeFileProm(
-                'data/presets.yaml',
-                translationsToYAML(translations)
-            ),
-            writeFileProm(
-                'data/taginfo.json',
-                prettyStringify(taginfo, { maxLength: 9999 })
-            ),
-            writeFileProm(
-                'data/territory-languages.json',
-                prettyStringify({ dataTerritoryLanguages: territoryLanguages }, { maxLength: 9999 })
-            ),
-            writeEnJson(tstrings),
-            writeFaIcons(faIcons),
-            writeTnpIcons(tnpIcons)
-        ];
-
-        return Promise.all(tasks)
-            .then(function () {
-                console.timeEnd(colors.green('data built'));
-                building = false;
-            })
-            .catch(function (err) {
-                console.error(err);
-                process.exit(1);
-            });
-    };
-};
-=======
 
 function buildData() {
   if (_currBuild) return _currBuild;
@@ -230,7 +122,6 @@
       process.exit(1);
     });
 }
->>>>>>> e172a864
 
 
 function read(f) {
@@ -323,31 +214,32 @@
 }
 
 function generateGroups(tstrings) {
-    var groups = {};
-    glob.sync(__dirname + '/data/presets/groups/**/*.json').forEach(function(file) {
-        var group = read(file);
-        var id = stripLeadingUnderscores(file.match(/presets\/groups\/([^.]*)\.json/)[1]);
-        validate(file, group, groupSchema);
-
-        var t = {};
-        if (group.name) {
-            t.name = group.name;
-        }
-        if (group.description) {
-            t.description = group.description;
-        }
-        if (Object.keys(t).length > 0) {
-            tstrings.groups[id] = t;
-        }
-
-        if (group.note) {
-            // notes are only used for developer documentation
-            delete group.note;
-        }
-
-        groups[id] = group;
-    });
-    return groups;
+  let groups = {};
+  glob.sync(__dirname + '/data/presets/groups/**/*.json').forEach(file => {
+    let group = read(file);
+    let id = stripLeadingUnderscores(file.match(/presets\/groups\/([^.]*)\.json/)[1]);
+    validate(file, group, groupSchema);
+
+    let t = {};
+    if (group.name) {
+      t.name = group.name;
+    }
+    if (group.description) {
+      t.description = group.description;
+    }
+    if (Object.keys(t).length > 0) {
+      tstrings.groups[id] = t;
+    }
+
+    if (group.note) {
+      // notes are only used for developer documentation
+      delete group.note;
+    }
+
+    groups[id] = group;
+  });
+
+  return groups;
 }
 
 
