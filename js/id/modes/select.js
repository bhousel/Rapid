--- conflicted
+++ resolved
@@ -33,16 +33,12 @@
     }
 
     mode.enter = function() {
-<<<<<<< HEAD
         var map = mode.map,
             graph = map.history().graph(),
+            history = map.history(),
             surface = mode.map.surface;
 
         inspector.graph(graph);
-=======
-        var surface = mode.map.surface,
-            history = mode.history;
->>>>>>> d6d1709e
 
         behaviors = [
             iD.behavior.Hover(),
@@ -135,10 +131,10 @@
             })
             .classed('selected', true);
 
-        arcMenu = iD.ui.ArcMenu(entity, history);
+        var radialMenu = iD.ui.RadialMenu(entity, history);
 
         if (d3.event) {
-            surface.call(arcMenu, d3.mouse(surface.node()));
+            surface.call(radialMenu, d3.mouse(surface.node()));
         }
     };
 
