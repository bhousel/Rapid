--- conflicted
+++ resolved
@@ -2,16 +2,8 @@
     return function drawSurface(selection) {
         selection.append('defs');
 
-<<<<<<< HEAD
-        var clip = selection.append('g')
-            .attr('clip-path', 'url(#clip)');
-
-        var layers = clip.selectAll('.layer')
-            .data(['fill', 'casing', 'stroke', 'text', 'hit', 'label']);
-=======
         var layers = selection.selectAll('.layer')
-            .data(['shadow', 'fill', 'casing', 'stroke', 'text', 'hit']);
->>>>>>> 5d283f06
+            .data(['shadow', 'fill', 'casing', 'stroke', 'text', 'hit', 'label']);
 
         layers.enter().append('g')
             .attr('class', function(d) { return 'layer layer-' + d; });
