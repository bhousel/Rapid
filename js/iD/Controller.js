<<<<<<< HEAD
define(['dojo/_base/declare','dojo/on','iD/actions/UndoStack'], function(declare,on){
=======
// iD/Controller.js

define(['dojo/_base/declare','dojo/on','dojo/Evented',
        'iD/actions/UndoStack','iD/tags/PresetList'], function(declare,on,Evented){
>>>>>>> 97902cdc

// ----------------------------------------------------------------------
// Controller base class

declare("iD.Controller", [Evented], {
	state: null,			// current ControllerState
	map: null,				// current Map
	stepper: null,			// current StepPane
	undoStack: null,		// main undoStack
<<<<<<< HEAD

=======
	presets: null,			// tag presets
	editorCache: null,		// cache of tag editor objects, means we don't have to repeatedly load them
	
>>>>>>> 97902cdc
	constructor:function(_map) {
		// summary:		The Controller marshalls ControllerStates and passes events to them.
		this.map=_map;
		this.undoStack=new iD.actions.UndoStack();
		this.presets={};
		this.editorCache={};
	},

	setStepper:function(_stepper) {
		// summary:		Set reference for the singleton-like class for the step-by-step instruction panel.
		this.stepper=_stepper;
	},

<<<<<<< HEAD
=======
	setTagPresets:function(type,url) {
		// summary:		Load and store a JSON tag preset file.
		this.presets[type]=new iD.tags.PresetList(type,url);
	},
	
>>>>>>> 97902cdc
	setState:function(newState) {
		// summary:		Enter a new ControllerState, firing exitState on the old one, and enterState on the new one.
		if (newState==this.state) { return; }
		if (this.state) {
			this.state.exitState(newState);
			this.emit("exitState", { bubbles: true, cancelable: true, state: this.state.stateNameAsArray() });
		}
		newState.setController(this);
		this.state=newState;
		newState.enterState();
		this.emit("enterState", { bubbles: true, cancelable: true, state: this.state.stateNameAsArray() });
	},

	entityMouseEvent:function(event,entityUI) {
		// summary:		Pass a MouseEvent on an EntityUI (e.g. clicking a way) to the current ControllerState.
		if (!this.state) { return; }
		var newState=this.state.processMouseEvent(event,entityUI);
		this.setState(newState);
	}

});

// ----------------------------------------------------------------------
// End of module
});<|MERGE_RESOLUTION|>--- conflicted
+++ resolved
@@ -1,11 +1,5 @@
-<<<<<<< HEAD
-define(['dojo/_base/declare','dojo/on','iD/actions/UndoStack'], function(declare,on){
-=======
-// iD/Controller.js
-
 define(['dojo/_base/declare','dojo/on','dojo/Evented',
         'iD/actions/UndoStack','iD/tags/PresetList'], function(declare,on,Evented){
->>>>>>> 97902cdc
 
 // ----------------------------------------------------------------------
 // Controller base class
@@ -15,13 +9,9 @@
 	map: null,				// current Map
 	stepper: null,			// current StepPane
 	undoStack: null,		// main undoStack
-<<<<<<< HEAD
-
-=======
 	presets: null,			// tag presets
 	editorCache: null,		// cache of tag editor objects, means we don't have to repeatedly load them
 	
->>>>>>> 97902cdc
 	constructor:function(_map) {
 		// summary:		The Controller marshalls ControllerStates and passes events to them.
 		this.map=_map;
@@ -35,14 +25,11 @@
 		this.stepper=_stepper;
 	},
 
-<<<<<<< HEAD
-=======
 	setTagPresets:function(type,url) {
 		// summary:		Load and store a JSON tag preset file.
 		this.presets[type]=new iD.tags.PresetList(type,url);
 	},
 	
->>>>>>> 97902cdc
 	setState:function(newState) {
 		// summary:		Enter a new ControllerState, firing exitState on the old one, and enterState on the new one.
 		if (newState==this.state) { return; }
