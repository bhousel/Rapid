/* global Mapillary:false */
import { dispatch as d3_dispatch } from 'd3-dispatch';
import { select as d3_select } from 'd3-selection';

import RBush from 'rbush';

import { geoExtent, geoScaleToZoom } from '../geo';
import { utilArrayUnion, utilQsString, utilRebind, utilTiler, utilStringQs } from '../util';


var apibase = 'https://a.mapillary.com/v3/';
var viewercss = 'mapillary-js/mapillary.min.css';
var viewerjs = 'mapillary-js/mapillary.min.js';
var clientId = 'NzNRM2otQkR2SHJzaXJmNmdQWVQ0dzo1ZWYyMmYwNjdmNDdlNmVi';
var mapFeatureConfig = {
    values: [
        'construction--flat--crosswalk-plain',
        'marking--discrete--crosswalk-zebra',
        'object--banner',
        'object--bench',
        'object--bike-rack',
        'object--billboard',
        'object--catch-basin',
        'object--cctv-camera',
        'object--fire-hydrant',
        'object--mailbox',
        'object--manhole',
        'object--phone-booth',
        'object--sign--advertisement',
        'object--sign--information',
        'object--sign--store',
        'object--street-light',
        'object--support--utility-pole',
        'object--traffic-light--*',
        'object--traffic-light--pedestrians',
        'object--trash-can'
    ].join(',')
};
var maxResults = 1000;
var tileZoom = 14;
var tiler = utilTiler().zoomExtent([tileZoom, tileZoom]).skipNullIsland(true);
var dispatch = d3_dispatch('change', 'loadedImages', 'loadedSigns', 'loadedMapFeatures', 'bearingChanged', 'nodeChanged');
var _mlyFallback = false;
var _mlyCache;
var _mlyClicks;
var _mlyActiveImage;
var _mlySelectedImageKey;
var _mlyViewer;
var _mlyViewerFilter = ['all'];
var _loadViewerPromise;
var _mlyHighlightedDetection;
var _mlyShowFeatureDetections = false;
var _mlyShowSignDetections = false;

function abortRequest(controller) {
    controller.abort();
}

function loadTiles(which, url, projection) {
    var currZoom = Math.floor(geoScaleToZoom(projection.scale()));
    var tiles = tiler.getTiles(projection);

    // abort inflight requests that are no longer needed
    var cache = _mlyCache[which];
    Object.keys(cache.inflight).forEach(function(k) {
        var wanted = tiles.find(function(tile) { return k.indexOf(tile.id + ',') === 0; });
        if (!wanted) {
            abortRequest(cache.inflight[k]);
            delete cache.inflight[k];
        }
    });

    tiles.forEach(function(tile) {
        loadNextTilePage(which, currZoom, url, tile);
    });
}


function loadNextTilePage(which, currZoom, url, tile) {
    var cache = _mlyCache[which];
    var rect = tile.extent.rectangle();
    var maxPages = maxPageAtZoom(currZoom);
    var nextPage = cache.nextPage[tile.id] || 0;
    var nextURL = cache.nextURL[tile.id] || url +
        utilQsString({
            per_page: maxResults,
            page: nextPage,
            client_id: clientId,
            bbox: [rect[0], rect[1], rect[2], rect[3]].join(','),
        });

    if (nextPage > maxPages) return;

    var id = tile.id + ',' + String(nextPage);
    if (cache.loaded[id] || cache.inflight[id]) return;

    var controller = new AbortController();
    cache.inflight[id] = controller;

    var options = {
        method: 'GET',
        signal: controller.signal,
        headers: { 'Content-Type': 'application/json' }
    };

    fetch(nextURL, options)
        .then(function(response) {
            if (!response.ok) {
                throw new Error(response.status + ' ' + response.statusText);
            }
            var linkHeader = response.headers.get('Link');
            if (linkHeader) {
                var pagination = parsePagination(linkHeader);
                if (pagination.next) {
                    cache.nextURL[tile.id] = pagination.next;
                }
            }
            return response.json();
        })
        .then(function(data) {
            cache.loaded[id] = true;
            delete cache.inflight[id];
            if (!data || !data.features || !data.features.length) {
                throw new Error('No Data');
            }

            var features = data.features.map(function(feature) {
                var loc = feature.geometry.coordinates;
                var d;

                // An image (shown as a green dot on the map) is a single street photo with extra
                // information such as location, camera angle (CA), camera model, and so on.
                // Each image feature is a GeoJSON Point
                if (which === 'images') {
                    d = {
                        loc: loc,
                        key: feature.properties.key,
                        ca: feature.properties.ca,
                        captured_at: feature.properties.captured_at,
                        captured_by: feature.properties.username,
                        pano: feature.properties.pano
                    };

                    cache.forImageKey[d.key] = d;     // cache imageKey -> image

                // Mapillary organizes images as sequences. A sequence of images are continuously captured
                // by a user at a give time. Sequences are shown on the map as green lines.
                // Each sequence feature is a GeoJSON LineString
                } else if (which === 'sequences') {
                    var sequenceKey = feature.properties.key;
                    cache.lineString[sequenceKey] = feature;           // cache sequenceKey -> lineString
                    feature.properties.coordinateProperties.image_keys.forEach(function(imageKey) {
                        cache.forImageKey[imageKey] = sequenceKey;     // cache imageKey -> sequenceKey
                    });
                    return false;    // because no `d` data worth loading into an rbush

                // A map feature is a real world object that can be shown on a map. It could be any object
                // recognized from images, manually added in images, or added on the map.
                // Each map feature is a GeoJSON Point (located where the feature is)
                } else if (which === 'map_features' || which === 'points') {
                    d = {
                        loc: loc,
                        key: feature.properties.key,
                        value: feature.properties.value,
                        detections: feature.properties.detections,
                        direction: feature.properties.direction,
                        accuracy: feature.properties.accuracy,
                        first_seen_at: feature.properties.first_seen_at,
                        last_seen_at: feature.properties.last_seen_at
                    };
                }

                return {
                    minX: loc[0], minY: loc[1], maxX: loc[0], maxY: loc[1], data: d
                };

            }).filter(Boolean);

            if (cache.rtree && features) {
                cache.rtree.load(features);
            }

            if (data.features.length === maxResults) {  // more pages to load
                cache.nextPage[tile.id] = nextPage + 1;
                loadNextTilePage(which, currZoom, url, tile);
            } else {
                cache.nextPage[tile.id] = Infinity;     // no more pages to load
            }

            if (which === 'images' || which === 'sequences') {
                dispatch.call('loadedImages');
            } else if (which === 'map_features') {
                dispatch.call('loadedSigns');
            } else if (which === 'points') {
                dispatch.call('loadedMapFeatures');
            }
        })
        .catch(function() {
            cache.loaded[id] = true;
            delete cache.inflight[id];
        });
}


function loadData(which, url) {
    var cache = _mlyCache[which];
    var options = {
        method: 'GET',
        headers: { 'Content-Type': 'application/json' }
    };
    var nextUrl = url + '&client_id=' + clientId;
    return fetch(nextUrl, options)
        .then(function(response) {
            if (!response.ok) {
                throw new Error(response.status + ' ' + response.statusText);
            }
            return response.json();
        })
        .then(function(data) {
            if (!data || !data.features || !data.features.length) {
                throw new Error('No Data');
            }

            data.features.forEach(function(feature) {
                var d;

                if (which === 'image_detections') {
                    d = {
                        key: feature.properties.key,
                        image_key: feature.properties.image_key,
                        value: feature.properties.value,
                        shape: feature.properties.shape
                    };

                    if (!cache.forImageKey[d.image_key]) {
                        cache.forImageKey[d.image_key] = [];
                    }
                    cache.forImageKey[d.image_key].push(d);
                }
            });
        });
}

function maxPageAtZoom(z) {
    if (z < 15)   return 2;
    if (z === 15) return 5;
    if (z === 16) return 10;
    if (z === 17) return 20;
    if (z === 18) return 40;
    if (z > 18)   return 80;
}


// extract links to pages of API results
function parsePagination(links) {
    return links.split(',').map(function(rel) {
        var elements = rel.split(';');
        if (elements.length === 2) {
            return [
                /<(.+)>/.exec(elements[0])[1],
                /rel="(.+)"/.exec(elements[1])[1]
            ];
        } else {
            return ['',''];
        }
    }).reduce(function(pagination, val) {
        pagination[val[1]] = val[0];
        return pagination;
    }, {});
}


// partition viewport into higher zoom tiles
function partitionViewport(projection) {
    var z = geoScaleToZoom(projection.scale());
    var z2 = (Math.ceil(z * 2) / 2) + 2.5;   // round to next 0.5 and add 2.5
    var tiler = utilTiler().zoomExtent([z2, z2]);

    return tiler.getTiles(projection)
        .map(function(tile) { return tile.extent; });
}


// no more than `limit` results per partition.
function searchLimited(limit, projection, rtree) {
    limit = limit || 5;

    return partitionViewport(projection)
        .reduce(function(result, extent) {
            var found = rtree.search(extent.bbox())
                .slice(0, limit)
                .map(function(d) { return d.data; });

            return (found.length ? result.concat(found) : result);
        }, []);
}


export default {

    init: function() {
        if (!_mlyCache) {
            this.reset();
        }

        this.event = utilRebind(this, dispatch, 'on');
    },

    reset: function() {
        if (_mlyCache) {
            Object.values(_mlyCache.images.inflight).forEach(abortRequest);
            Object.values(_mlyCache.image_detections.inflight).forEach(abortRequest);
            Object.values(_mlyCache.map_features.inflight).forEach(abortRequest);
            Object.values(_mlyCache.points.inflight).forEach(abortRequest);
            Object.values(_mlyCache.sequences.inflight).forEach(abortRequest);
        }

        _mlyCache = {
            images: { inflight: {}, loaded: {}, nextPage: {}, nextURL: {}, rtree: new RBush(), forImageKey: {} },
            image_detections: { inflight: {}, loaded: {}, nextPage: {}, nextURL: {}, forImageKey: {} },
            map_features: { inflight: {}, loaded: {}, nextPage: {}, nextURL: {}, rtree: new RBush() },
            points: { inflight: {}, loaded: {}, nextPage: {}, nextURL: {}, rtree: new RBush() },
            sequences: { inflight: {}, loaded: {}, nextPage: {}, nextURL: {}, rtree: new RBush(), forImageKey: {}, lineString: {} }
        };

        _mlySelectedImageKey = null;
        _mlyActiveImage = null;
        _mlyClicks = [];
    },


    images: function(projection) {
        var limit = 5;
        return searchLimited(limit, projection, _mlyCache.images.rtree);
    },


    signs: function(projection) {
        var limit = 5;
        return searchLimited(limit, projection, _mlyCache.map_features.rtree);
    },


    mapFeatures: function(projection) {
        var limit = 5;
        return searchLimited(limit, projection, _mlyCache.points.rtree);
    },


    cachedImage: function(imageKey) {
        return _mlyCache.images.forImageKey[imageKey];
    },


    sequences: function(projection) {
        var viewport = projection.clipExtent();
        var min = [viewport[0][0], viewport[1][1]];
        var max = [viewport[1][0], viewport[0][1]];
        var bbox = geoExtent(projection.invert(min), projection.invert(max)).bbox();
        var sequenceKeys = {};

        // all sequences for images in viewport
        _mlyCache.images.rtree.search(bbox)
            .forEach(function(d) {
                var sequenceKey = _mlyCache.sequences.forImageKey[d.data.key];
                if (sequenceKey) {
                    sequenceKeys[sequenceKey] = true;
                }
            });

        // Return lineStrings for the sequences
        return Object.keys(sequenceKeys).map(function(sequenceKey) {
            return _mlyCache.sequences.lineString[sequenceKey];
        });
    },


    signsSupported: function() {
        return true;
    },


    loadImages: function(projection) {
        loadTiles('images', apibase + 'images?sort_by=key&', projection);
        loadTiles('sequences', apibase + 'sequences?sort_by=key&', projection);
    },


    loadSigns: function(projection) {
        loadTiles('map_features', apibase + 'map_features?layers=trafficsigns&min_nbr_image_detections=2&sort_by=key&', projection);
    },


    loadMapFeatures: function(projection) {
        loadTiles('points', apibase + 'map_features?layers=points&min_nbr_image_detections=2&sort_by=key&values=' + mapFeatureConfig.values + '&', projection);
    },


    ensureViewerLoaded: function(context) {
        if (_loadViewerPromise) return _loadViewerPromise;

        // add mly-wrapper
        var wrap = context.container().select('.photoviewer')
            .selectAll('.mly-wrapper')
            .data([0]);

        wrap.enter()
            .append('div')
            .attr('id', 'ideditor-mly')
            .attr('class', 'photo-wrapper mly-wrapper')
            .classed('hide', true);

        var that = this;

        _loadViewerPromise = new Promise((resolve, reject) => {

            var loadedCount = 0;
            function loaded() {
                loadedCount += 1;
                // wait until both files are loaded
                if (loadedCount === 2) resolve();
            }

            var head = d3_select('head');

            // load mapillary-viewercss
            head.selectAll('#ideditor-mapillary-viewercss')
                .data([0])
                .enter()
                .append('link')
                .attr('id', 'ideditor-mapillary-viewercss')
                .attr('rel', 'stylesheet')
                .attr('crossorigin', 'anonymous')
                .attr('href', context.asset(viewercss))
                .on('load.serviceMapillary', loaded)
                .on('error.serviceMapillary', function() {
                    reject();
                });

            // load mapillary-viewerjs
            head.selectAll('#ideditor-mapillary-viewerjs')
                .data([0])
                .enter()
                .append('script')
                .attr('id', 'ideditor-mapillary-viewerjs')
                .attr('crossorigin', 'anonymous')
                .attr('src', context.asset(viewerjs))
                .on('load.serviceMapillary', loaded)
                .on('error.serviceMapillary', function() {
                    reject();
                });
        })
        .catch(function() {
            _loadViewerPromise = null;
        })
        .then(function() {
            that.initViewer(context);
        });

        return _loadViewerPromise;
    },

    loadSignResources: function(context) {
        context.ui().svgDefs.addSprites(['mapillary-sprite'], false /* don't override colors */ );
        return this;
    },

    loadObjectResources: function(context) {
        context.ui().svgDefs.addSprites(['mapillary-object-sprite'], false /* don't override colors */ );
        return this;
    },


    resetTags: function() {
        if (_mlyViewer && !_mlyFallback) {
            _mlyViewer.getComponent('tag').removeAll();  // remove previous detections
        }
    },


    showFeatureDetections: function(value) {
        _mlyShowFeatureDetections = value;
        if (!_mlyShowFeatureDetections && !_mlyShowSignDetections) {
            this.resetTags();
        }
    },


    showSignDetections: function(value) {
        _mlyShowSignDetections = value;
        if (!_mlyShowFeatureDetections && !_mlyShowSignDetections) {
            this.resetTags();
        }
    },

    filterViewer: function(context) {
        var showsPano = context.photos().showsPanoramic();
        var showsFlat = context.photos().showsFlat();
        var fromDate = context.photos().fromDate();
        var toDate = context.photos().toDate();
        var usernames = context.photos().usernames();
        var filter = ['all'];

        if (!showsPano) filter.push(['==', 'pano', false]);
        if (!showsFlat && showsPano) filter.push(['==', 'pano', true]);
        if (usernames && usernames.length) filter.push(['==', 'username', usernames[0]]);
        if (fromDate) {
            var fromTimestamp = new Date(fromDate).getTime();
            filter.push(['>=', 'capturedAt', fromTimestamp]);
        }
        if (toDate) {
            var toTimestamp = new Date(toDate).getTime();
            filter.push(['>=', 'capturedAt', toTimestamp]);
        }

        if (_mlyViewer) {
            _mlyViewer.setFilter(filter);
        }
        _mlyViewerFilter = filter;

        return filter;
    },


    showViewer: function(context) {
        var wrap = context.container().select('.photoviewer')
            .classed('hide', false);

        var isHidden = wrap.selectAll('.photo-wrapper.mly-wrapper.hide').size();

        if (isHidden && _mlyViewer) {
            wrap
                .selectAll('.photo-wrapper:not(.mly-wrapper)')
                .classed('hide', true);

            wrap
                .selectAll('.photo-wrapper.mly-wrapper')
                .classed('hide', false);

            _mlyViewer.resize();
        }

        return this;
    },


    hideViewer: function(context) {
        _mlyActiveImage = null;
        _mlySelectedImageKey = null;

        if (!_mlyFallback && _mlyViewer) {
            _mlyViewer.getComponent('sequence').stop();
        }

        var viewer = context.container().select('.photoviewer');
        if (!viewer.empty()) viewer.datum(null);

        viewer
            .classed('hide', true)
            .selectAll('.photo-wrapper')
            .classed('hide', true);

        this.updateUrlImage(null);

        dispatch.call('nodeChanged');

        return this.setStyles(context, null, true);
    },


    parsePagination: parsePagination,


    updateUrlImage: function(imageKey) {
        if (!window.mocha) {
            var hash = utilStringQs(window.location.hash);
            if (imageKey) {
                hash.photo = 'mapillary/' + imageKey;
            } else {
                delete hash.photo;
            }
            window.location.replace('#' + utilQsString(hash, true));
        }
    },


    highlightDetection: function(detection) {
        if (detection) {
            _mlyHighlightedDetection = detection.detection_key;
        }

        return this;
    },


    initViewer: function(context) {
        var that = this;
        if (!window.Mapillary) return;

        var opts = {
<<<<<<< HEAD
=======
            apiClient: clientId,
            container: 'ideditor-mly',
>>>>>>> 72d56e54
            baseImageSize: 320,
            component: {
                cover: false,
                keyboard: false,
                tag: true
            }
        };

        // Disable components requiring WebGL support
        if (!Mapillary.isSupported() && Mapillary.isFallbackSupported()) {
            _mlyFallback = true;
            opts.component = {
                cover: false,
                direction: false,
                imagePlane: false,
                keyboard: false,
                mouse: false,
                sequence: false,
                tag: false,
                image: true,        // fallback
                navigation: true    // fallback
            };
        }

<<<<<<< HEAD
        _mlyViewer = new Mapillary.Viewer('ideditor-mly', clientId, null, opts);
=======
        _mlyViewer = new Mapillary.Viewer(opts);
>>>>>>> 72d56e54
        _mlyViewer.on('nodechanged', nodeChanged);
        _mlyViewer.on('bearingchanged', bearingChanged);
        if (_mlyViewerFilter) {
            _mlyViewer.setFilter(_mlyViewerFilter);
        }

        // Register viewer resize handler
        context.ui().photoviewer.on('resize.mapillary', function() {
            if (_mlyViewer) _mlyViewer.resize();
        });

        // nodeChanged: called after the viewer has changed images and is ready.
        //
        // There is some logic here to batch up clicks into a _mlyClicks array
        // because the user might click on a lot of markers quickly and nodechanged
        // may be called out of order asynchronously.
        //
        // Clicks are added to the array in `selectedImage` and removed here.
        //
        function nodeChanged(node) {
            that.resetTags();
            var clicks = _mlyClicks;
            var index = clicks.indexOf(node.key);
            var selectedKey = _mlySelectedImageKey;
            that.setActiveImage(node);

            if (index > -1) {              // `nodechanged` initiated from clicking on a marker..
                clicks.splice(index, 1);   // remove the click
                // If `node.key` matches the current _mlySelectedImageKey, call `selectImage()`
                // one more time to update the detections and attribution..
                if (node.key === selectedKey) {
                    that.selectImage(context, _mlySelectedImageKey, true);
                }
            } else {             // `nodechanged` initiated from the Mapillary viewer controls..
                var loc = node.computedLatLon ? [node.computedLatLon.lon, node.computedLatLon.lat] : [node.latLon.lon, node.latLon.lat];
                context.map().centerEase(loc);
                that.selectImage(context, node.key, true);
            }
            dispatch.call('nodeChanged');
        }

        function bearingChanged(e) {
            dispatch.call('bearingChanged', undefined, e);
        }
    },


    // Pass in the image key string as `imageKey`.
    // This allows images to be selected from places that dont have access
    // to the full image datum (like the street signs layer or the js viewer)
    selectImage: function(context, imageKey, fromViewer) {

        _mlySelectedImageKey = imageKey;

        this.updateUrlImage(imageKey);

        var d = _mlyCache.images.forImageKey[imageKey];

        var viewer = context.container().select('.photoviewer');
        if (!viewer.empty()) viewer.datum(d);

        imageKey = (d && d.key) || imageKey;
        if (!fromViewer && imageKey) {
            _mlyClicks.push(imageKey);
        }

        this.setStyles(context, null, true);

        if (_mlyShowFeatureDetections) {
            this.updateDetections(imageKey, apibase + 'image_detections?layers=points&values=' + mapFeatureConfig.values + '&image_keys=' + imageKey);
        }

        if (_mlyShowSignDetections) {
            this.updateDetections(imageKey, apibase + 'image_detections?layers=trafficsigns&image_keys=' + imageKey);
        }

        if (_mlyViewer && imageKey) {
            _mlyViewer.moveToKey(imageKey)
                .catch(function(e) { console.error('mly3', e); });  // eslint-disable-line no-console
        }

        return this;
    },


    getActiveImage: function() {
        return _mlyActiveImage;
    },


    getSelectedImageKey: function() {
        return _mlySelectedImageKey;
    },


    getSequenceKeyForImageKey: function(imageKey) {
        return _mlyCache.sequences.forImageKey[imageKey];
    },


    setActiveImage: function(node) {
        if (node) {
            _mlyActiveImage = {
                ca: node.originalCA,
                key: node.key,
                loc: [node.originalLatLon.lon, node.originalLatLon.lat],
                pano: node.pano
            };
        } else {
            _mlyActiveImage = null;
        }

    },


    // Updates the currently highlighted sequence and selected bubble.
    // Reset is only necessary when interacting with the viewport because
    // this implicitly changes the currently selected bubble/sequence
    setStyles: function(context, hovered, reset) {
        if (reset) {  // reset all layers
            context.container().selectAll('.viewfield-group')
                .classed('highlighted', false)
                .classed('hovered', false);

            context.container().selectAll('.sequence')
                .classed('highlighted', false)
                .classed('currentView', false);
        }

        var hoveredImageKey = hovered && hovered.key;
        var hoveredSequenceKey = hoveredImageKey && this.getSequenceKeyForImageKey(hoveredImageKey);
        var hoveredLineString = hoveredSequenceKey && _mlyCache.sequences.lineString[hoveredSequenceKey];
        var hoveredImageKeys = (hoveredLineString && hoveredLineString.properties.coordinateProperties.image_keys) || [];

        var selectedImageKey = _mlySelectedImageKey;
        var selectedSequenceKey = selectedImageKey && this.getSequenceKeyForImageKey(selectedImageKey);
        var selectedLineString = selectedSequenceKey && _mlyCache.sequences.lineString[selectedSequenceKey];
        var selectedImageKeys = (selectedLineString && selectedLineString.properties.coordinateProperties.image_keys) || [];

        // highlight sibling viewfields on either the selected or the hovered sequences
        var highlightedImageKeys = utilArrayUnion(hoveredImageKeys, selectedImageKeys);

        context.container().selectAll('.layer-mapillary .viewfield-group')
            .classed('highlighted', function(d) { return highlightedImageKeys.indexOf(d.key) !== -1; })
            .classed('hovered', function(d) { return d.key === hoveredImageKey; });

        context.container().selectAll('.layer-mapillary .sequence')
            .classed('highlighted', function(d) { return d.properties.key === hoveredSequenceKey; })
            .classed('currentView', function(d) { return d.properties.key === selectedSequenceKey; });

        // update viewfields if needed
        context.container().selectAll('.viewfield-group .viewfield')
            .attr('d', viewfieldPath);

        function viewfieldPath() {
            var d = this.parentNode.__data__;
            if (d.pano && d.key !== selectedImageKey) {
                return 'M 8,13 m -10,0 a 10,10 0 1,0 20,0 a 10,10 0 1,0 -20,0';
            } else {
                return 'M 6,9 C 8,8.4 8,8.4 10,9 L 16,-2 C 12,-5 4,-5 0,-2 z';
            }
        }

        return this;
    },


    updateDetections: function(imageKey, url) {
        if (!_mlyViewer || _mlyFallback) return;
        if (!imageKey) return;

        if (!_mlyCache.image_detections.forImageKey[imageKey]) {
            loadData('image_detections', url)
                .then(() => {
                    showDetections(_mlyCache.image_detections.forImageKey[imageKey] || []);
            });
        } else {
            showDetections(_mlyCache.image_detections.forImageKey[imageKey]);
        }

        function showDetections(detections) {
            detections.forEach(function(data) {
                var tag = makeTag(data);
                if (tag) {
                    var tagComponent = _mlyViewer.getComponent('tag');
                    tagComponent.add([tag]);
                }
            });
        }

        function makeTag(data) {
            var valueParts = data.value.split('--');
            if (!valueParts.length) return;


            var tag;
            var text;
            var color = 0xffffff;

            if (_mlyHighlightedDetection === data.key) {
                color = 0xffff00;
                text = valueParts[1];
                if (text === 'flat' || text === 'discrete' || text === 'sign') {
                    text = valueParts[2];
                }
                text = text.replace(/-/g, ' ');
                text = text.charAt(0).toUpperCase() + text.slice(1);
                _mlyHighlightedDetection = null;
            }

            if (data.shape.type === 'Polygon') {
                var polygonGeometry = new Mapillary
                    .TagComponent
                    .PolygonGeometry(data.shape.coordinates[0]);

                tag = new Mapillary.TagComponent.OutlineTag(
                    data.key,
                    polygonGeometry,
                    {
                        text: text,
                        textColor: color,
                        lineColor: color,
                        lineWidth: 2,
                        fillColor: color,
                        fillOpacity: 0.3,
                    }
                );

            } else if (data.shape.type === 'Point') {
                var pointGeometry = new Mapillary
                    .TagComponent
                    .PointGeometry(data.shape.coordinates[0]);

                tag = new Mapillary.TagComponent.SpotTag(
                    data.key,
                    pointGeometry,
                    {
                        text: text,
                        color: color,
                        textColor: color
                    }
                );
            }

            return tag;
        }
    },

    cache: function() {
        return _mlyCache;
    }

};<|MERGE_RESOLUTION|>--- conflicted
+++ resolved
@@ -598,11 +598,8 @@
         if (!window.Mapillary) return;
 
         var opts = {
-<<<<<<< HEAD
-=======
             apiClient: clientId,
             container: 'ideditor-mly',
->>>>>>> 72d56e54
             baseImageSize: 320,
             component: {
                 cover: false,
@@ -627,11 +624,7 @@
             };
         }
 
-<<<<<<< HEAD
-        _mlyViewer = new Mapillary.Viewer('ideditor-mly', clientId, null, opts);
-=======
         _mlyViewer = new Mapillary.Viewer(opts);
->>>>>>> 72d56e54
         _mlyViewer.on('nodechanged', nodeChanged);
         _mlyViewer.on('bearingchanged', bearingChanged);
         if (_mlyViewerFilter) {
