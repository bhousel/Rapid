/* global Mapillary:false */
import { dispatch as d3_dispatch } from 'd3-dispatch';
import { select as d3_select } from 'd3-selection';

import RBush from 'rbush';

import { geoExtent, geoScaleToZoom } from '../geo';
import { utilArrayUnion, utilQsString, utilRebind, utilTiler, utilStringQs } from '../util';


var apibase = 'https://a.mapillary.com/v3/';
var viewercss = 'mapillary-js/mapillary.min.css';
var viewerjs = 'mapillary-js/mapillary.min.js';
var clientId = 'NzNRM2otQkR2SHJzaXJmNmdQWVQ0dzo1ZWYyMmYwNjdmNDdlNmVi';
var mapFeatureConfig = {
    values: [
        'construction--flat--crosswalk-plain',
        'marking--discrete--crosswalk-zebra',
        'object--banner',
        'object--bench',
        'object--bike-rack',
        'object--billboard',
        'object--catch-basin',
        'object--cctv-camera',
        'object--fire-hydrant',
        'object--mailbox',
        'object--manhole',
        'object--phone-booth',
        'object--sign--advertisement',
        'object--sign--information',
        'object--sign--store',
        'object--street-light',
        'object--support--utility-pole',
        'object--traffic-light--*',
        'object--traffic-light--pedestrians',
        'object--trash-can'
    ].join(',')
};
var maxResults = 1000;
var tileZoom = 14;
var tiler = utilTiler().zoomExtent([tileZoom, tileZoom]).skipNullIsland(true);
var dispatch = d3_dispatch('change', 'loadedImages', 'loadedSigns', 'loadedMapFeatures', 'bearingChanged', 'nodeChanged');
var _mlyFallback = false;
var _mlyCache;
var _mlyClicks;
var _mlyActiveImage;
var _mlySelectedImageKey;
var _mlyViewer;
<<<<<<< HEAD
var _mlyViewerFilter = ['all'];

=======
var _loadViewerPromise;
var _mlyHighlightedDetection;
var _mlyShowFeatureDetections = false;
var _mlyShowSignDetections = false;
>>>>>>> 147e63ad

function abortRequest(controller) {
    controller.abort();
}

function loadTiles(which, url, projection) {
    var currZoom = Math.floor(geoScaleToZoom(projection.scale()));
    var tiles = tiler.getTiles(projection);

    // abort inflight requests that are no longer needed
    var cache = _mlyCache[which];
    Object.keys(cache.inflight).forEach(function(k) {
        var wanted = tiles.find(function(tile) { return k.indexOf(tile.id + ',') === 0; });
        if (!wanted) {
            abortRequest(cache.inflight[k]);
            delete cache.inflight[k];
        }
    });

    tiles.forEach(function(tile) {
        loadNextTilePage(which, currZoom, url, tile);
    });
}


function loadNextTilePage(which, currZoom, url, tile) {
    var cache = _mlyCache[which];
    var rect = tile.extent.rectangle();
    var maxPages = maxPageAtZoom(currZoom);
    var nextPage = cache.nextPage[tile.id] || 0;
    var nextURL = cache.nextURL[tile.id] || url +
        utilQsString({
            per_page: maxResults,
            page: nextPage,
            client_id: clientId,
            bbox: [rect[0], rect[1], rect[2], rect[3]].join(','),
        });

    if (nextPage > maxPages) return;

    var id = tile.id + ',' + String(nextPage);
    if (cache.loaded[id] || cache.inflight[id]) return;

    var controller = new AbortController();
    cache.inflight[id] = controller;

    var options = {
        method: 'GET',
        signal: controller.signal,
        headers: { 'Content-Type': 'application/json' }
    };

    fetch(nextURL, options)
        .then(function(response) {
            if (!response.ok) {
                throw new Error(response.status + ' ' + response.statusText);
            }
            var linkHeader = response.headers.get('Link');
            if (linkHeader) {
                var pagination = parsePagination(linkHeader);
                if (pagination.next) {
                    cache.nextURL[tile.id] = pagination.next;
                }
            }
            return response.json();
        })
        .then(function(data) {
            cache.loaded[id] = true;
            delete cache.inflight[id];
            if (!data || !data.features || !data.features.length) {
                throw new Error('No Data');
            }

            var features = data.features.map(function(feature) {
                var loc = feature.geometry.coordinates;
                var d;

                // An image (shown as a green dot on the map) is a single street photo with extra
                // information such as location, camera angle (CA), camera model, and so on.
                // Each image feature is a GeoJSON Point
                if (which === 'images') {
                    d = {
                        loc: loc,
                        key: feature.properties.key,
                        ca: feature.properties.ca,
                        captured_at: feature.properties.captured_at,
                        captured_by: feature.properties.username,
                        pano: feature.properties.pano
                    };

                    cache.forImageKey[d.key] = d;     // cache imageKey -> image

                // Mapillary organizes images as sequences. A sequence of images are continuously captured
                // by a user at a give time. Sequences are shown on the map as green lines.
                // Each sequence feature is a GeoJSON LineString
                } else if (which === 'sequences') {
                    var sequenceKey = feature.properties.key;
                    cache.lineString[sequenceKey] = feature;           // cache sequenceKey -> lineString
                    feature.properties.coordinateProperties.image_keys.forEach(function(imageKey) {
                        cache.forImageKey[imageKey] = sequenceKey;     // cache imageKey -> sequenceKey
                    });
                    return false;    // because no `d` data worth loading into an rbush

                // A map feature is a real world object that can be shown on a map. It could be any object
                // recognized from images, manually added in images, or added on the map.
                // Each map feature is a GeoJSON Point (located where the feature is)
                } else if (which === 'map_features' || which === 'points') {
                    d = {
                        loc: loc,
                        key: feature.properties.key,
                        value: feature.properties.value,
                        package: feature.properties.package,
                        detections: feature.properties.detections
                    };
                }

                return {
                    minX: loc[0], minY: loc[1], maxX: loc[0], maxY: loc[1], data: d
                };

            }).filter(Boolean);

            if (cache.rtree && features) {
                cache.rtree.load(features);
            }

            if (data.features.length === maxResults) {  // more pages to load
                cache.nextPage[tile.id] = nextPage + 1;
                loadNextTilePage(which, currZoom, url, tile);
            } else {
                cache.nextPage[tile.id] = Infinity;     // no more pages to load
            }

            if (which === 'images' || which === 'sequences') {
                dispatch.call('loadedImages');
            } else if (which === 'map_features') {
                dispatch.call('loadedSigns');
            } else if (which === 'points') {
                dispatch.call('loadedMapFeatures');
            }
        })
        .catch(function() {
            cache.loaded[id] = true;
            delete cache.inflight[id];
        });
}


function loadData(which, url) {
    var cache = _mlyCache[which];
    var options = {
        method: 'GET',
        headers: { 'Content-Type': 'application/json' }
    };
    var nextUrl = url + '&client_id=' + clientId;
    return fetch(nextUrl, options)
        .then(function(response) {
            if (!response.ok) {
                throw new Error(response.status + ' ' + response.statusText);
            }
            return response.json();
        })
        .then(function(data) {
            if (!data || !data.features || !data.features.length) {
                throw new Error('No Data');
            }

            data.features.forEach(function(feature) {
                var d;

                if (which === 'image_detections') {
                    d = {
                        key: feature.properties.key,
                        image_key: feature.properties.image_key,
                        value: feature.properties.value,
                        package: feature.properties.package,
                        shape: feature.properties.shape
                    };

                    if (!cache.forImageKey[d.image_key]) {
                        cache.forImageKey[d.image_key] = [];
                    }
                    cache.forImageKey[d.image_key].push(d);
                }
            });
        });
}

function maxPageAtZoom(z) {
    if (z < 15)   return 2;
    if (z === 15) return 5;
    if (z === 16) return 10;
    if (z === 17) return 20;
    if (z === 18) return 40;
    if (z > 18)   return 80;
}


// extract links to pages of API results
function parsePagination(links) {
    return links.split(',').map(function(rel) {
        var elements = rel.split(';');
        if (elements.length === 2) {
            return [
                /<(.+)>/.exec(elements[0])[1],
                /rel="(.+)"/.exec(elements[1])[1]
            ];
        } else {
            return ['',''];
        }
    }).reduce(function(pagination, val) {
        pagination[val[1]] = val[0];
        return pagination;
    }, {});
}


// partition viewport into higher zoom tiles
function partitionViewport(projection) {
    var z = geoScaleToZoom(projection.scale());
    var z2 = (Math.ceil(z * 2) / 2) + 2.5;   // round to next 0.5 and add 2.5
    var tiler = utilTiler().zoomExtent([z2, z2]);

    return tiler.getTiles(projection)
        .map(function(tile) { return tile.extent; });
}


// no more than `limit` results per partition.
function searchLimited(limit, projection, rtree) {
    limit = limit || 5;

    return partitionViewport(projection)
        .reduce(function(result, extent) {
            var found = rtree.search(extent.bbox())
                .slice(0, limit)
                .map(function(d) { return d.data; });

            return (found.length ? result.concat(found) : result);
        }, []);
}


export default {

    init: function() {
        if (!_mlyCache) {
            this.reset();
        }

        this.event = utilRebind(this, dispatch, 'on');
    },

    reset: function() {
        if (_mlyCache) {
            Object.values(_mlyCache.images.inflight).forEach(abortRequest);
            Object.values(_mlyCache.image_detections.inflight).forEach(abortRequest);
            Object.values(_mlyCache.map_features.inflight).forEach(abortRequest);
            Object.values(_mlyCache.points.inflight).forEach(abortRequest);
            Object.values(_mlyCache.sequences.inflight).forEach(abortRequest);
        }

        _mlyCache = {
            images: { inflight: {}, loaded: {}, nextPage: {}, nextURL: {}, rtree: new RBush(), forImageKey: {} },
            image_detections: { inflight: {}, loaded: {}, nextPage: {}, nextURL: {}, forImageKey: {} },
            map_features: { inflight: {}, loaded: {}, nextPage: {}, nextURL: {}, rtree: new RBush() },
            points: { inflight: {}, loaded: {}, nextPage: {}, nextURL: {}, rtree: new RBush() },
            sequences: { inflight: {}, loaded: {}, nextPage: {}, nextURL: {}, rtree: new RBush(), forImageKey: {}, lineString: {} }
        };

        _mlySelectedImageKey = null;
        _mlyActiveImage = null;
        _mlyClicks = [];
    },


    images: function(projection) {
        var limit = 5;
        return searchLimited(limit, projection, _mlyCache.images.rtree);
    },


    signs: function(projection) {
        var limit = 5;
        return searchLimited(limit, projection, _mlyCache.map_features.rtree);
    },


    mapFeatures: function(projection) {
        var limit = 5;
        return searchLimited(limit, projection, _mlyCache.points.rtree);
    },


    cachedImage: function(imageKey) {
        return _mlyCache.images.forImageKey[imageKey];
    },


    sequences: function(projection) {
        var viewport = projection.clipExtent();
        var min = [viewport[0][0], viewport[1][1]];
        var max = [viewport[1][0], viewport[0][1]];
        var bbox = geoExtent(projection.invert(min), projection.invert(max)).bbox();
        var sequenceKeys = {};

        // all sequences for images in viewport
        _mlyCache.images.rtree.search(bbox)
            .forEach(function(d) {
                var sequenceKey = _mlyCache.sequences.forImageKey[d.data.key];
                if (sequenceKey) {
                    sequenceKeys[sequenceKey] = true;
                }
            });

        // Return lineStrings for the sequences
        return Object.keys(sequenceKeys).map(function(sequenceKey) {
            return _mlyCache.sequences.lineString[sequenceKey];
        });
    },


    signsSupported: function() {
        return true;
    },


    loadImages: function(projection) {
        loadTiles('images', apibase + 'images?sort_by=key&', projection);
        loadTiles('sequences', apibase + 'sequences?sort_by=key&', projection);
    },


    loadSigns: function(projection) {
        loadTiles('map_features', apibase + 'map_features?layers=trafficsigns&min_nbr_image_detections=2&sort_by=key&', projection);
    },


    loadMapFeatures: function(projection) {
        loadTiles('points', apibase + 'map_features?layers=points&min_nbr_image_detections=2&sort_by=key&values=' + mapFeatureConfig.values + '&', projection);
    },


    ensureViewerLoaded: function(context) {
        if (_loadViewerPromise) return _loadViewerPromise;

        // add mly-wrapper
        var wrap = context.container().select('.photoviewer')
            .selectAll('.mly-wrapper')
            .data([0]);

        wrap.enter()
            .append('div')
            .attr('id', 'ideditor-mly')
            .attr('class', 'photo-wrapper mly-wrapper')
            .classed('hide', true);

        var that = this;

        _loadViewerPromise = new Promise((resolve, reject) => {

            var loadedCount = 0;
            function loaded() {
                loadedCount += 1;
                // wait until both files are loaded
                if (loadedCount === 2) resolve();
            }

            var head = d3_select('head');

            // load mapillary-viewercss
            head.selectAll('#ideditor-mapillary-viewercss')
                .data([0])
                .enter()
                .append('link')
                .attr('id', 'ideditor-mapillary-viewercss')
                .attr('rel', 'stylesheet')
                .attr('crossorigin', 'anonymous')
                .attr('href', context.asset(viewercss))
                .on('load.serviceMapillary', loaded)
                .on('error.serviceMapillary', reject);

            // load mapillary-viewerjs
            head.selectAll('#ideditor-mapillary-viewerjs')
                .data([0])
                .enter()
                .append('script')
                .attr('id', 'ideditor-mapillary-viewerjs')
                .attr('crossorigin', 'anonymous')
                .attr('src', context.asset(viewerjs))
                .on('load.serviceMapillary', loaded)
                .on('error.serviceMapillary', reject);
        })
        .catch(function() {
            _loadViewerPromise = null;
        })
        .then(function() {
            that.initViewer(context);
        });

        return _loadViewerPromise;
    },

    loadSignResources: function(context) {
        context.ui().svgDefs.addSprites(['mapillary-sprite'], false /* don't override colors */ );
        return this;
    },

    loadObjectResources: function(context) {
        context.ui().svgDefs.addSprites(['mapillary-object-sprite'], false /* don't override colors */ );
        return this;
    },


    resetTags: function() {
        if (_mlyViewer && !_mlyFallback) {
            _mlyViewer.getComponent('tag').removeAll();  // remove previous detections
        }
    },


    showFeatureDetections: function(value) {
        _mlyShowFeatureDetections = value;
        if (!_mlyShowFeatureDetections && !_mlyShowSignDetections) {
            this.resetTags();
        }
    },


    showSignDetections: function(value) {
        _mlyShowSignDetections = value;
        if (!_mlyShowFeatureDetections && !_mlyShowSignDetections) {
            this.resetTags();
        }
    },

    filterViewer: function(context) {
        var showsPano = context.photos().showsPanoramic();
        var showsFlat = context.photos().showsFlat();
        var fromDate = context.photos().fromDate();
        var toDate = context.photos().toDate();
        var username = context.photos().username();
        var filter = ['all'];
        
        if (!showsPano) filter.push(['==', 'pano', false]);
        if (!showsFlat && showsPano) filter.push(['==', 'pano', true]);
        if (username) filter.push(['==', 'username', username]);
        if (fromDate) {
            var fromTimestamp = new Date(fromDate).getTime();
            filter.push(['>=', 'capturedAt', fromTimestamp]);
        }
        if (toDate) {
            var toTimestamp = new Date(toDate).getTime();
            filter.push(['>=', 'capturedAt', toTimestamp]);
        } 

        if (_mlyViewer) {
            _mlyViewer.setFilter(filter);
        }
        _mlyViewerFilter = filter;

        return filter;
    },


    showViewer: function(context) {
        var wrap = context.container().select('.photoviewer')
            .classed('hide', false);

        var isHidden = wrap.selectAll('.photo-wrapper.mly-wrapper.hide').size();

        if (isHidden && _mlyViewer) {
            wrap
                .selectAll('.photo-wrapper:not(.mly-wrapper)')
                .classed('hide', true);

            wrap
                .selectAll('.photo-wrapper.mly-wrapper')
                .classed('hide', false);

            _mlyViewer.resize();
        }

        return this;
    },


    hideViewer: function(context) {
        _mlyActiveImage = null;
        _mlySelectedImageKey = null;

        if (!_mlyFallback && _mlyViewer) {
            _mlyViewer.getComponent('sequence').stop();
        }

        var viewer = context.container().select('.photoviewer');
        if (!viewer.empty()) viewer.datum(null);

        viewer
            .classed('hide', true)
            .selectAll('.photo-wrapper')
            .classed('hide', true);

        this.updateUrlImage(null);

        dispatch.call('nodeChanged');

        return this.setStyles(context, null, true);
    },


    parsePagination: parsePagination,


    updateUrlImage: function(imageKey) {
        if (!window.mocha) {
            var hash = utilStringQs(window.location.hash);
            if (imageKey) {
                hash.photo = 'mapillary/' + imageKey;
            } else {
                delete hash.photo;
            }
            window.location.replace('#' + utilQsString(hash, true));
        }
    },


    highlightDetection: function(detection) {
        if (detection) {
            _mlyHighlightedDetection = detection.detection_key;
        }

        return this;
    },


    initViewer: function(context) {
        var that = this;
        if (!window.Mapillary) return;

        var opts = {
            baseImageSize: 320,
            component: {
                cover: false,
                keyboard: false,
                tag: true
            }
        };

<<<<<<< HEAD
            _mlyViewer = new Mapillary.Viewer('ideditor-mly', clientId, null, opts);
            _mlyViewer.on('nodechanged', nodeChanged);
            _mlyViewer.on('bearingchanged', bearingChanged);
            _mlyViewer.moveToKey(imageKey)
                .catch(function(e) { console.error('mly3', e); });  // eslint-disable-line no-console
            if (_mlyViewerFilter) {
                _mlyViewer.setFilter(_mlyViewerFilter);
            }
=======
        // Disable components requiring WebGL support
        if (!Mapillary.isSupported() && Mapillary.isFallbackSupported()) {
            _mlyFallback = true;
            opts.component = {
                cover: false,
                direction: false,
                imagePlane: false,
                keyboard: false,
                mouse: false,
                sequence: false,
                tag: false,
                image: true,        // fallback
                navigation: true    // fallback
            };
>>>>>>> 147e63ad
        }

        _mlyViewer = new Mapillary.Viewer('ideditor-mly', clientId, null, opts);
        _mlyViewer.on('nodechanged', nodeChanged);
        _mlyViewer.on('bearingchanged', bearingChanged);

        // Register viewer resize handler
        context.ui().photoviewer.on('resize.mapillary', function() {
            if (_mlyViewer) _mlyViewer.resize();
        });

        // nodeChanged: called after the viewer has changed images and is ready.
        //
        // There is some logic here to batch up clicks into a _mlyClicks array
        // because the user might click on a lot of markers quickly and nodechanged
        // may be called out of order asynchronously.
        //
        // Clicks are added to the array in `selectedImage` and removed here.
        //
        function nodeChanged(node) {
            that.resetTags();
            var clicks = _mlyClicks;
            var index = clicks.indexOf(node.key);
            var selectedKey = _mlySelectedImageKey;
            that.setActiveImage(node);

            if (index > -1) {              // `nodechanged` initiated from clicking on a marker..
                clicks.splice(index, 1);   // remove the click
                // If `node.key` matches the current _mlySelectedImageKey, call `selectImage()`
                // one more time to update the detections and attribution..
                if (node.key === selectedKey) {
                    that.selectImage(context, _mlySelectedImageKey, true);
                }
            } else {             // `nodechanged` initiated from the Mapillary viewer controls..
                var loc = node.computedLatLon ? [node.computedLatLon.lon, node.computedLatLon.lat] : [node.latLon.lon, node.latLon.lat];
                context.map().centerEase(loc);
                that.selectImage(context, node.key, true);
            }
            dispatch.call('nodeChanged');
        }

        function bearingChanged(e) {
            dispatch.call('bearingChanged', undefined, e);
        }
    },


    // Pass in the image key string as `imageKey`.
    // This allows images to be selected from places that dont have access
    // to the full image datum (like the street signs layer or the js viewer)
    selectImage: function(context, imageKey, fromViewer) {

        _mlySelectedImageKey = imageKey;

        this.updateUrlImage(imageKey);

        var d = _mlyCache.images.forImageKey[imageKey];

        var viewer = context.container().select('.photoviewer');
        if (!viewer.empty()) viewer.datum(d);

        imageKey = (d && d.key) || imageKey;
        if (!fromViewer && imageKey) {
            _mlyClicks.push(imageKey);
        }

        this.setStyles(context, null, true);

        if (_mlyShowFeatureDetections) {
            this.updateDetections(imageKey, apibase + 'image_detections?layers=points&values=' + mapFeatureConfig.values + '&image_keys=' + imageKey);
        }

        if (_mlyShowSignDetections) {
            this.updateDetections(imageKey, apibase + 'image_detections?layers=trafficsigns&image_keys=' + imageKey);
        }

        if (_mlyViewer && imageKey) {
            _mlyViewer.moveToKey(imageKey)
                .catch(function(e) { console.error('mly3', e); });  // eslint-disable-line no-console
        }

        return this;
    },


    getActiveImage: function() {
        return _mlyActiveImage;
    },


    getSelectedImageKey: function() {
        return _mlySelectedImageKey;
    },


    getSequenceKeyForImageKey: function(imageKey) {
        return _mlyCache.sequences.forImageKey[imageKey];
    },


    setActiveImage: function(node) {
        if (node) {
            _mlyActiveImage = {
                ca: node.originalCA,
                key: node.key,
                loc: [node.originalLatLon.lon, node.originalLatLon.lat],
                pano: node.pano
            };
        } else {
            _mlyActiveImage = null;
        }

    },


    // Updates the currently highlighted sequence and selected bubble.
    // Reset is only necessary when interacting with the viewport because
    // this implicitly changes the currently selected bubble/sequence
    setStyles: function(context, hovered, reset) {
        if (reset) {  // reset all layers
            context.container().selectAll('.viewfield-group')
                .classed('highlighted', false)
                .classed('hovered', false);

            context.container().selectAll('.sequence')
                .classed('highlighted', false)
                .classed('currentView', false);
        }

        var hoveredImageKey = hovered && hovered.key;
        var hoveredSequenceKey = hoveredImageKey && this.getSequenceKeyForImageKey(hoveredImageKey);
        var hoveredLineString = hoveredSequenceKey && _mlyCache.sequences.lineString[hoveredSequenceKey];
        var hoveredImageKeys = (hoveredLineString && hoveredLineString.properties.coordinateProperties.image_keys) || [];

        var selectedImageKey = _mlySelectedImageKey;
        var selectedSequenceKey = selectedImageKey && this.getSequenceKeyForImageKey(selectedImageKey);
        var selectedLineString = selectedSequenceKey && _mlyCache.sequences.lineString[selectedSequenceKey];
        var selectedImageKeys = (selectedLineString && selectedLineString.properties.coordinateProperties.image_keys) || [];

        // highlight sibling viewfields on either the selected or the hovered sequences
        var highlightedImageKeys = utilArrayUnion(hoveredImageKeys, selectedImageKeys);

        context.container().selectAll('.layer-mapillary .viewfield-group')
            .classed('highlighted', function(d) { return highlightedImageKeys.indexOf(d.key) !== -1; })
            .classed('hovered', function(d) { return d.key === hoveredImageKey; });

        context.container().selectAll('.layer-mapillary .sequence')
            .classed('highlighted', function(d) { return d.properties.key === hoveredSequenceKey; })
            .classed('currentView', function(d) { return d.properties.key === selectedSequenceKey; });

        // update viewfields if needed
        context.container().selectAll('.viewfield-group .viewfield')
            .attr('d', viewfieldPath);

        function viewfieldPath() {
            var d = this.parentNode.__data__;
            if (d.pano && d.key !== selectedImageKey) {
                return 'M 8,13 m -10,0 a 10,10 0 1,0 20,0 a 10,10 0 1,0 -20,0';
            } else {
                return 'M 6,9 C 8,8.4 8,8.4 10,9 L 16,-2 C 12,-5 4,-5 0,-2 z';
            }
        }

        return this;
    },


    updateDetections: function(imageKey, url) {
        if (!_mlyViewer || _mlyFallback) return;
        if (!imageKey) return;

        if (!_mlyCache.image_detections.forImageKey[imageKey]) {
            loadData('image_detections', url)
                .then(() => {
                    showDetections(_mlyCache.image_detections.forImageKey[imageKey] || []);
            });
        } else {
            showDetections(_mlyCache.image_detections.forImageKey[imageKey]);
        }

        function showDetections(detections) {
            detections.forEach(function(data) {
                var tag = makeTag(data);
                if (tag) {
                    var tagComponent = _mlyViewer.getComponent('tag');
                    tagComponent.add([tag]);
                }
            });
        }

        function makeTag(data) {
            var valueParts = data.value.split('--');
            if (!valueParts.length) return;


            var tag;
            var text;
            var color = 0xffffff;

            if (_mlyHighlightedDetection === data.key) {
                color = 0xffff00;
                text = valueParts[1];
                if (text === 'flat' || text === 'discrete' || text === 'sign') {
                    text = valueParts[2];
                }
                text = text.replace(/-/g, ' ');
                text = text.charAt(0).toUpperCase() + text.slice(1);
                _mlyHighlightedDetection = null;
            }

            if (data.shape.type === 'Polygon') {
                var polygonGeometry = new Mapillary
                    .TagComponent
                    .PolygonGeometry(data.shape.coordinates[0]);

                tag = new Mapillary.TagComponent.OutlineTag(
                    data.key,
                    polygonGeometry,
                    {
                        text: text,
                        textColor: color,
                        lineColor: color,
                        lineWidth: 2,
                        fillColor: color,
                        fillOpacity: 0.3,
                    }
                );

            } else if (data.shape.type === 'Point') {
                var pointGeometry = new Mapillary
                    .TagComponent
                    .PointGeometry(data.shape.coordinates[0]);

                tag = new Mapillary.TagComponent.SpotTag(
                    data.key,
                    pointGeometry,
                    {
                        text: text,
                        color: color,
                        textColor: color
                    }
                );
            }

            return tag;
        }
    },

    cache: function() {
        return _mlyCache;
    }

};<|MERGE_RESOLUTION|>--- conflicted
+++ resolved
@@ -46,15 +46,11 @@
 var _mlyActiveImage;
 var _mlySelectedImageKey;
 var _mlyViewer;
-<<<<<<< HEAD
 var _mlyViewerFilter = ['all'];
-
-=======
 var _loadViewerPromise;
 var _mlyHighlightedDetection;
 var _mlyShowFeatureDetections = false;
 var _mlyShowSignDetections = false;
->>>>>>> 147e63ad
 
 function abortRequest(controller) {
     controller.abort();
@@ -498,7 +494,7 @@
         var toDate = context.photos().toDate();
         var username = context.photos().username();
         var filter = ['all'];
-        
+
         if (!showsPano) filter.push(['==', 'pano', false]);
         if (!showsFlat && showsPano) filter.push(['==', 'pano', true]);
         if (username) filter.push(['==', 'username', username]);
@@ -509,7 +505,7 @@
         if (toDate) {
             var toTimestamp = new Date(toDate).getTime();
             filter.push(['>=', 'capturedAt', toTimestamp]);
-        } 
+        }
 
         if (_mlyViewer) {
             _mlyViewer.setFilter(filter);
@@ -604,16 +600,6 @@
             }
         };
 
-<<<<<<< HEAD
-            _mlyViewer = new Mapillary.Viewer('ideditor-mly', clientId, null, opts);
-            _mlyViewer.on('nodechanged', nodeChanged);
-            _mlyViewer.on('bearingchanged', bearingChanged);
-            _mlyViewer.moveToKey(imageKey)
-                .catch(function(e) { console.error('mly3', e); });  // eslint-disable-line no-console
-            if (_mlyViewerFilter) {
-                _mlyViewer.setFilter(_mlyViewerFilter);
-            }
-=======
         // Disable components requiring WebGL support
         if (!Mapillary.isSupported() && Mapillary.isFallbackSupported()) {
             _mlyFallback = true;
@@ -628,12 +614,14 @@
                 image: true,        // fallback
                 navigation: true    // fallback
             };
->>>>>>> 147e63ad
         }
 
         _mlyViewer = new Mapillary.Viewer('ideditor-mly', clientId, null, opts);
         _mlyViewer.on('nodechanged', nodeChanged);
         _mlyViewer.on('bearingchanged', bearingChanged);
+        if (_mlyViewerFilter) {
+            _mlyViewer.setFilter(_mlyViewerFilter);
+        }
 
         // Register viewer resize handler
         context.ui().photoviewer.on('resize.mapillary', function() {
