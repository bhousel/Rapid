import { geoArea as d3_geoArea, geoMercatorRaw as d3_geoMercatorRaw } from 'd3-geo';
import { json as d3_json } from 'd3-fetch';

import { t, localizer } from '../core/localizer';
import { geoExtent, geoSphericalDistance } from '../geo';
import { utilQsString, utilStringQs } from '../util';
import { utilAesDecrypt } from '../util/aes';


var isRetina = window.devicePixelRatio && window.devicePixelRatio >= 2;

// listen for DPI change, e.g. when dragging a browser window from a retina to non-retina screen
window.matchMedia(`
        (-webkit-min-device-pixel-ratio: 2), /* Safari */
        (min-resolution: 2dppx),             /* standard */
        (min-resolution: 192dpi)             /* fallback */
    `).addListener(function() {

    isRetina = window.devicePixelRatio && window.devicePixelRatio >= 2;
});


function localeDateString(s) {
    if (!s) return null;
    var options = { day: 'numeric', month: 'short', year: 'numeric' };
    var d = new Date(s);
    if (isNaN(d.getTime())) return null;
    return d.toLocaleDateString(localizer.localeCode(), options);
}

function vintageRange(vintage) {
    var s;
    if (vintage.start || vintage.end) {
        s = (vintage.start || '?');
        if (vintage.start !== vintage.end) {
            s += ' - ' + (vintage.end || '?');
        }
    }
    return s;
}


export function rendererBackgroundSource(data) {
    var source = Object.assign({}, data);   // shallow copy
    var _offset = [0, 0];
    var _name = source.name;
    var _description = source.description;
    var _best = !!source.best;
    var _template = source.encrypted ? utilAesDecrypt(source.template) : source.template;

    source.tileSize = data.tileSize || 256;
    source.zoomExtent = data.zoomExtent || [0, 22];
    source.overzoom = data.overzoom !== false;

    source.offset = function(val) {
        if (!arguments.length) return _offset;
        _offset = val;
        return source;
    };


    source.nudge = function(val, zoomlevel) {
        _offset[0] += val[0] / Math.pow(2, zoomlevel);
        _offset[1] += val[1] / Math.pow(2, zoomlevel);
        return source;
    };


    source.name = function() {
        var id_safe = source.id.replace(/\./g, '<TX_DOT>');
        return t('imagery.' + id_safe + '.name', { default: _name });
    };


    source.label = function() {
        var id_safe = source.id.replace(/\./g, '<TX_DOT>');
        return t.html('imagery.' + id_safe + '.name', { default: _name });
    };


    source.description = function() {
        var id_safe = source.id.replace(/\./g, '<TX_DOT>');
        return t.html('imagery.' + id_safe + '.description', { default: _description });
    };


    source.best = function() {
        return _best;
    };


    source.area = function() {
        if (!data.polygon) return Number.MAX_VALUE;  // worldwide
        var area = d3_geoArea({ type: 'MultiPolygon', coordinates: [ data.polygon ] });
        return isNaN(area) ? 0 : area;
    };


    source.imageryUsed = function() {
        return _name || source.id;
    };


    source.template = function(val) {
        if (!arguments.length) return _template;
        if (source.id === 'custom') {
            _template = val;
        }
        return source;
    };


    source.url = function(coord) {
        var result = _template;
        if (result === '') return result;   // source 'none'


        // Guess a type based on the tokens present in the template
        // (This is for 'custom' source, where we don't know)
        if (!source.type) {
            if (/SERVICE=WMS|\{(proj|wkid|bbox)\}/.test(_template)) {
                source.type = 'wms';
                source.projection = 'EPSG:3857';  // guess
            } else if (/\{(x|y)\}/.test(_template)) {
                source.type = 'tms';
            } else if (/\{u\}/.test(_template)) {
                source.type = 'bing';
            }
        }


        if (source.type === 'wms') {
            var tileToProjectedCoords = (function(x, y, z) {
                //polyfill for IE11, PhantomJS
                var sinh = Math.sinh || function(x) {
                    var y = Math.exp(x);
                    return (y - 1 / y) / 2;
                };

                var zoomSize = Math.pow(2, z);
                var lon = x / zoomSize * Math.PI * 2 - Math.PI;
                var lat = Math.atan(sinh(Math.PI * (1 - 2 * y / zoomSize)));

                switch (source.projection) {
                    case 'EPSG:4326':
                        return {
                            x: lon * 180 / Math.PI,
                            y: lat * 180 / Math.PI
                        };
                    default: // EPSG:3857 and synonyms
                        var mercCoords = d3_geoMercatorRaw(lon, lat);
                        return {
                            x: 20037508.34 / Math.PI * mercCoords[0],
                            y: 20037508.34 / Math.PI * mercCoords[1]
                        };
                }
            });

            var tileSize = source.tileSize;
            var projection = source.projection;
            var minXmaxY = tileToProjectedCoords(coord[0], coord[1], coord[2]);
            var maxXminY = tileToProjectedCoords(coord[0]+1, coord[1]+1, coord[2]);

            result = result.replace(/\{(\w+)\}/g, function (token, key) {
              switch (key) {
                case 'width':
                case 'height':
                    return tileSize;
                case 'proj':
                    return projection;
                case 'wkid':
                    return projection.replace(/^EPSG:/, '');
                case 'bbox':
                    // WMS 1.3 flips x/y for some coordinate systems including EPSG:4326 - #7557
                    if (projection === 'EPSG:4326' &&
                        // The CRS parameter implies version 1.3 (prior versions use SRS)
<<<<<<< HEAD
                        /VERSION=1.3|CRS={proj}/.test(source.template())) {
=======
                        /VERSION=1.3|CRS={proj}/.test(source.template().toUpperCase())) {
>>>>>>> 72d56e54
                        return maxXminY.y + ',' + minXmaxY.x + ',' + minXmaxY.y + ',' + maxXminY.x;
                    } else {
                        return minXmaxY.x + ',' + maxXminY.y + ',' + maxXminY.x + ',' + minXmaxY.y;
                    }
                case 'w':
                    return minXmaxY.x;
                case 's':
                    return maxXminY.y;
                case 'n':
                    return maxXminY.x;
                case 'e':
                    return minXmaxY.y;
                default:
                    return token;
              }
            });

        } else if (source.type === 'tms') {
            result = result
                .replace('{x}', coord[0])
                .replace('{y}', coord[1])
                // TMS-flipped y coordinate
                .replace(/\{[t-]y\}/, Math.pow(2, coord[2]) - coord[1] - 1)
                .replace(/\{z(oom)?\}/, coord[2])
                // only fetch retina tiles for retina screens
                .replace(/\{@2x\}|\{r\}/, isRetina ? '@2x' : '');

        } else if (source.type === 'bing') {
            result = result
                .replace('{u}', function() {
                    var u = '';
                    for (var zoom = coord[2]; zoom > 0; zoom--) {
                        var b = 0;
                        var mask = 1 << (zoom - 1);
                        if ((coord[0] & mask) !== 0) b++;
                        if ((coord[1] & mask) !== 0) b += 2;
                        u += b.toString();
                    }
                    return u;
                });
        }

        // these apply to any type..
        result = result.replace(/\{switch:([^}]+)\}/, function(s, r) {
            var subdomains = r.split(',');
            return subdomains[(coord[0] + coord[1]) % subdomains.length];
        });


        return result;
    };


    source.validZoom = function(z) {
        return source.zoomExtent[0] <= z &&
            (source.overzoom || source.zoomExtent[1] > z);
    };


    source.isLocatorOverlay = function() {
        return source.id === 'mapbox_locator_overlay';
    };


    /* hides a source from the list, but leaves it available for use */
    source.isHidden = function() {
        return source.id === 'DigitalGlobe-Premium-vintage' ||
            source.id === 'DigitalGlobe-Standard-vintage';
    };


    source.copyrightNotices = function() {};


    source.getMetadata = function(center, tileCoord, callback) {
        var vintage = {
            start: localeDateString(source.startDate),
            end: localeDateString(source.endDate)
        };
        vintage.range = vintageRange(vintage);

        var metadata = { vintage: vintage };
        callback(null, metadata);
    };


    return source;
}


rendererBackgroundSource.Bing = function(data, dispatch) {
    // http://msdn.microsoft.com/en-us/library/ff701716.aspx
    // http://msdn.microsoft.com/en-us/library/ff701701.aspx

    data.template = 'https://ecn.t{switch:0,1,2,3}.tiles.virtualearth.net/tiles/a{u}.jpeg?g=587&mkt=en-gb&n=z';

    var bing = rendererBackgroundSource(data);
    // var key = 'Arzdiw4nlOJzRwOz__qailc8NiR31Tt51dN2D7cm57NrnceZnCpgOkmJhNpGoppU'; // P2, JOSM, etc
    var key = 'Ak5oTE46TUbjRp08OFVcGpkARErDobfpuyNKa-W2mQ8wbt1K1KL8p1bIRwWwcF-Q';    // iD


    var url = 'https://dev.virtualearth.net/REST/v1/Imagery/Metadata/Aerial?include=ImageryProviders&key=' + key;
    var cache = {};
    var inflight = {};
    var providers = [];

    d3_json(url)
        .then(function(json) {
            providers = json.resourceSets[0].resources[0].imageryProviders.map(function(provider) {
                return {
                    attribution: provider.attribution,
                    areas: provider.coverageAreas.map(function(area) {
                        return {
                            zoom: [area.zoomMin, area.zoomMax],
                            extent: geoExtent([area.bbox[1], area.bbox[0]], [area.bbox[3], area.bbox[2]])
                        };
                    })
                };
            });
            dispatch.call('change');
        })
        .catch(function() {
            /* ignore */
        });


    bing.copyrightNotices = function(zoom, extent) {
        zoom = Math.min(zoom, 21);
        return providers.filter(function(provider) {
            return provider.areas.some(function(area) {
                return extent.intersects(area.extent) &&
                    area.zoom[0] <= zoom &&
                    area.zoom[1] >= zoom;
            });
        }).map(function(provider) {
            return provider.attribution;
        }).join(', ');
    };


    bing.getMetadata = function(center, tileCoord, callback) {
        var tileID = tileCoord.slice(0, 3).join('/');
        var zoom = Math.min(tileCoord[2], 21);
        var centerPoint = center[1] + ',' + center[0];  // lat,lng
        var url = 'https://dev.virtualearth.net/REST/v1/Imagery/Metadata/Aerial/' + centerPoint +
                '?zl=' + zoom + '&key=' + key;

        if (inflight[tileID]) return;

        if (!cache[tileID]) {
            cache[tileID] = {};
        }
        if (cache[tileID] && cache[tileID].metadata) {
            return callback(null, cache[tileID].metadata);
        }

        inflight[tileID] = true;
        d3_json(url)
            .then(function(result) {
                delete inflight[tileID];
                if (!result) {
                    throw new Error('Unknown Error');
                }
                var vintage = {
                    start: localeDateString(result.resourceSets[0].resources[0].vintageStart),
                    end: localeDateString(result.resourceSets[0].resources[0].vintageEnd)
                };
                vintage.range = vintageRange(vintage);

                var metadata = { vintage: vintage };
                cache[tileID].metadata = metadata;
                if (callback) callback(null, metadata);
            })
            .catch(function(err) {
                delete inflight[tileID];
                if (callback) callback(err.message);
            });
    };


    bing.terms_url = 'https://blog.openstreetmap.org/2010/11/30/microsoft-imagery-details';


    return bing;
};



rendererBackgroundSource.Esri = function(data) {
    // in addition to using the tilemap at zoom level 20, overzoom real tiles - #4327 (deprecated technique, but it works)
    if (data.template.match(/blankTile/) === null) {
        data.template = data.template + '?blankTile=false';
    }

    var esri = rendererBackgroundSource(data);
    var cache = {};
    var inflight = {};
    var _prevCenter;

    // use a tilemap service to set maximum zoom for esri tiles dynamically
    // https://developers.arcgis.com/documentation/tiled-elevation-service/
    esri.fetchTilemap = function(center) {
        // skip if we have already fetched a tilemap within 5km
        if (_prevCenter && geoSphericalDistance(center, _prevCenter) < 5000) return;
        _prevCenter = center;

        // tiles are available globally to zoom level 19, afterward they may or may not be present
        var z = 20;

        // first generate a random url using the template
        var dummyUrl = esri.url([1,2,3]);

        // calculate url z/y/x from the lat/long of the center of the map
        var x = (Math.floor((center[0] + 180) / 360 * Math.pow(2, z)));
        var y = (Math.floor((1 - Math.log(Math.tan(center[1] * Math.PI / 180) + 1 / Math.cos(center[1] * Math.PI / 180)) / Math.PI) / 2 * Math.pow(2, z)));

        // fetch an 8x8 grid to leverage cache
        var tilemapUrl = dummyUrl.replace(/tile\/[0-9]+\/[0-9]+\/[0-9]+\?blankTile=false/, 'tilemap') + '/' + z + '/' + y + '/' + x + '/8/8';

        // make the request and introspect the response from the tilemap server
        d3_json(tilemapUrl)
            .then(function(tilemap) {
                if (!tilemap) {
                    throw new Error('Unknown Error');
                }
                var hasTiles = true;
                for (var i = 0; i < tilemap.data.length; i++) {
                    // 0 means an individual tile in the grid doesn't exist
                    if (!tilemap.data[i]) {
                        hasTiles = false;
                        break;
                    }
                }

                // if any tiles are missing at level 20 we restrict maxZoom to 19
                esri.zoomExtent[1] = (hasTiles ? 22 : 19);
            })
            .catch(function() {
                /* ignore */
            });
    };


    esri.getMetadata = function(center, tileCoord, callback) {
        var tileID = tileCoord.slice(0, 3).join('/');
        var zoom = Math.min(tileCoord[2], esri.zoomExtent[1]);
        var centerPoint = center[0] + ',' + center[1];  // long, lat (as it should be)
        var unknown = t('info_panels.background.unknown');
        var metadataLayer;
        var vintage = {};
        var metadata = {};

        if (inflight[tileID]) return;

        switch (true) {
            case (zoom >= 20 && esri.id === 'EsriWorldImageryClarity'):
                metadataLayer = 4;
                break;
            case zoom >= 19:
                metadataLayer = 3;
                break;
            case zoom >= 17:
                metadataLayer = 2;
                break;
            case zoom >= 13:
                metadataLayer = 0;
                break;
            default:
                metadataLayer = 99;
        }

        var url;
        // build up query using the layer appropriate to the current zoom
        if (esri.id === 'EsriWorldImagery') {
            url = 'https://services.arcgisonline.com/arcgis/rest/services/World_Imagery/MapServer/';
        } else if (esri.id === 'EsriWorldImageryClarity') {
            url = 'https://serviceslab.arcgisonline.com/arcgis/rest/services/Clarity_World_Imagery/MapServer/';
        }

        url += metadataLayer + '/query?returnGeometry=false&geometry=' + centerPoint + '&inSR=4326&geometryType=esriGeometryPoint&outFields=*&f=json';

        if (!cache[tileID]) {
            cache[tileID] = {};
        }
        if (cache[tileID] && cache[tileID].metadata) {
            return callback(null, cache[tileID].metadata);
        }

        // accurate metadata is only available >= 13
        if (metadataLayer === 99) {
            vintage = {
                start: null,
                end: null,
                range: null
            };
            metadata = {
                vintage: null,
                source: unknown,
                description: unknown,
                resolution: unknown,
                accuracy: unknown
            };

            callback(null, metadata);

        } else {
            inflight[tileID] = true;
            d3_json(url)
                .then(function(result) {
                    delete inflight[tileID];
                    if (!result) {
                        throw new Error('Unknown Error');
                    } else if (result.features && result.features.length < 1) {
                        throw new Error('No Results');
                    } else if (result.error && result.error.message) {
                        throw new Error(result.error.message);
                    }

                    // pass through the discrete capture date from metadata
                    var captureDate = localeDateString(result.features[0].attributes.SRC_DATE2);
                    vintage = {
                        start: captureDate,
                        end: captureDate,
                        range: captureDate
                    };
                    metadata = {
                        vintage: vintage,
                        source: clean(result.features[0].attributes.NICE_NAME),
                        description: clean(result.features[0].attributes.NICE_DESC),
                        resolution: clean(+parseFloat(result.features[0].attributes.SRC_RES).toFixed(4)),
                        accuracy: clean(+parseFloat(result.features[0].attributes.SRC_ACC).toFixed(4))
                    };

                    // append units - meters
                    if (isFinite(metadata.resolution)) {
                        metadata.resolution += ' m';
                    }
                    if (isFinite(metadata.accuracy)) {
                        metadata.accuracy += ' m';
                    }

                    cache[tileID].metadata = metadata;
                    if (callback) callback(null, metadata);
                })
                .catch(function(err) {
                    delete inflight[tileID];
                    if (callback) callback(err.message);
                });
        }


        function clean(val) {
            return String(val).trim() || unknown;
        }
    };

    return esri;
};


rendererBackgroundSource.None = function() {
    var source = rendererBackgroundSource({ id: 'none', template: '' });


    source.name = function() {
        return t('background.none');
    };


    source.label = function() {
        return t.html('background.none');
    };


    source.imageryUsed = function() {
        return null;
    };


    source.area = function() {
        return -1;  // sources in background pane are sorted by area
    };


    return source;
};


rendererBackgroundSource.Custom = function(template) {
    var source = rendererBackgroundSource({ id: 'custom', template: template });


    source.name = function() {
        return t('background.custom');
    };

    source.label = function() {
        return t.html('background.custom');
    };


    source.imageryUsed = function() {
        // sanitize personal connection tokens - #6801
        var cleaned = source.template();

        // from query string parameters
        if (cleaned.indexOf('?') !== -1) {
            var parts = cleaned.split('?', 2);
            var qs = utilStringQs(parts[1]);

            ['access_token', 'connectId', 'token'].forEach(function(param) {
                if (qs[param]) {
                    qs[param] = '{apikey}';
                }
            });
            cleaned = parts[0] + '?' + utilQsString(qs, true);  // true = soft encode
        }

        // from wms/wmts api path parameters
        cleaned = cleaned.replace(/token\/(\w+)/, 'token/{apikey}');

        return 'Custom (' + cleaned + ' )';
    };


    source.area = function() {
        return -2;  // sources in background pane are sorted by area
    };


    return source;
};<|MERGE_RESOLUTION|>--- conflicted
+++ resolved
@@ -174,11 +174,7 @@
                     // WMS 1.3 flips x/y for some coordinate systems including EPSG:4326 - #7557
                     if (projection === 'EPSG:4326' &&
                         // The CRS parameter implies version 1.3 (prior versions use SRS)
-<<<<<<< HEAD
-                        /VERSION=1.3|CRS={proj}/.test(source.template())) {
-=======
                         /VERSION=1.3|CRS={proj}/.test(source.template().toUpperCase())) {
->>>>>>> 72d56e54
                         return maxXminY.y + ',' + minXmaxY.x + ',' + minXmaxY.y + ',' + maxXminY.x;
                     } else {
                         return minXmaxY.x + ',' + maxXminY.y + ',' + maxXminY.x + ',' + minXmaxY.y;
