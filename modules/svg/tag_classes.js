--- conflicted
+++ resolved
@@ -6,11 +6,7 @@
     var primaries = [
         'building', 'highway', 'railway', 'waterway', 'aeroway',
         'motorway', 'boundary', 'power', 'amenity', 'natural', 'landuse',
-<<<<<<< HEAD
-        'leisure', 'military', 'place', 'man_made', 'attraction'
-=======
-        'leisure', 'military', 'place', 'man_made', 'route'
->>>>>>> 05709565
+        'leisure', 'military', 'place', 'man_made', 'route', 'attraction'
     ];
     var statuses = [
         'proposed', 'construction', 'disused', 'abandoned', 'dismantled',
