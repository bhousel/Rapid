--- conflicted
+++ resolved
@@ -355,11 +355,7 @@
 
         function dblclick() {
             if (!context.map().withinEditableZoom()) return;
-<<<<<<< HEAD
-
-=======
-            
->>>>>>> ff506fc3
+
             var target = d3_select(d3_event.target);
 
             var datum = target.datum();
@@ -411,28 +407,10 @@
 
             // Don't highlight selected features past the editable zoom
             if (!context.map().withinEditableZoom()) {
-<<<<<<< HEAD
-                surface.selectAll('.selected').classed('selected', false);
-                surface.selectAll('.selected-member').classed('selected-member', false);
-                return;
-            }
-
-            var selection = context.surface()
-                .selectAll(utilEntityOrDeepMemberSelector(selectedIDs, context.graph()));
-=======
->>>>>>> ff506fc3
 
                 if (breatheBehavior.isInstalled()) {
                     context.uninstall(breatheBehavior);
                 }
-<<<<<<< HEAD
-            } else {
-                context.surface()
-                    .selectAll(utilDeepMemberSelector(selectedIDs, context.graph(), true /* skipMultipolgonMembers */))
-                    .classed('selected-member', true);
-                selection
-                    .classed('selected', true);
-=======
 
                 surface.selectAll('.selected').classed('selected', false);
                 surface.selectAll('.selected-member').classed('selected-member', false);
@@ -440,7 +418,7 @@
             } else if (context.map().withinEditableZoom()) {
 
                 var selection = context.surface()
-                    .selectAll(utilEntityOrMemberSelector(selectedIDs, context.graph()));
+                    .selectAll(utilEntityOrDeepMemberSelector(selectedIDs, context.graph()));
 
                 if (selection.empty()) {
                     // Return to browse mode if selected DOM elements have
@@ -450,6 +428,9 @@
                         context.enter(modeBrowse(context));
                     }
                 } else {
+                    context.surface()
+                        .selectAll(utilDeepMemberSelector(selectedIDs, context.graph(), true /* skipMultipolgonMembers */))
+                        .classed('selected-member', true);
                     selection
                         .classed('selected', true);
                 }
@@ -457,8 +438,6 @@
                 if (!breatheBehavior.isInstalled()) {
                     context.install(breatheBehavior);
                 }
-
->>>>>>> ff506fc3
             }
 
         }
