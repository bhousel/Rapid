--- conflicted
+++ resolved
@@ -43,11 +43,7 @@
             .append('a')
             .attr('href', '#')
             .text(t('source_switch.live'))
-<<<<<<< HEAD
-            .classed('live', true)
-=======
             .attr('class', 'live chip')
->>>>>>> fc4ec2e8
             .on('click', click);
     };
 
