import { dispatch as d3_dispatch } from 'd3-dispatch';
import { select as d3_select } from 'd3-selection';

import { t, languageName } from '../util/locale';
import { data } from '../../data';
import { svgIcon } from '../svg/icon';
import { uiDisclosure } from '../ui/disclosure';
import { utilDetect } from '../util/detect';
import { utilRebind } from '../util/rebind';


export function uiSuccess(context) {
<<<<<<< HEAD
    var MAXEVENTS = 2;
    var detected = utilDetect();
    var dispatch = d3_dispatch('cancel');
    var _changeset;
=======
  const MAXEVENTS = 2;
  const detected = utilDetect();
  const dispatch = d3_dispatch('cancel');
  let _changeset;
  let _location;

>>>>>>> 1c998d18

  // string-to-date parsing in JavaScript is weird
  function parseEventDate(when) {
    if (!when) return;

    let raw = when.trim();
    if (!raw) return;

    if (!/Z$/.test(raw)) {   // if no trailing 'Z', add one
      raw += 'Z';            // this forces date to be parsed as a UTC date
    }

    const parsed = new Date(raw);
    return new Date(parsed.toUTCString().substr(0, 25));  // convert to local timezone
  }


  function success(selection) {
    let header = selection
      .append('div')
      .attr('class', 'header fillL');

    header
      .append('button')
      .attr('class', 'fr')
      .on('click', () => dispatch.call('cancel'))
      .call(svgIcon('#iD-icon-close'));

    header
      .append('h3')
      .text(t('success.just_edited'));

    let body = selection
      .append('div')
      .attr('class', 'body save-success fillL');

    let summary = body
      .append('div')
      .attr('class', 'save-summary');

    summary
      .append('h3')
      .text(t('success.thank_you' + (_location ? '_location' : ''), { where: _location }));

    summary
      .append('p')
      .text(t('success.help_html'))
      .append('a')
      .attr('class', 'link-out')
      .attr('target', '_blank')
      .attr('tabindex', -1)
      .attr('href', t('success.help_link_url'))
      .call(svgIcon('#iD-icon-out-link', 'inline'))
      .append('span')
      .text(t('success.help_link_text'));

    let osm = context.connection();
    if (!osm) return;

    let changesetURL = osm.changesetURL(_changeset.id);

    let table = summary
      .append('table')
      .attr('class', 'summary-table');

    let row = table
      .append('tr')
      .attr('class', 'summary-row');

    row
      .append('td')
      .attr('class', 'cell-icon summary-icon')
      .append('a')
      .attr('target', '_blank')
      .attr('href', changesetURL)
      .append('svg')
      .attr('class', 'logo-small')
      .append('use')
      .attr('xlink:href', '#iD-logo-osm');

    let summaryDetail = row
      .append('td')
      .attr('class', 'cell-detail summary-detail');

    summaryDetail
      .append('a')
      .attr('class', 'cell-detail summary-view-on-osm')
      .attr('target', '_blank')
      .attr('href', changesetURL)
      .text(t('success.view_on_osm'));

    summaryDetail
      .append('div')
      .html(t('success.changeset_id', {
        changeset_id: `<a href="${changesetURL}" target="_blank">${_changeset.id}</a>`
      }));


    // Get community index features intersecting the map..
    let communities = [];
    const properties = data.community.query(context.map().center(), true) || [];

    // Gather the communities from the result
    properties.forEach(props => {
      const resourceIDs = Array.from(props.resourceIDs);
      resourceIDs.forEach(resourceID => {
        const resource = data.community.resources[resourceID];
        communities.push({
          area: props.area || Infinity,
          order: resource.order || 0,
          resource: resource
        });
      });
    });

    // sort communities by feature area ascending, community order descending
    communities.sort((a, b) => a.area - b.area || b.order - a.order);

    body
      .call(showCommunityLinks, communities.map(c => c.resource));
  }


  function showCommunityLinks(selection, resources) {
    let communityLinks = selection
      .append('div')
      .attr('class', 'save-communityLinks');

    communityLinks
      .append('h3')
      .text(t('success.like_osm'));

    let table = communityLinks
      .append('table')
      .attr('class', 'community-table');

    let row = table.selectAll('.community-row')
      .data(resources);

    let rowEnter = row.enter()
      .append('tr')
      .attr('class', 'community-row');

    rowEnter
      .append('td')
      .attr('class', 'cell-icon community-icon')
      .append('a')
      .attr('target', '_blank')
      .attr('href', d => d.url)
      .append('svg')
      .attr('class', 'logo-small')
      .append('use')
      .attr('xlink:href', d => `#community-${d.type}`);

    let communityDetail = rowEnter
      .append('td')
      .attr('class', 'cell-detail community-detail');

    communityDetail
      .each(showCommunityDetails);

    communityLinks
      .append('div')
      .attr('class', 'community-missing')
      .text(t('success.missing'))
      .append('a')
      .attr('class', 'link-out')
      .attr('target', '_blank')
      .attr('tabindex', -1)
      .call(svgIcon('#iD-icon-out-link', 'inline'))
      .attr('href', 'https://github.com/osmlab/osm-community-index/issues')
      .append('span')
      .text(t('success.tell_us'));
  }


  function showCommunityDetails(d) {
    let selection = d3_select(this);
    let communityID = d.id;
    let replacements = {
      url: linkify(d.url),
      signupUrl: linkify(d.signupUrl || d.url)
    };

    selection
      .append('div')
      .attr('class', 'community-name')
      .append('a')
      .attr('target', '_blank')
      .attr('href', d.url)
      .text(t(`community.${d.id}.name`));

    let descriptionHTML = t(`community.${d.id}.description`, replacements);

    if (d.type === 'reddit') {   // linkify subreddits  #4997
      descriptionHTML = descriptionHTML
        .replace(/(\/r\/\w*\/*)/i, match => linkify(d.url, match));
    }

    selection
      .append('div')
      .attr('class', 'community-description')
      .html(descriptionHTML);

    if (d.extendedDescription || (d.languageCodes && d.languageCodes.length)) {
      selection
        .append('div')
        .call(uiDisclosure(context, `community-more-${d.id}`, false)
          .expanded(false)
          .updatePreference(false)
          .title(t('success.more'))
          .content(showMore)
        );
    }

<<<<<<< HEAD
    function success(selection) {

        var body = selection
            .append('div')
            .attr('class', 'save-success sep-top');

        var summary = body
            .append('div')
            .attr('class', 'save-summary assistant-row');

        var osm = context.connection();
        if (!osm) return;

        var changesetURL = osm.changesetURL(_changeset.id);

        summary
            .append('div')
            .attr('class', 'icon-col summary-icon')
            .append('a')
            .attr('target', '_blank')
            .attr('href', changesetURL)
            .append('svg')
            .attr('class', 'logo-small')
            .append('use')
            .attr('xlink:href', '#iD-logo-osm');

        var summaryDetail = summary
            .append('div')
            .attr('class', 'main-col cell-detail summary-detail');

        summaryDetail
            .append('a')
            .attr('class', 'cell-detail summary-view-on-osm')
            .attr('target', '_blank')
            .attr('href', changesetURL)
            .text(t('success.view_on_osm'));

        summaryDetail
            .append('div')
            .html(t('success.changeset_id', {
                changeset_id: '<a href="' + changesetURL + '" target="_blank">' + _changeset.id + '</a>'
            }));


        // Gather community polygon IDs intersecting the map..
        var matchFeatures = data.community.query(context.map().center(), true) || [];
        var matchIDs = matchFeatures.map(function(feature) { return feature.id; });

        // Gather community resources that are either global or match a polygon.
        var matchResources = Object.values(data.community.resources)
            .filter(function(v) { return !v.featureId || matchIDs.indexOf(v.featureId) !== -1; });

        if (matchResources.length) {
            // sort by size ascending, then by community rank
            matchResources.sort(function(a, b) {
                var aSize = Infinity;
                var bSize = Infinity;
                var aOrder = a.order || 0;
                var bOrder = b.order || 0;

                if (a.featureId) {
                    aSize = data.community.features[a.featureId].properties.area;
                }
                if (b.featureId) {
                    bSize = data.community.features[b.featureId].properties.area;
                }

                return aSize < bSize ? -1 : aSize > bSize ? 1 : bOrder - aOrder;
            });

            body
                .call(showCommunityLinks, matchResources);
        }
    }


    function showCommunityLinks(selection, matchResources) {
        var communityLinks = selection
            .append('div')
            .attr('class', 'save-communityLinks sep-top');

        communityLinks
            .append('h3')
            .text(t('success.like_osm'));

        var table = communityLinks
            .append('div')
            .attr('class', 'community-table');

        var row = table.selectAll('.community-row')
            .data(matchResources);

        var rowEnter = row.enter()
            .append('div')
            .attr('class', 'assistant-row community-row');

        rowEnter
            .append('div')
            .attr('class', 'icon-col cell-icon community-icon')
            .append('a')
            .attr('target', '_blank')
            .attr('href', function(d) { return d.url; })
            .append('svg')
            .attr('class', 'logo-small')
            .append('use')
            .attr('xlink:href', function(d) { return '#community-' + d.type; });

        var communityDetail = rowEnter
            .append('div')
            .attr('class', 'main-col cell-detail community-detail');

        communityDetail
            .each(showCommunityDetails);

        communityLinks
            .append('div')
            .attr('class', 'community-missing')
            .text(t('success.missing'))
            .append('a')
            .attr('class', 'link-out')
            .attr('target', '_blank')
            .attr('tabindex', -1)
            .call(svgIcon('#iD-icon-out-link', 'inline'))
            .attr('href', 'https://github.com/osmlab/osm-community-index/issues')
            .append('span')
            .text(t('success.tell_us'));
=======
    let nextEvents = (d.events || [])
      .map(event => {
        event.date = parseEventDate(event.when);
        return event;
      })
      .filter(event => {      // date is valid and future (or today)
        const t = event.date.getTime();
        const now = (new Date()).setHours(0,0,0,0);
        return !isNaN(t) && t >= now;
      })
      .sort((a, b) => {       // sort by date ascending
        return a.date < b.date ? -1 : a.date > b.date ? 1 : 0;
      })
      .slice(0, MAXEVENTS);   // limit number of events shown

    if (nextEvents.length) {
      selection
        .append('div')
        .call(uiDisclosure(context, `community-events-${d.id}`, false)
          .expanded(false)
          .updatePreference(false)
          .title(t('success.events'))
          .content(showNextEvents)
        )
        .select('.hide-toggle')
        .append('span')
        .attr('class', 'badge-text')
        .text(nextEvents.length);
    }


    function showMore(selection) {
      let more = selection.selectAll('.community-more')
        .data([0]);

      let moreEnter = more.enter()
        .append('div')
        .attr('class', 'community-more');

      if (d.extendedDescription) {
        moreEnter
          .append('div')
          .attr('class', 'community-extended-description')
          .html(t(`community.${d.id}.extendedDescription`, replacements));
      }

      if (d.languageCodes && d.languageCodes.length) {
        const languageList = d.languageCodes
          .map(code => languageName(code))
          .join(', ');

        moreEnter
          .append('div')
          .attr('class', 'community-languages')
          .text(t('success.languages', { languages: languageList }));
      }
>>>>>>> 1c998d18
    }


    function showNextEvents(selection) {
      let events = selection
        .append('div')
        .attr('class', 'community-events');

      let item = events.selectAll('.community-event')
        .data(nextEvents);

      let itemEnter = item.enter()
        .append('div')
        .attr('class', 'community-event');

      itemEnter
        .append('div')
        .attr('class', 'community-event-name')
        .append('a')
        .attr('target', '_blank')
        .attr('href', d => d.url)
        .text(d => {
          let name = d.name;
          if (d.i18n && d.id) {
            name = t(`community.${communityID}.events.${d.id}.name`, { default: name });
          }
          return name;
        });

      itemEnter
        .append('div')
        .attr('class', 'community-event-when')
        .text(d => {
          let options = { weekday: 'short', day: 'numeric', month: 'short', year: 'numeric' };
          if (d.date.getHours() || d.date.getMinutes()) {   // include time if it has one
            options.hour = 'numeric';
            options.minute = 'numeric';
          }
          return d.date.toLocaleString(detected.locale, options);
        });

      itemEnter
        .append('div')
        .attr('class', 'community-event-where')
        .text(d => {
          let where = d.where;
          if (d.i18n && d.id) {
            where = t(`community.${communityID}.events.${d.id}.where`, { default: where });
          }
          return where;
        });

      itemEnter
        .append('div')
        .attr('class', 'community-event-description')
        .text(d => {
          let description = d.description;
          if (d.i18n && d.id) {
            description = t(`community.${communityID}.events.${d.id}.description`, { default: description });
          }
          return description;
        });
      }


    function linkify(url, text) {
      text = text || url;
      return `<a target="_blank" href="${url}">${text}</a>`;
    }
  }


  success.changeset = (val) => {
    if (!arguments.length) return _changeset;
    _changeset = val;
    return success;
  };


<<<<<<< HEAD
    return utilRebind(success, dispatch, 'on');
=======
  success.location = (val) => {
    if (!arguments.length) return _location;
    _location = val;
    return success;
  };


  return utilRebind(success, dispatch, 'on');
>>>>>>> 1c998d18
}<|MERGE_RESOLUTION|>--- conflicted
+++ resolved
@@ -10,19 +10,11 @@
 
 
 export function uiSuccess(context) {
-<<<<<<< HEAD
-    var MAXEVENTS = 2;
-    var detected = utilDetect();
-    var dispatch = d3_dispatch('cancel');
-    var _changeset;
-=======
   const MAXEVENTS = 2;
   const detected = utilDetect();
   const dispatch = d3_dispatch('cancel');
   let _changeset;
-  let _location;
-
->>>>>>> 1c998d18
+
 
   // string-to-date parsing in JavaScript is weird
   function parseEventDate(when) {
@@ -41,60 +33,22 @@
 
 
   function success(selection) {
-    let header = selection
-      .append('div')
-      .attr('class', 'header fillL');
-
-    header
-      .append('button')
-      .attr('class', 'fr')
-      .on('click', () => dispatch.call('cancel'))
-      .call(svgIcon('#iD-icon-close'));
-
-    header
-      .append('h3')
-      .text(t('success.just_edited'));
-
     let body = selection
       .append('div')
-      .attr('class', 'body save-success fillL');
+      .attr('class', 'save-success sep-top');
 
     let summary = body
       .append('div')
-      .attr('class', 'save-summary');
-
-    summary
-      .append('h3')
-      .text(t('success.thank_you' + (_location ? '_location' : ''), { where: _location }));
-
-    summary
-      .append('p')
-      .text(t('success.help_html'))
-      .append('a')
-      .attr('class', 'link-out')
-      .attr('target', '_blank')
-      .attr('tabindex', -1)
-      .attr('href', t('success.help_link_url'))
-      .call(svgIcon('#iD-icon-out-link', 'inline'))
-      .append('span')
-      .text(t('success.help_link_text'));
+      .attr('class', 'save-summary assistant-row');
 
     let osm = context.connection();
     if (!osm) return;
 
     let changesetURL = osm.changesetURL(_changeset.id);
 
-    let table = summary
-      .append('table')
-      .attr('class', 'summary-table');
-
-    let row = table
-      .append('tr')
-      .attr('class', 'summary-row');
-
-    row
-      .append('td')
-      .attr('class', 'cell-icon summary-icon')
+    summary
+      .append('div')
+      .attr('class', 'icon-col summary-icon')
       .append('a')
       .attr('target', '_blank')
       .attr('href', changesetURL)
@@ -103,9 +57,9 @@
       .append('use')
       .attr('xlink:href', '#iD-logo-osm');
 
-    let summaryDetail = row
-      .append('td')
-      .attr('class', 'cell-detail summary-detail');
+    let summaryDetail = summary
+      .append('div')
+      .attr('class', 'main-col cell-detail summary-detail');
 
     summaryDetail
       .append('a')
@@ -119,7 +73,6 @@
       .html(t('success.changeset_id', {
         changeset_id: `<a href="${changesetURL}" target="_blank">${_changeset.id}</a>`
       }));
-
 
     // Get community index features intersecting the map..
     let communities = [];
@@ -149,26 +102,26 @@
   function showCommunityLinks(selection, resources) {
     let communityLinks = selection
       .append('div')
-      .attr('class', 'save-communityLinks');
+      .attr('class', 'save-communityLinks sep-top');
 
     communityLinks
       .append('h3')
       .text(t('success.like_osm'));
 
     let table = communityLinks
-      .append('table')
+      .append('div')
       .attr('class', 'community-table');
 
     let row = table.selectAll('.community-row')
       .data(resources);
 
     let rowEnter = row.enter()
-      .append('tr')
-      .attr('class', 'community-row');
+      .append('div')
+      .attr('class', 'assistant-row community-row');
 
     rowEnter
-      .append('td')
-      .attr('class', 'cell-icon community-icon')
+      .append('div')
+      .attr('class', 'icon-col cell-icon community-icon')
       .append('a')
       .attr('target', '_blank')
       .attr('href', d => d.url)
@@ -178,8 +131,8 @@
       .attr('xlink:href', d => `#community-${d.type}`);
 
     let communityDetail = rowEnter
-      .append('td')
-      .attr('class', 'cell-detail community-detail');
+      .append('div')
+      .attr('class', 'main-col cell-detail community-detail');
 
     communityDetail
       .each(showCommunityDetails);
@@ -238,134 +191,6 @@
         );
     }
 
-<<<<<<< HEAD
-    function success(selection) {
-
-        var body = selection
-            .append('div')
-            .attr('class', 'save-success sep-top');
-
-        var summary = body
-            .append('div')
-            .attr('class', 'save-summary assistant-row');
-
-        var osm = context.connection();
-        if (!osm) return;
-
-        var changesetURL = osm.changesetURL(_changeset.id);
-
-        summary
-            .append('div')
-            .attr('class', 'icon-col summary-icon')
-            .append('a')
-            .attr('target', '_blank')
-            .attr('href', changesetURL)
-            .append('svg')
-            .attr('class', 'logo-small')
-            .append('use')
-            .attr('xlink:href', '#iD-logo-osm');
-
-        var summaryDetail = summary
-            .append('div')
-            .attr('class', 'main-col cell-detail summary-detail');
-
-        summaryDetail
-            .append('a')
-            .attr('class', 'cell-detail summary-view-on-osm')
-            .attr('target', '_blank')
-            .attr('href', changesetURL)
-            .text(t('success.view_on_osm'));
-
-        summaryDetail
-            .append('div')
-            .html(t('success.changeset_id', {
-                changeset_id: '<a href="' + changesetURL + '" target="_blank">' + _changeset.id + '</a>'
-            }));
-
-
-        // Gather community polygon IDs intersecting the map..
-        var matchFeatures = data.community.query(context.map().center(), true) || [];
-        var matchIDs = matchFeatures.map(function(feature) { return feature.id; });
-
-        // Gather community resources that are either global or match a polygon.
-        var matchResources = Object.values(data.community.resources)
-            .filter(function(v) { return !v.featureId || matchIDs.indexOf(v.featureId) !== -1; });
-
-        if (matchResources.length) {
-            // sort by size ascending, then by community rank
-            matchResources.sort(function(a, b) {
-                var aSize = Infinity;
-                var bSize = Infinity;
-                var aOrder = a.order || 0;
-                var bOrder = b.order || 0;
-
-                if (a.featureId) {
-                    aSize = data.community.features[a.featureId].properties.area;
-                }
-                if (b.featureId) {
-                    bSize = data.community.features[b.featureId].properties.area;
-                }
-
-                return aSize < bSize ? -1 : aSize > bSize ? 1 : bOrder - aOrder;
-            });
-
-            body
-                .call(showCommunityLinks, matchResources);
-        }
-    }
-
-
-    function showCommunityLinks(selection, matchResources) {
-        var communityLinks = selection
-            .append('div')
-            .attr('class', 'save-communityLinks sep-top');
-
-        communityLinks
-            .append('h3')
-            .text(t('success.like_osm'));
-
-        var table = communityLinks
-            .append('div')
-            .attr('class', 'community-table');
-
-        var row = table.selectAll('.community-row')
-            .data(matchResources);
-
-        var rowEnter = row.enter()
-            .append('div')
-            .attr('class', 'assistant-row community-row');
-
-        rowEnter
-            .append('div')
-            .attr('class', 'icon-col cell-icon community-icon')
-            .append('a')
-            .attr('target', '_blank')
-            .attr('href', function(d) { return d.url; })
-            .append('svg')
-            .attr('class', 'logo-small')
-            .append('use')
-            .attr('xlink:href', function(d) { return '#community-' + d.type; });
-
-        var communityDetail = rowEnter
-            .append('div')
-            .attr('class', 'main-col cell-detail community-detail');
-
-        communityDetail
-            .each(showCommunityDetails);
-
-        communityLinks
-            .append('div')
-            .attr('class', 'community-missing')
-            .text(t('success.missing'))
-            .append('a')
-            .attr('class', 'link-out')
-            .attr('target', '_blank')
-            .attr('tabindex', -1)
-            .call(svgIcon('#iD-icon-out-link', 'inline'))
-            .attr('href', 'https://github.com/osmlab/osm-community-index/issues')
-            .append('span')
-            .text(t('success.tell_us'));
-=======
     let nextEvents = (d.events || [])
       .map(event => {
         event.date = parseEventDate(event.when);
@@ -422,7 +247,6 @@
           .attr('class', 'community-languages')
           .text(t('success.languages', { languages: languageList }));
       }
->>>>>>> 1c998d18
     }
 
 
@@ -485,7 +309,7 @@
           }
           return description;
         });
-      }
+    }
 
 
     function linkify(url, text) {
@@ -502,16 +326,5 @@
   };
 
 
-<<<<<<< HEAD
-    return utilRebind(success, dispatch, 'on');
-=======
-  success.location = (val) => {
-    if (!arguments.length) return _location;
-    _location = val;
-    return success;
-  };
-
-
   return utilRebind(success, dispatch, 'on');
->>>>>>> 1c998d18
 }