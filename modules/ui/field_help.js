--- conflicted
+++ resolved
@@ -1,7 +1,6 @@
-<<<<<<< HEAD
 //import { select as d3_select } from 'd3-selection';
 //
-//import marked from 'marked';
+//import { marked } from 'marked';
 //import { t, localizer } from '../core/localizer';
 //import { svgIcon } from '../svg/icon';
 //import { icon } from './intro/helper';
@@ -78,7 +77,7 @@
 //        return {
 //            key: helpkey,
 //            title: t.html(helpkey + '.title'),
-//            html: marked(text.trim())
+//            html: marked.parse(text.trim())
 //        };
 //    });
 //
@@ -236,246 +235,4 @@
 //
 //
 //    return fieldHelp;
-//}
-=======
-import {
-    select as d3_select
-} from 'd3-selection';
-
-import { marked } from 'marked';
-import { t, localizer } from '../core/localizer';
-import { svgIcon } from '../svg/icon';
-import { icon } from './intro/helper';
-
-
-// This currently only works with the 'restrictions' field
-// It borrows some code from uiHelp
-
-export function uiFieldHelp(context, fieldName) {
-    var fieldHelp = {};
-    var _inspector = d3_select(null);
-    var _wrap = d3_select(null);
-    var _body = d3_select(null);
-
-    var fieldHelpKeys = {
-        restrictions: [
-            ['about',[
-                'about',
-                'from_via_to',
-                'maxdist',
-                'maxvia'
-            ]],
-            ['inspecting',[
-                'about',
-                'from_shadow',
-                'allow_shadow',
-                'restrict_shadow',
-                'only_shadow',
-                'restricted',
-                'only'
-            ]],
-            ['modifying',[
-                'about',
-                'indicators',
-                'allow_turn',
-                'restrict_turn',
-                'only_turn'
-            ]],
-            ['tips',[
-                'simple',
-                'simple_example',
-                'indirect',
-                'indirect_example',
-                'indirect_noedit'
-            ]]
-        ]
-    };
-
-    var fieldHelpHeadings = {};
-
-    var replacements = {
-        distField: t.html('restriction.controls.distance'),
-        viaField: t.html('restriction.controls.via'),
-        fromShadow: icon('#iD-turn-shadow', 'inline shadow from'),
-        allowShadow: icon('#iD-turn-shadow', 'inline shadow allow'),
-        restrictShadow: icon('#iD-turn-shadow', 'inline shadow restrict'),
-        onlyShadow: icon('#iD-turn-shadow', 'inline shadow only'),
-        allowTurn: icon('#iD-turn-yes', 'inline turn'),
-        restrictTurn: icon('#iD-turn-no', 'inline turn'),
-        onlyTurn: icon('#iD-turn-only', 'inline turn')
-    };
-
-
-    // For each section, squash all the texts into a single markdown document
-    var docs = fieldHelpKeys[fieldName].map(function(key) {
-        var helpkey = 'help.field.' + fieldName + '.' + key[0];
-        var text = key[1].reduce(function(all, part) {
-            var subkey = helpkey + '.' + part;
-            var depth = fieldHelpHeadings[subkey];                     // is this subkey a heading?
-            var hhh = depth ? Array(depth + 1).join('#') + ' ' : '';   // if so, prepend with some ##'s
-            return all + hhh + t.html(subkey, replacements) + '\n\n';
-        }, '');
-
-        return {
-            key: helpkey,
-            title: t.html(helpkey + '.title'),
-            html: marked.parse(text.trim())
-        };
-    });
-
-
-    function show() {
-        updatePosition();
-
-        _body
-            .classed('hide', false)
-            .style('opacity', '0')
-            .transition()
-            .duration(200)
-            .style('opacity', '1');
-    }
-
-
-    function hide() {
-        _body
-            .classed('hide', true)
-            .transition()
-            .duration(200)
-            .style('opacity', '0')
-            .on('end', function () {
-                _body.classed('hide', true);
-            });
-    }
-
-
-    function clickHelp(index) {
-        var d = docs[index];
-        var tkeys = fieldHelpKeys[fieldName][index][1];
-
-        _body.selectAll('.field-help-nav-item')
-            .classed('active', function(d, i) { return i === index; });
-
-        var content = _body.selectAll('.field-help-content')
-            .html(d.html);
-
-        // class the paragraphs so we can find and style them
-        content.selectAll('p')
-            .attr('class', function(d, i) { return tkeys[i]; });
-
-        // insert special content for certain help sections
-        if (d.key === 'help.field.restrictions.inspecting') {
-            content
-                .insert('img', 'p.from_shadow')
-                .attr('class', 'field-help-image cf')
-                .attr('src', context.imagePath('tr_inspect.gif'));
-
-        } else if (d.key === 'help.field.restrictions.modifying') {
-            content
-                .insert('img', 'p.allow_turn')
-                .attr('class', 'field-help-image cf')
-                .attr('src', context.imagePath('tr_modify.gif'));
-        }
-    }
-
-
-    fieldHelp.button = function(selection) {
-        if (_body.empty()) return;
-
-        var button = selection.selectAll('.field-help-button')
-            .data([0]);
-
-        // enter/update
-        button.enter()
-            .append('button')
-            .attr('class', 'field-help-button')
-            .call(svgIcon('#iD-icon-help'))
-            .merge(button)
-            .on('click', function (d3_event) {
-                d3_event.stopPropagation();
-                d3_event.preventDefault();
-                if (_body.classed('hide')) {
-                    show();
-                } else {
-                    hide();
-                }
-            });
-    };
-
-
-    function updatePosition() {
-        var wrap = _wrap.node();
-        var inspector = _inspector.node();
-        var wRect = wrap.getBoundingClientRect();
-        var iRect = inspector.getBoundingClientRect();
-
-        _body
-            .style('top', wRect.top + inspector.scrollTop - iRect.top + 'px');
-    }
-
-
-    fieldHelp.body = function(selection) {
-        // This control expects the field to have a form-field-input-wrap div
-        _wrap = selection.selectAll('.form-field-input-wrap');
-        if (_wrap.empty()) return;
-
-        // absolute position relative to the inspector, so it "floats" above the fields
-        _inspector = context.container().select('.sidebar .entity-editor-pane .inspector-body');
-        if (_inspector.empty()) return;
-
-        _body = _inspector.selectAll('.field-help-body')
-            .data([0]);
-
-        var enter = _body.enter()
-            .append('div')
-            .attr('class', 'field-help-body hide');   // initially hidden
-
-        var titleEnter = enter
-            .append('div')
-            .attr('class', 'field-help-title cf');
-
-        titleEnter
-            .append('h2')
-            .attr('class', ((localizer.textDirection() === 'rtl') ? 'fr' : 'fl'))
-            .html(t.html('help.field.' + fieldName + '.title'));
-
-        titleEnter
-            .append('button')
-            .attr('class', 'fr close')
-            .on('click', function(d3_event) {
-                d3_event.stopPropagation();
-                d3_event.preventDefault();
-                hide();
-            })
-            .call(svgIcon('#iD-icon-close'));
-
-        var navEnter = enter
-            .append('div')
-            .attr('class', 'field-help-nav cf');
-
-        var titles = docs.map(function(d) { return d.title; });
-        navEnter.selectAll('.field-help-nav-item')
-            .data(titles)
-            .enter()
-            .append('div')
-            .attr('class', 'field-help-nav-item')
-            .html(function(d) { return d; })
-            .on('click', function(d3_event, d) {
-                d3_event.stopPropagation();
-                d3_event.preventDefault();
-                clickHelp(titles.indexOf(d));
-            });
-
-        enter
-            .append('div')
-            .attr('class', 'field-help-content');
-
-        _body = _body
-            .merge(enter);
-
-        clickHelp(0);
-    };
-
-
-    return fieldHelp;
-}
->>>>>>> c8f42330
+//}