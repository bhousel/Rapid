<<<<<<< HEAD
import { uiPane } from '../pane.js';
import { uiSectionPrivacy } from '../sections/privacy.js';
import { uiSectionMapInteractionOptions } from '../sections/map_interaction_options.js';
=======
import { uiPane } from '../pane';
import { uiSectionPrivacy } from '../sections/privacy';
import { uiSectionMapInteractionOptions } from '../sections/map_interaction_options';
import { uiSectionColorSelection } from '../sections/color_selection';
import { uiSectionColorblindModeOptions } from '../sections/colorblind_mode_options';
>>>>>>> a7dabe1d


export function uiPanePreferences(context) {
  const l10n = context.systems.l10n;

  return uiPane(context, 'preferences')
    .key(l10n.t('preferences.key'))
    .label(l10n.t('preferences.title'))
    .description(l10n.t('preferences.description'))
    .iconName('fas-user-cog')
    .sections([
      uiSectionPrivacy(context),
      uiSectionMapInteractionOptions(context),
      uiSectionColorSelection(context),
      uiSectionColorblindModeOptions(context)
    ]);
}<|MERGE_RESOLUTION|>--- conflicted
+++ resolved
@@ -1,14 +1,8 @@
-<<<<<<< HEAD
 import { uiPane } from '../pane.js';
 import { uiSectionPrivacy } from '../sections/privacy.js';
+//import { uiSectionColorSelection } from '../sections/color_selection.js';
+//import { uiSectionColorblindModeOptions } from '../sections/colorblind_mode_options.js';
 import { uiSectionMapInteractionOptions } from '../sections/map_interaction_options.js';
-=======
-import { uiPane } from '../pane';
-import { uiSectionPrivacy } from '../sections/privacy';
-import { uiSectionMapInteractionOptions } from '../sections/map_interaction_options';
-import { uiSectionColorSelection } from '../sections/color_selection';
-import { uiSectionColorblindModeOptions } from '../sections/colorblind_mode_options';
->>>>>>> a7dabe1d
 
 
 export function uiPanePreferences(context) {
@@ -22,7 +16,7 @@
     .sections([
       uiSectionPrivacy(context),
       uiSectionMapInteractionOptions(context),
-      uiSectionColorSelection(context),
-      uiSectionColorblindModeOptions(context)
+//      uiSectionColorSelection(context),
+//      uiSectionColorblindModeOptions(context)
     ]);
 }