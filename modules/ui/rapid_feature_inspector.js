import { select as d3_select } from 'd3-selection';

import { actionNoop, actionRapidAcceptFeature } from '../actions';
import { uiIcon } from './icon';
import { uiFlash } from './flash';
import { uiTooltip } from './tooltip';
import { uiRapidFirstEditDialog } from './rapid_first_edit_dialog';

const ACCEPT_FEATURES_LIMIT = 50;


export function uiRapidFeatureInspector(context, keybinding) {
  const rapid = context.systems.rapid;
  const urlhash = context.systems.urlhash;
  let _datum;


  function isAddFeatureDisabled() {
    // When task GPX appears in URL, "add roads" is always enabled
    const hasTask = urlhash.initialHashParams.has('gpx');
    if (hasTask) return false;

    // Power users aren't limited by the max features limit
    const isPowerUser = urlhash.getParam('poweruser') === 'true';
    if (isPowerUser) return false;

    const annotations = context.systems.edits.peekAllAnnotations();
    const aiFeatureAccepts = annotations.filter(a => a.type === 'rapid_accept_feature');
    return aiFeatureAccepts.length >= ACCEPT_FEATURES_LIMIT;
  }


  function onAcceptFeature() {
    if (!_datum) return;

    if (isAddFeatureDisabled()) {
      const flash = uiFlash(context)
        .duration(5000)
        .label(context.t(
          'rapid_feature_inspector.option_accept.disabled_flash',
          { n: ACCEPT_FEATURES_LIMIT }
        ));
      flash();
      return;
    }

    // In place of a string annotation, this introduces an "object-style"
    // annotation, where "type" and "description" are standard keys,
    // and there may be additional properties. Note that this will be
    // serialized to JSON while saving undo/redo state in editSystem.save().
    let annotation = {
      type: 'rapid_accept_feature',
      description: context.t('rapid_feature_inspector.option_accept.annotation'),
      id: _datum.id,
      origid: _datum.__origid__
    };

<<<<<<< HEAD
    let service;
    if (_datum.__service__ === 'esri') {
      service = services.esriData;
    } else if (_datum.__service__ === 'mapillary') {
      annotation.type = 'mapillary_accept_feature';
      service = services.mapillary;
    } else {
      service = services.fbMLRoads;
    }
=======
    const service = context.services[_datum.__service__];
>>>>>>> ab909f30
    const graph = service.graph(_datum.__datasetid__);
    const sourceTag = _datum.tags && _datum.tags.source;
    if (sourceTag) annotation.source = sourceTag;

    context.perform(actionRapidAcceptFeature(_datum.id, graph), annotation);
    context.enter('select-osm', { selectedIDs: [_datum.id] });

    if (context.inIntro) return;

    // remember sources for later when we prepare the changeset
    rapid.sources.add('mapwithai');    // always add 'mapwithai'
    if (sourceTag && /^esri/.test(sourceTag)) {
      rapid.sources.add('esri');       // add 'esri' for esri sources
    }

    if (window.sessionStorage.getItem('acknowledgedLogin') === 'true') return;
    window.sessionStorage.setItem('acknowledgedLogin', 'true');

    const osm = context.services.osm;
    if (!osm.authenticated()) {
      context.container()
        .call(uiRapidFirstEditDialog(context));
    }
  }


  function onIgnoreFeature() {
    if (!_datum) return;

    const annotation = {
      type: 'rapid_ignore_feature',
      description: context.t('rapid_feature_inspector.option_ignore.annotation'),
      id: _datum.id,
      origid: _datum.__origid__
    };
    if (_datum.__service__ === 'mapillary') {
      annotation.type = 'mapillary_ignore_feature';
    }
    context.perform(actionNoop(), annotation);
    context.enter('browse');
  }


  // https://www.w3.org/TR/AERT#color-contrast
  // https://trendct.org/2016/01/22/how-to-choose-a-label-color-to-contrast-with-background/
  // pass color as a hexstring like '#rgb', '#rgba', '#rrggbb', '#rrggbbaa'  (alpha values are ignored)
  function getBrightness(color) {
    const short = (color.length < 6);
    const r = parseInt(short ? color[1] + color[1] : color[1] + color[2], 16);
    const g = parseInt(short ? color[2] + color[2] : color[3] + color[4], 16);
    const b = parseInt(short ? color[3] + color[3] : color[5] + color[6], 16);
    return ((r * 299) + (g * 587) + (b * 114)) / 1000;
  }


  function featureInfo(selection) {
    if (!_datum) return;

    const datasetID = _datum.__datasetid__.replace('-conflated', '');
    const dataset = rapid.datasets.get(datasetID);
    const color = dataset.color;

    let featureInfo = selection.selectAll('.feature-info')
      .data([color]);

    // enter
    let featureInfoEnter = featureInfo
      .enter()
      .append('div')
      .attr('class', 'feature-info');

    featureInfoEnter
      .append('div')
      .attr('class', 'dataset-label')
      .text(dataset.label || dataset.id);   // fallback to dataset ID

    if (dataset.beta) {
      featureInfoEnter
        .append('div')
        .attr('class', 'dataset-beta beta')
        .attr('title', context.t('rapid_poweruser_features.beta'));
    }

    // update
    featureInfo = featureInfo
      .merge(featureInfoEnter)
      .style('background', d => d)
      .style('color', d => getBrightness(d) > 140.5 ? '#333' : '#fff');
  }


  function tagInfo(selection) {
    const tags = _datum && _datum.tags;
    if (!tags) return;

    let tagInfoEnter = selection.selectAll('.tag-info')
      .data([0])
      .enter()
      .append('div')
      .attr('class', 'tag-info');

    let tagBagEnter = tagInfoEnter
      .append('div')
      .attr('class', 'tag-bag');

    tagBagEnter
      .append('div')
      .attr('class', 'tag-heading')
      .text(context.t('rapid_feature_inspector.tags'));

    const tagEntries = Object.keys(tags).map(k => ({ key: k, value: tags[k] }) );

    tagEntries.forEach(e => {
      let entryDiv = tagBagEnter.append('div')
        .attr('class', 'tag-entry');

      entryDiv.append('div').attr('class', 'tag-key').text(e.key);
      entryDiv.append('div').attr('class', 'tag-value').text(e.value);
    });
  }


  function rapidInspector(selection) {
    let inspector = selection.selectAll('.rapid-inspector')
      .data([0]);

    let inspectorEnter = inspector
      .enter()
      .append('div')
      .attr('class', 'rapid-inspector');

    inspector = inspector
      .merge(inspectorEnter);


    // Header
    let headerEnter = inspector.selectAll('.header')
      .data([0])
      .enter()
      .append('div')
      .attr('class', 'header');

    headerEnter
      .append('h3')
      .append('svg')
      // .attr('class', 'logo-rapid dark')
      .attr('class', 'logo-rapid')
      .append('use')
      .attr('xlink:href', '#rapid-logo-rapid-wordmark');

    headerEnter
      .append('button')
      .attr('class', 'fr rapid-inspector-close')
      .on('click', () => {
        context.enter('browse');
      })
      .call(uiIcon('#rapid-icon-close'));


    // Body
    let body = inspector.selectAll('.body')
      .data([0]);

    let bodyEnter = body
      .enter()
      .append('div')
      .attr('class', 'body');

    body = body
      .merge(bodyEnter)
      .call(featureInfo)
      .call(tagInfo);


    // Choices
    const choiceData = [
      {
        key: 'accept',
        iconName: '#rapid-icon-rapid-plus-circle',
        label: context.t('rapid_feature_inspector.option_accept.label'),
        description: context.t('rapid_feature_inspector.option_accept.description'),
        onClick: onAcceptFeature
      }, {
        key: 'ignore',
        iconName: '#rapid-icon-rapid-minus-circle',
        label: context.t('rapid_feature_inspector.option_ignore.label'),
        description: context.t('rapid_feature_inspector.option_ignore.description'),
        onClick: onIgnoreFeature
      }
    ];

    let choices = body.selectAll('.rapid-inspector-choices')
      .data([0]);

    let choicesEnter = choices
      .enter()
      .append('div')
      .attr('class', 'rapid-inspector-choices');

    choicesEnter
      .append('p')
      .text(context.t('rapid_feature_inspector.prompt'));

    choicesEnter.selectAll('.rapid-inspector-choice')
      .data(choiceData, d => d.key)
      .enter()
      .append('div')
      .attr('class', d => `rapid-inspector-choice rapid-inspector-choice-${d.key}`)
      .each(showChoice);
  }


  function showChoice(d, i, nodes) {
    let selection = d3_select(nodes[i]);
    const disableClass = (d.key === 'accept' && isAddFeatureDisabled()) ? 'secondary disabled': '';

    let choiceWrap = selection
      .append('div')
      .attr('class', `choice-wrap choice-wrap-${d.key}`);

    let choiceReference = selection
      .append('div')
      .attr('class', 'tag-reference-body');

    choiceReference
      .text(d.description);

    const onClick = d.onClick;
    let choiceButton = choiceWrap
      .append('button')
      .attr('class', `choice-button choice-button-${d.key} ${disableClass}`)
      .on('click', onClick);

    // build tooltips
    let title, keys;
    if (d.key === 'accept') {
      if (isAddFeatureDisabled()) {
        title = context.t('rapid_feature_inspector.option_accept.disabled', { n: ACCEPT_FEATURES_LIMIT } );
        keys = [];
      } else {
        title = context.t('rapid_feature_inspector.option_accept.tooltip');
        keys = [context.t('rapid_feature_inspector.option_accept.key')];
      }
    } else if (d.key === 'ignore') {
      title = context.t('rapid_feature_inspector.option_ignore.tooltip');
      keys = [context.t('rapid_feature_inspector.option_ignore.key')];
    }

    if (title && keys) {
      choiceButton = choiceButton
        .call(uiTooltip(context).placement('bottom').title(title).keys(keys));
    }

    choiceButton
      .append('svg')
      .attr('class', 'choice-icon icon')
      .append('use')
      .attr('xlink:href', d.iconName);

    choiceButton
      .append('div')
      .attr('class', 'choice-label')
      .text(d.label);

    choiceWrap
      .append('button')
      .attr('class', `tag-reference-button ${disableClass}`)
      .attr('title', 'info')
      .attr('tabindex', '-1')
      .on('click', () => {
        choiceReference.classed('expanded', !choiceReference.classed('expanded'));
      })
      .call(uiIcon('#rapid-icon-inspect'));
  }


  rapidInspector.datum = function(val) {
    if (!arguments.length) return _datum;
    _datum = val;
    return this;
  };

  if (keybinding) {
    keybinding()
      .on(context.t('rapid_feature_inspector.option_accept.key'), onAcceptFeature)
      .on(context.t('rapid_feature_inspector.option_ignore.key'), onIgnoreFeature);
  }

  return rapidInspector;
}<|MERGE_RESOLUTION|>--- conflicted
+++ resolved
@@ -55,19 +55,7 @@
       origid: _datum.__origid__
     };
 
-<<<<<<< HEAD
-    let service;
-    if (_datum.__service__ === 'esri') {
-      service = services.esriData;
-    } else if (_datum.__service__ === 'mapillary') {
-      annotation.type = 'mapillary_accept_feature';
-      service = services.mapillary;
-    } else {
-      service = services.fbMLRoads;
-    }
-=======
     const service = context.services[_datum.__service__];
->>>>>>> ab909f30
     const graph = service.graph(_datum.__datasetid__);
     const sourceTag = _datum.tags && _datum.tags.source;
     if (sourceTag) annotation.source = sourceTag;
