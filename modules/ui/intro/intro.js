--- conflicted
+++ resolved
@@ -80,12 +80,9 @@
         var fbRoadsOpacity = d3_selectAll('#map .layer-fb-roads').style('opacity');
         var caches = osm && osm.caches();
         var baseEntities = context.history().graph().base().entities;
-<<<<<<< HEAD
         var countryCode = services.geocoder.countryCode;
         var fbMLRoadsEntities = services.fbMLRoads && services.fbMLRoads.graph().entities;
         var fbMLRoadsCache = services.fbMLRoads && services.fbMLRoads.cache();
-=======
->>>>>>> f2b4ed4b
 
         // Block saving
         context.inIntro(true);
@@ -119,7 +116,6 @@
             }
         });
 
-<<<<<<< HEAD
         // Mock geocoder
         services.geocoder.countryCode = function(location, callback) {
             callback(null, t('intro.graph.countrycode'));
@@ -130,8 +126,6 @@
         var coreGraphEntities = coreGraph().load(rapidGraph).entities;
         services.fbMLRoads.merge(Object.values(coreGraphEntities));
         services.fbMLRoads.checkpoint('initial');
-=======
->>>>>>> f2b4ed4b
 
         d3_selectAll('#map .layer-background').style('opacity', 1);
         d3_selectAll('#map .layer-fb-roads').style('opacity', 1);
