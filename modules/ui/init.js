import {
    select as d3_select
} from 'd3-selection';

import { prefs } from '../core/preferences';
import { t, localizer } from '../core/localizer';
import { presetManager } from '../presets';
import { behaviorHash } from '../behavior';
import { modeBrowse } from '../modes/browse';
import { svgDefs, svgIcon } from '../svg';
import { utilDetect } from '../util/detect';
import { utilGetDimensions } from '../util/dimensions';

import { uiAccount } from './account';
import { uiAttribution } from './attribution';
import { uiContributors } from './contributors';
import { uiEditMenu } from './edit_menu';
import { uiFeatureInfo } from './feature_info';
import { uiFlash } from './flash';
import { uiFullScreen } from './full_screen';
import { uiGeolocate } from './geolocate';
import { uiInfo } from './info';
import { uiIntro } from './intro';
import { uiIssuesInfo } from './issues_info';
import { uiLoading } from './loading';
import { uiMapInMap } from './map_in_map';
import { uiNotice } from './notice';
import { uiPhotoviewer } from './photoviewer';
import { uiRestore } from './restore';
import { uiScale } from './scale';
import { uiShortcuts } from './shortcuts';
import { uiSidebar } from './sidebar';
import { uiSourceSwitch } from './source_switch';
import { uiSnowflakes } from './panes/snowflakes';
import { uiSpinner } from './spinner';
import { uiStatus } from './status';
import { uiTooltip } from './tooltip';
import { uiTopToolbar } from './top_toolbar';
import { uiVersion } from './version';
import { uiZoom } from './zoom';
import { uiZoomToSelection } from './zoom_to_selection';
import { uiCmd } from './cmd';

import { uiPaneBackground } from './panes/background';
import { uiPaneHelp } from './panes/help';
import { uiPaneIssues } from './panes/issues';
import { uiPaneMapData } from './panes/map_data';
import { uiPanePreferences } from './panes/preferences';

import { uiRapidServiceLicense } from './rapid_service_license';
// import { uiRapidWhatsNew } from './rapid_whatsnew';
import { uiRapidSplash } from './rapid_splash';


export function uiInit(context) {
    var _initCounter = 0;
    var _needWidth = {};

    var _lastPointerType;


    function render(container) {

        container
            .on('click.ui', function(d3_event) {
                // we're only concerned with the primary mouse button
                if (d3_event.button !== 0) return;

                if (!d3_event.composedPath) return;

                // some targets have default click events we don't want to override
                var isOkayTarget = d3_event.composedPath().some(function(node) {
                    // we only care about element nodes
                    return node.nodeType === 1 &&
                        // clicking <input> focuses it and/or changes a value
                        (node.nodeName === 'INPUT' ||
                        // clicking <label> affects its <input> by default
                        node.nodeName === 'LABEL' ||
                        // clicking <a> opens a hyperlink by default
                        node.nodeName === 'A');
                });
                if (isOkayTarget) return;

                // disable double-tap-to-zoom on touchscreens
                d3_event.preventDefault();
            });

        var detected = utilDetect();

        // only WebKit supports gesture events
        if ('GestureEvent' in window &&
            // Listening for gesture events on iOS 13.4+ breaks double-tapping,
            // but we only need to do this on desktop Safari anyway. – #7694
            !detected.isMobileWebKit) {

            // On iOS we disable pinch-to-zoom of the UI via the `touch-action`
            // CSS property, but on desktop Safari we need to manually cancel the
            // default gesture events.
            container.on('gesturestart.ui gesturechange.ui gestureend.ui', function(d3_event) {
                // disable pinch-to-zoom of the UI via multitouch trackpads on macOS Safari
                d3_event.preventDefault();
            });
        }

        if ('PointerEvent' in window) {
            d3_select(window)
                .on('pointerdown.ui pointerup.ui', function(d3_event) {
                    var pointerType = d3_event.pointerType || 'mouse';
                    if (_lastPointerType !== pointerType) {
                        _lastPointerType = pointerType;
                        container
                            .attr('pointer', pointerType);
                    }
                }, true);
        } else {
            _lastPointerType = 'mouse';
            container
                .attr('pointer', 'mouse');
        }

        container
            .attr('lang', localizer.localeCode())
            .attr('dir', localizer.textDirection());

        // setup fullscreen keybindings (no button shown at this time)
        container
            .call(uiFullScreen(context));

        var map = context.map();
        map.redrawEnable(false);  // don't draw until we've set zoom/lat/long

        map
            .on('hitMinZoom.ui', function() {
                ui.flash
                    .iconName('#iD-icon-no')
                    .label(t.html('cannot_zoom'))();
            });

        container
            .append('svg')
            .attr('id', 'ideditor-defs')
            .call(ui.svgDefs);

        container
            .append('div')
            .attr('class', 'sidebar')
            .call(ui.sidebar);

        var content = container
            .append('div')
            .attr('class', 'main-content active');

        // Top toolbar
        content
            .append('div')
            .attr('class', 'top-toolbar-wrap')
            .append('div')
            .attr('class', 'top-toolbar fillD')
            .call(uiTopToolbar(context));

        content
            .append('div')
            .attr('class', 'main-map')
            .attr('dir', 'ltr')
            .call(map);

        var overMap = content
            .append('div')
            .attr('class', 'over-map');

        // HACK: Mobile Safari 14 likes to select anything selectable when long-
        // pressing, even if it's not targeted. This conflicts with long-pressing
        // to show the edit menu. We add a selectable offscreen element as the first
        // child to trick Safari into not showing the selection UI.
        overMap
            .append('div')
            .attr('class', 'select-trap')
            .text('t');

        overMap
            .call(uiMapInMap(context))
            .call(uiNotice(context));

        overMap
            .append('div')
            .attr('class', 'spinner')
            .call(uiSpinner(context));

        // Map controls
        var controls = overMap
            .append('div')
            .attr('class', 'map-controls');

        controls
            .append('div')
            .attr('class', 'map-control zoombuttons')
            .call(uiZoom(context));

        controls
            .append('div')
            .attr('class', 'map-control zoom-to-selection-control')
            .call(uiZoomToSelection(context));

        controls
            .append('div')
            .attr('class', 'map-control geolocate-control')
            .call(uiGeolocate(context));

        controls.on('wheel.mapControls', function(d3_event) {
            if (!d3_event.deltaX) {
                controls.node().scrollTop += d3_event.deltaY;
            }
        });

        // Add panes
        // This should happen after map is initialized, as some require surface()
        var panes = overMap
            .append('div')
            .attr('class', 'map-panes');

        var uiPanes = [
            uiPaneBackground(context),
            uiPaneMapData(context),
            uiPaneIssues(context),
            uiPanePreferences(context),
            uiPaneHelp(context)
        ];

        uiPanes.forEach(function(pane) {
            controls
                .append('div')
                .attr('class', 'map-control map-pane-control ' + pane.id + '-control')
                .call(pane.renderToggleButton);

            panes
                .call(pane.renderPane);
        });

        ui.info = uiInfo(context);

        overMap
            .call(ui.info);

        overMap
            .append('div')
            .attr('class', 'photoviewer')
            .classed('al', true)       // 'al'=left,  'ar'=right
            .classed('hide', true)
            .call(ui.photoviewer);

        overMap
            .append('div')
            .attr('class', 'attribution-wrap')
            .attr('dir', 'ltr')
            .call(uiAttribution(context));


        // Add footer
        var about = content
            .append('div')
            .attr('class', 'map-footer');

        about
            .append('div')
            .attr('class', 'api-status')
            .call(uiStatus(context));


        var footer = about
            .append('div')
            .attr('class', 'map-footer-bar fillD');

        footer
            .append('div')
            .attr('class', 'flash-wrap footer-hide');

        var footerWrap = footer
            .append('div')
            .attr('class', 'main-footer-wrap footer-show');

        footerWrap
            .append('div')
            .attr('class', 'scale-block')
            .call(uiScale(context));

        var aboutList = footerWrap
            .append('div')
            .attr('class', 'info-block')
            .append('ul')
            .attr('class', 'map-footer-list');

        aboutList
            .append('li')
            .attr('class', 'user-list')
            .call(uiContributors(context));

        aboutList
            .append('li')
            .attr('class', 'fb-road-license')
            .attr('tabindex', -1)
            .call(uiRapidServiceLicense());

        var apiConnections = context.apiConnections();
        if (apiConnections && apiConnections.length > 1) {
            aboutList
                .append('li')
                .attr('class', 'source-switch')
                .call(uiSourceSwitch(context)
                    .keys(apiConnections)
                );
        }

        aboutList
            .append('li')
            .attr('class', 'issues-info')
            .call(uiIssuesInfo(context));

        aboutList
            .append('li')
            .attr('class', 'feature-warning')
            .call(uiFeatureInfo(context));

        var issueLinks = aboutList
            .append('li');

        issueLinks
            .append('a')
            .attr('target', '_blank')
            .attr('tabindex', -1)
            .attr('href', 'https://github.com/facebookincubator/RapiD/issues')
            .call(svgIcon('#iD-icon-bug', 'light'))
            .call(uiTooltip().title(t.html('report_a_bug')).placement('top'));

        issueLinks
            .append('a')
            .attr('target', '_blank')
            .attr('href', 'https://github.com/openstreetmap/iD/blob/develop/CONTRIBUTING.md#translating')
            .call(svgIcon('#iD-icon-translate', 'light'))
            .call(uiTooltip().title(t.html('help_translate')).placement('top'));

        aboutList
            .append('li')
            .attr('class', 'version')
            .call(uiVersion(context));

        if (!context.embed()) {
            aboutList
                .call(uiAccount(context));
        }

        // Setup map dimensions and move map to initial center/zoom.
        // This should happen after .main-content and toolbars exist.
        ui.onResize();
        map.redrawEnable(true);

        ui.hash = behaviorHash(context);
        ui.hash();
        if (!ui.hash.hadHash) {
            map.centerZoom([0, 0], 2);
        }

<<<<<<< HEAD
=======

        var overMap = content
            .append('div')
            .attr('class', 'over-map');

        // Map controls
        var controls = overMap
            .append('div')
            .attr('class', 'map-controls');

        controls
            .append('div')
            .attr('class', 'map-control zoombuttons')
            .call(uiZoom(context));

        controls
            .append('div')
            .attr('class', 'map-control zoom-to-selection-control')
            .call(uiZoomToSelection(context));

        controls
            .append('div')
            .attr('class', 'map-control geolocate-control')
            .call(uiGeolocate(context));

        // Add panes
        // This should happen after map is initialized, as some require surface()
        var panes = overMap
            .append('div')
            .attr('class', 'map-panes');

        var uiPanes = [
            uiPaneBackground(context),
            uiPaneMapData(context),
            uiPaneIssues(context),
            uiPanePreferences(context),
            uiPaneHelp(context)
        ];

        uiPanes.forEach(function(pane) {
            controls
                .append('div')
                .attr('class', 'map-control map-pane-control ' + pane.id + '-control')
                .call(pane.renderToggleButton);

            panes
                .call(pane.renderPane)
        });
        //render snowflakes!
        var snowflakes = uiSnowflakes(context);
        panes.call(snowflakes.renderPane);

        ui.info = uiInfo(context);

        // Add absolutely-positioned elements that sit on top of the map
        // This should happen after the map is ready (center/zoom)
        overMap
            .call(uiMapInMap(context))
            .call(ui.info)
            .call(uiNotice(context));


        overMap
            .append('div')
            .attr('class', 'photoviewer')
            .classed('al', true)       // 'al'=left,  'ar'=right
            .classed('hide', true)
            .call(ui.photoviewer);


>>>>>>> a4d6c559
        // Bind events
        window.onbeforeunload = function() {
            return context.save();
        };
        window.onunload = function() {
            context.history().unlock();
        };

        d3_select(window)
            .on('resize.editor', function() {
                ui.onResize();
            });


        var panPixels = 80;
        context.keybinding()
            .on('⌫', function(d3_event) { d3_event.preventDefault(); })
            .on([t('sidebar.key'), '`', '²', '@'], ui.sidebar.toggle)   // #5663, #6864 - common QWERTY, AZERTY
            .on('←', pan([panPixels, 0]))
            .on('↑', pan([0, panPixels]))
            .on('→', pan([-panPixels, 0]))
            .on('↓', pan([0, -panPixels]))
            .on(uiCmd('⌥←'), pan([map.dimensions()[0], 0]))
            .on(uiCmd('⌥↑'), pan([0, map.dimensions()[1]]))
            .on(uiCmd('⌥→'), pan([-map.dimensions()[0], 0]))
            .on(uiCmd('⌥↓'), pan([0, -map.dimensions()[1]]))
            .on(uiCmd('⌘' + t('background.key')), function quickSwitch(d3_event) {
                if (d3_event) {
                    d3_event.stopImmediatePropagation();
                    d3_event.preventDefault();
                }
                var previousBackground = context.background().findSource(prefs('background-last-used-toggle'));
                if (previousBackground) {
                    var currentBackground = context.background().baseLayerSource();
                    prefs('background-last-used-toggle', currentBackground.id);
                    prefs('background-last-used', previousBackground.id);
                    context.background().baseLayerSource(previousBackground);
                }
            })
            .on(t('area_fill.wireframe.key'), function toggleWireframe(d3_event) {
                d3_event.preventDefault();
                d3_event.stopPropagation();
                context.map().toggleWireframe();
            })
            .on(uiCmd('⌥' + t('area_fill.wireframe.key')), function toggleOsmData(d3_event) {
                d3_event.preventDefault();
                d3_event.stopPropagation();

                // Don't allow layer changes while drawing - #6584
                var mode = context.mode();
                if (mode && /^draw/.test(mode.id)) return;

                var layer = context.layers().layer('osm');
                if (layer) {
                    layer.enabled(!layer.enabled());
                    if (!layer.enabled()) {
                        context.enter(modeBrowse(context));
                    }
                }
            })
            .on(t('map_data.highlight_edits.key'), function toggleHighlightEdited(d3_event) {
                d3_event.preventDefault();
                context.map().toggleHighlightEdited();
            });

        context
            .on('enter.editor', function(entered) {
                container
                    .classed('mode-' + entered.id, true);
            })
            .on('exit.editor', function(exited) {
                container
                    .classed('mode-' + exited.id, false);
            });

        context.enter(modeBrowse(context));

        var osm = context.connection();

        if (!_initCounter++) {
            if (!ui.hash.startWalkthrough) {
                if (context.history().lock() && context.history().hasRestorableChanges()) {
                    context.container()
                        .call(uiRestore(context));

//                // If users have already seen the 'welcome to RapiD' splash screen, don't also
//                // show them the what's new screen
//               } else if (prefs('sawRapidSplash')) {
//                    context.container()
//                        .call(uiRapidWhatsNew(context));
                } else if (osm && osm.authenticated()) {
                    context.container()
                        .call(uiRapidSplash(context));
                }
            }

            context.container()
                .call(ui.shortcuts);
        }

        var auth = uiLoading(context).message(t.html('loading_auth')).blocking(true);

        if (osm && auth) {
            osm
                .on('authLoading.ui', function() {
                    context.container()
                        .call(auth);
                })
                .on('authDone.ui', function() {
                    auth.close();
                });
        }

        _initCounter++;

        if (ui.hash.startWalkthrough) {
            ui.hash.startWalkthrough = false;
            context.container().call(uiIntro(context));
        }


        function pan(d) {
            return function(d3_event) {
                if (d3_event.shiftKey) return;
                if (context.container().select('.combobox').size()) return;
                d3_event.preventDefault();
                context.map().pan(d, 100);
            };
        }

    }


    let ui = {};

    let _loadPromise;
    // renders the iD interface into the container node
    ui.ensureLoaded = () => {

        if (_loadPromise) return _loadPromise;

        return _loadPromise = Promise.all([
                // must have strings and presets before loading the UI
                localizer.ensureLoaded(),
                presetManager.ensureLoaded()
            ])
            .then(() => {
                if (!context.container().empty()) render(context.container());
            })
            .catch(err => console.error(err));  // eslint-disable-line
    };


    // `ui.restart()` will destroy and rebuild the entire iD interface,
    // for example to switch the locale while iD is running.
    ui.restart = function() {
        context.keybinding().clear();

        _loadPromise = null;

        context.container().selectAll('*').remove();

        ui.ensureLoaded();
    };

    ui.lastPointerType = function() {
        return _lastPointerType;
    };

    ui.svgDefs = svgDefs(context);

    ui.flash = uiFlash(context);

    ui.sidebar = uiSidebar(context);

    ui.photoviewer = uiPhotoviewer(context);

    ui.shortcuts = uiShortcuts(context);

    ui.onResize = function(withPan) {
        var map = context.map();

        // Recalc dimensions of map and sidebar.. (`true` = force recalc)
        // This will call `getBoundingClientRect` and trigger reflow,
        //  but the values will be cached for later use.
        var mapDimensions = utilGetDimensions(context.container().select('.main-content'), true);
        utilGetDimensions(context.container().select('.sidebar'), true);

        if (withPan !== undefined) {
            map.redrawEnable(false);
            map.pan(withPan);
            map.redrawEnable(true);
        }
        map.dimensions(mapDimensions);

        ui.photoviewer.onMapResize();

        // check if header or footer have overflowed
        ui.checkOverflow('.top-toolbar');
        ui.checkOverflow('.map-footer-bar');

        // Use outdated code so it works on Explorer
        var resizeWindowEvent = document.createEvent('Event');

        resizeWindowEvent.initEvent('resizeWindow', true, true);

        document.dispatchEvent(resizeWindowEvent);
    };


    // Call checkOverflow when resizing or whenever the contents change.
    ui.checkOverflow = function(selector, reset) {
        if (reset) {
            delete _needWidth[selector];
        }

        var selection = context.container().select(selector);
        if (selection.empty()) return;

        var scrollWidth = selection.property('scrollWidth');
        var clientWidth = selection.property('clientWidth');
        var needed = _needWidth[selector] || scrollWidth;

        if (scrollWidth > clientWidth) {    // overflow happening
            selection.classed('narrow', true);
            if (!_needWidth[selector]) {
                _needWidth[selector] = scrollWidth;
            }

        } else if (scrollWidth >= needed) {
            selection.classed('narrow', false);
        }
    };

    ui.togglePanes = function(showPane) {
        var hidePanes = context.container().selectAll('.map-pane.shown');

        var side = localizer.textDirection() === 'ltr' ? 'right' : 'left';

        hidePanes
            .classed('shown', false)
            .classed('hide', true);

        context.container().selectAll('.map-pane-control button')
            .classed('active', false);

        if (showPane) {
            hidePanes
                .classed('shown', false)
                .classed('hide', true)
                .style(side, '-500px');

            context.container().selectAll('.' + showPane.attr('pane') + '-control button')
                .classed('active', true);

            showPane
                .classed('shown', true)
                .classed('hide', false);
            if (hidePanes.empty()) {
                showPane
                    .style(side, '-500px')
                    .transition()
                    .duration(200)
                    .style(side, '0px');
            } else {
                showPane
                    .style(side, '0px');
            }
        } else {
            hidePanes
                .classed('shown', true)
                .classed('hide', false)
                .style(side, '0px')
                .transition()
                .duration(200)
                .style(side, '-500px')
                .on('end', function() {
                    d3_select(this)
                        .classed('shown', false)
                        .classed('hide', true);
                });
        }
    };


    var _editMenu = uiEditMenu(context);

    ui.editMenu = function() {
        return _editMenu;
    };

    ui.showEditMenu = function(anchorPoint, triggerType, operations) {

        // remove any displayed menu
        ui.closeEditMenu();

        if (!operations && context.mode().operations) operations = context.mode().operations();
        if (!operations || !operations.length) return;

        // disable menu if in wide selection, for example
        if (!context.map().editableDataEnabled()) return;

        var surfaceNode = context.surface().node();
        if (surfaceNode.focus) {   // FF doesn't support it
            // focus the surface or else clicking off the menu may not trigger modeBrowse
            surfaceNode.focus();
        }

        operations.forEach(function(operation) {
            if (operation.point) operation.point(anchorPoint);
        });

        _editMenu
            .anchorLoc(anchorPoint)
            .triggerType(triggerType)
            .operations(operations);

        // render the menu
        context.map().supersurface.call(_editMenu);
    };

    ui.closeEditMenu = function() {
        // remove any existing menu no matter how it was added
        context.map().supersurface
            .select('.edit-menu').remove();
    };


    var _saveLoading = d3_select(null);

    context.uploader()
        .on('saveStarted.ui', function() {
            _saveLoading = uiLoading(context)
                .message(t.html('save.uploading'))
                .blocking(true);
            context.container().call(_saveLoading);  // block input during upload
        })
        .on('saveEnded.ui', function() {
            _saveLoading.close();
            _saveLoading = d3_select(null);
        });

    return ui;
}<|MERGE_RESOLUTION|>--- conflicted
+++ resolved
@@ -236,6 +236,11 @@
                 .call(pane.renderPane);
         });
 
+        //render snowflakes!
+        var snowflakes = uiSnowflakes(context);
+        panes.call(snowflakes.renderPane);
+
+
         ui.info = uiInfo(context);
 
         overMap
@@ -359,79 +364,6 @@
             map.centerZoom([0, 0], 2);
         }
 
-<<<<<<< HEAD
-=======
-
-        var overMap = content
-            .append('div')
-            .attr('class', 'over-map');
-
-        // Map controls
-        var controls = overMap
-            .append('div')
-            .attr('class', 'map-controls');
-
-        controls
-            .append('div')
-            .attr('class', 'map-control zoombuttons')
-            .call(uiZoom(context));
-
-        controls
-            .append('div')
-            .attr('class', 'map-control zoom-to-selection-control')
-            .call(uiZoomToSelection(context));
-
-        controls
-            .append('div')
-            .attr('class', 'map-control geolocate-control')
-            .call(uiGeolocate(context));
-
-        // Add panes
-        // This should happen after map is initialized, as some require surface()
-        var panes = overMap
-            .append('div')
-            .attr('class', 'map-panes');
-
-        var uiPanes = [
-            uiPaneBackground(context),
-            uiPaneMapData(context),
-            uiPaneIssues(context),
-            uiPanePreferences(context),
-            uiPaneHelp(context)
-        ];
-
-        uiPanes.forEach(function(pane) {
-            controls
-                .append('div')
-                .attr('class', 'map-control map-pane-control ' + pane.id + '-control')
-                .call(pane.renderToggleButton);
-
-            panes
-                .call(pane.renderPane)
-        });
-        //render snowflakes!
-        var snowflakes = uiSnowflakes(context);
-        panes.call(snowflakes.renderPane);
-
-        ui.info = uiInfo(context);
-
-        // Add absolutely-positioned elements that sit on top of the map
-        // This should happen after the map is ready (center/zoom)
-        overMap
-            .call(uiMapInMap(context))
-            .call(ui.info)
-            .call(uiNotice(context));
-
-
-        overMap
-            .append('div')
-            .attr('class', 'photoviewer')
-            .classed('al', true)       // 'al'=left,  'ar'=right
-            .classed('hide', true)
-            .call(ui.photoviewer);
-
-
->>>>>>> a4d6c559
         // Bind events
         window.onbeforeunload = function() {
             return context.save();
