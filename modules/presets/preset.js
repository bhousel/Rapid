import { t } from '../core/localizer';
import { osmAreaKeys } from '../osm/tags';
import { utilArrayUniq, utilObjectOmit } from '../util';
import { utilSafeClassName } from '../util/util';


//
// `presetPreset` decorates a given `preset` Object
// with some extra methods for searching and matching geometry
//
export function presetPreset(presetID, preset, addable, allFields, allPresets) {
  allFields = allFields || {};
  allPresets = allPresets || {};
  let _this = Object.assign({}, preset);   // shallow copy
  let _addable = addable || false;
  let _resolvedFields;      // cache
  let _resolvedMoreFields;  // cache
  let _searchName; // cache
  let _searchNameStripped; // cache

  _this.id = presetID;

  _this.safeid = utilSafeClassName(presetID);  // for use in css classes, selectors, element ids

  _this.originalTerms = (_this.terms || []).join();

  _this.originalName = _this.name || '';

  _this.originalScore = _this.matchScore || 1;

  _this.originalReference = _this.reference || {};

  _this.originalFields = (_this.fields || []);

  _this.originalMoreFields = (_this.moreFields || []);

  _this.fields = () => _resolvedFields || (_resolvedFields = resolve('fields'));

  _this.moreFields = () => _resolvedMoreFields || (_resolvedMoreFields = resolve('moreFields'));

  _this.resetFields = () => _resolvedFields = _resolvedMoreFields = null;

  _this.tags = _this.tags || {};

  _this.addTags = _this.addTags || _this.tags;

  _this.removeTags = _this.removeTags || _this.addTags;

  _this.geometry = (_this.geometry || []);

  _this.matchGeometry = (geom) => _this.geometry.indexOf(geom) >= 0;

  _this.matchAllGeometry = (geoms) => geoms.every(_this.matchGeometry);

  _this.matchScore = (entityTags) => {
    const tags = _this.tags;
    let seen = {};
    let score = 0;

    // match on tags
    for (let k in tags) {
      seen[k] = true;
      if (entityTags[k] === tags[k]) {
        score += _this.originalScore;
      } else if (tags[k] === '*' && k in entityTags) {
        score += _this.originalScore / 2;
      } else {
        return -1;
      }
    }

    // boost score for additional matches in addTags - #6802
    const addTags = _this.addTags;
    for (let k in addTags) {
      if (!seen[k] && entityTags[k] === addTags[k]) {
        score += _this.originalScore;
      }
    }

    return score;
  };


  _this.t = (scope, options) => {
<<<<<<< HEAD
    const textID = `presets.presets.${presetID}.${scope}`;
=======
    const textID = `_tagging.presets.presets.${presetID}.${scope}`;
>>>>>>> 72d56e54
    return t(textID, options);
  };

  _this.t.html = (scope, options) => {
<<<<<<< HEAD
    const textID = `presets.presets.${presetID}.${scope}`;
=======
    const textID = `_tagging.presets.presets.${presetID}.${scope}`;
>>>>>>> 72d56e54
    return t.html(textID, options);
  };


  _this.name = () => {
    return _this.t('name', { 'default': _this.originalName });
  };

  _this.nameLabel = () => {
    return _this.t.html('name', { 'default': _this.originalName });
  };

  _this.subtitle = () => {
      if (_this.suggestion) {
        let path = presetID.split('/');
        path.pop();  // remove brand name
<<<<<<< HEAD
        return t('presets.presets.' + path.join('/') + '.name');
=======
        return t('_tagging.presets.presets.' + path.join('/') + '.name');
>>>>>>> 72d56e54
      }
      return null;
  };

  _this.subtitleLabel = () => {
      if (_this.suggestion) {
        let path = presetID.split('/');
        path.pop();  // remove brand name
<<<<<<< HEAD
        return t.html('presets.presets.' + path.join('/') + '.name');
=======
        return t.html('_tagging.presets.presets.' + path.join('/') + '.name');
>>>>>>> 72d56e54
      }
      return null;
  };


  _this.terms = () => _this.t('terms', { 'default': _this.originalTerms })
    .toLowerCase().trim().split(/\s*,+\s*/);

  _this.searchName = () => {
    if (!_searchName) {
      _searchName = (_this.suggestion ? _this.originalName : _this.name()).toLowerCase();
    }
    return _searchName;
  };

  _this.searchNameStripped = () => {
    if (!_searchNameStripped) {
      _searchNameStripped = _this.searchName();
      // split combined diacritical characters into their parts
      if (_searchNameStripped.normalize) _searchNameStripped = _searchNameStripped.normalize('NFD');
      // remove diacritics
      _searchNameStripped = _searchNameStripped.replace(/[\u0300-\u036f]/g, '');
    }
    return _searchNameStripped;
  };

  _this.isFallback = () => {
    const tagCount = Object.keys(_this.tags).length;
    return tagCount === 0 || (tagCount === 1 && _this.tags.hasOwnProperty('area'));
  };


  _this.addable = function(val) {
    if (!arguments.length) return _addable;
    _addable = val;
    return _this;
  };


  _this.reference = () => {
    // Lookup documentation on Wikidata...
    const qid = _this.tags.wikidata || _this.tags['brand:wikidata'] || _this.tags['operator:wikidata'];
    if (qid) {
      return { qid: qid };
    }

    // Lookup documentation on OSM Wikibase...
    let key = _this.originalReference.key || Object.keys(utilObjectOmit(_this.tags, 'name'))[0];
    let value = _this.originalReference.value || _this.tags[key];

    if (value === '*') {
      return { key: key };
    } else {
      return { key: key, value: value };
    }
  };


  _this.unsetTags = (tags, geometry, ignoringKeys, skipFieldDefaults) => {
    // allow manually keeping some tags
    let removeTags = ignoringKeys ? utilObjectOmit(_this.removeTags, ignoringKeys) : _this.removeTags;
    tags = utilObjectOmit(tags, Object.keys(removeTags));

    if (geometry && !skipFieldDefaults) {
      _this.fields().forEach(field => {
        if (field.matchGeometry(geometry) && field.key && field.default === tags[field.key]) {
          delete tags[field.key];
        }
      });
    }

    delete tags.area;
    return tags;
  };


  _this.setTags = (tags, geometry, skipFieldDefaults) => {
    const addTags = _this.addTags;
    tags = Object.assign({}, tags);   // shallow copy

    for (let k in addTags) {
      if (addTags[k] === '*') {
        // if this tag is ancillary, don't override an existing value since any value is okay
        if (_this.tags[k] || !tags[k] || tags[k] === 'no') {
          tags[k] = 'yes';
        }
      } else {
        tags[k] = addTags[k];
      }
    }

    // Add area=yes if necessary.
    // This is necessary if the geometry is already an area (e.g. user drew an area) AND any of:
    // 1. chosen preset could be either an area or a line (`barrier=city_wall`)
    // 2. chosen preset doesn't have a key in osmAreaKeys (`railway=station`)
    if (!addTags.hasOwnProperty('area')) {
      delete tags.area;
      if (geometry === 'area') {
        let needsAreaTag = true;
        if (_this.geometry.indexOf('line') === -1) {
          for (let k in addTags) {
            if (k in osmAreaKeys) {
              needsAreaTag = false;
              break;
            }
          }
        }
        if (needsAreaTag) {
          tags.area = 'yes';
        }
      }
    }

    if (geometry && !skipFieldDefaults) {
      _this.fields().forEach(field => {
        if (field.matchGeometry(geometry) && field.key && !tags[field.key] && field.default) {
          tags[field.key] = field.default;
        }
      });
    }

    return tags;
  };


  // For a preset without fields, use the fields of the parent preset.
  // Replace {preset} placeholders with the fields of the specified presets.
  function resolve(which) {
    const fieldIDs = (which === 'fields' ? _this.originalFields : _this.originalMoreFields);
    let resolved = [];

    fieldIDs.forEach(fieldID => {
      const match = fieldID.match(/\{(.*)\}/);
      if (match !== null) {    // a presetID wrapped in braces {}
        resolved = resolved.concat(inheritFields(match[1], which));
      } else if (allFields[fieldID]) {    // a normal fieldID
        resolved.push(allFields[fieldID]);
      } else {
        console.log(`Cannot resolve "${fieldID}" found in ${_this.id}.${which}`);  // eslint-disable-line no-console
      }
    });

    // no fields resolved, so use the parent's if possible
    if (!resolved.length) {
      const endIndex = _this.id.lastIndexOf('/');
      const parentID = endIndex && _this.id.substring(0, endIndex);
      if (parentID) {
        resolved = inheritFields(parentID, which);
      }
    }

    return utilArrayUniq(resolved);


    // returns an array of fields to inherit from the given presetID, if found
    function inheritFields(presetID, which) {
      const parent = allPresets[presetID];
      if (!parent) return [];

      if (which === 'fields') {
        return parent.fields().filter(shouldInherit);
      } else if (which === 'moreFields') {
        return parent.moreFields();
      } else {
        return [];
      }
    }


    // Skip `fields` for the keys which define the preset.
    // These are usually `typeCombo` fields like `shop=*`
    function shouldInherit(f) {
      if (f.key && _this.tags[f.key] !== undefined &&
        // inherit anyway if multiple values are allowed or just a checkbox
        f.type !== 'multiCombo' && f.type !== 'semiCombo' && f.type !== 'manyCombo' && f.type !== 'check'
      ) return false;

      return true;
    }
  }


  return _this;
}<|MERGE_RESOLUTION|>--- conflicted
+++ resolved
@@ -82,20 +82,12 @@
 
 
   _this.t = (scope, options) => {
-<<<<<<< HEAD
-    const textID = `presets.presets.${presetID}.${scope}`;
-=======
     const textID = `_tagging.presets.presets.${presetID}.${scope}`;
->>>>>>> 72d56e54
     return t(textID, options);
   };
 
   _this.t.html = (scope, options) => {
-<<<<<<< HEAD
-    const textID = `presets.presets.${presetID}.${scope}`;
-=======
     const textID = `_tagging.presets.presets.${presetID}.${scope}`;
->>>>>>> 72d56e54
     return t.html(textID, options);
   };
 
@@ -112,11 +104,7 @@
       if (_this.suggestion) {
         let path = presetID.split('/');
         path.pop();  // remove brand name
-<<<<<<< HEAD
-        return t('presets.presets.' + path.join('/') + '.name');
-=======
         return t('_tagging.presets.presets.' + path.join('/') + '.name');
->>>>>>> 72d56e54
       }
       return null;
   };
@@ -125,11 +113,7 @@
       if (_this.suggestion) {
         let path = presetID.split('/');
         path.pop();  // remove brand name
-<<<<<<< HEAD
-        return t.html('presets.presets.' + path.join('/') + '.name');
-=======
         return t.html('_tagging.presets.presets.' + path.join('/') + '.name');
->>>>>>> 72d56e54
       }
       return null;
   };
