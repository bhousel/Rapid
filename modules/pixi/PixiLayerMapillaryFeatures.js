import { AbstractLayer } from './AbstractLayer';
import { PixiFeaturePoint } from './PixiFeaturePoint';

const MINZOOM = 12;


/**
 * PixiLayerMapillaryFeatures
 * @class
 */
export class PixiLayerMapillaryFeatures extends AbstractLayer {

  /**
   * @constructor
   * @param  scene    The Scene that owns this Layer
   * @param  layerID  Unique string to use for the name of this Layer
   */
  constructor(scene, layerID) {
    super(scene, layerID);
  }


<<<<<<< HEAD
    this._service = null;
    this.getService();

    // Watch history to keep track of which features have been accepted by the user
    // These features will be filtered out when drawing
    this._actioned = new Set();

    this.context
      .history()
      .on('undone.mapillaryFeatures', onHistoryUndone.bind(this))
      .on('change.mapillaryFeatures', onHistoryChange.bind(this))
      .on('restore.mapillaryFeatures', onHistoryRestore.bind(this));

    function wasRapidEdit(annotation) {
      return (
        annotation && annotation.type && /^mapillary/.test(annotation.type)
      );
    }

    function onHistoryUndone(currentStack, previousStack) {
      const annotation = previousStack.annotation;
      if (!wasRapidEdit(annotation)) return;

      this._actioned.delete(annotation.id);
      this.context.map().immediateRedraw();
    }

    function onHistoryChange(/* difference */) {
      const annotation = this.context.history().peekAnnotation();
      if (!wasRapidEdit(annotation)) return;
      this._actioned.add(annotation.id);
      this.context.map().immediateRedraw();
    }

    function onHistoryRestore() {
      this._actioned = new Set();
      this.context
        .history()
        .peekAllAnnotations()
        .forEach((annotation) => {
          if (wasRapidEdit(annotation)) {
            this._actioned.add(annotation.id);
            if (annotation.origid) {
              this._actioned.add(annotation.origid);
            }
          }
        });
        this.context.map().immediateRedraw();
      }
=======
  /**
   * supported
   * Whether the Layer's service exists
   */
  get supported() {
    return !!this.context.services.mapillary;
>>>>>>> ab909f30
  }


  /**
   * enabled
   * Whether the user has chosen to see the Layer
   * Make sure to start the service first.
   */
  get enabled() {
    return this._enabled;
  }
  set enabled(val) {
    if (!this.supported) {
      val = false;
    }

    if (val === this._enabled) return;  // no change
    this._enabled = val;

    if (val) {
      this.dirtyLayer();
      this.context.services.mapillary.startAsync();
    }
  }


  filterDetections(detections) {
    const photoSystem = this.context.systems.photos;
    const fromDate = photoSystem.fromDate;
    const toDate = photoSystem.toDate;

    if (fromDate) {
      const fromTimestamp = new Date(fromDate).getTime();
      detections = detections
        .filter(detection => new Date(detection.last_seen_at).getTime() >= fromTimestamp);
    }
    if (toDate) {
      const toTimestamp = new Date(toDate).getTime();
      detections = detections
        .filter(detection => new Date(detection.first_seen_at).getTime() >= toTimestamp);
    }

    //Finally, filter out any detections that have been added to the map.
    detections = detections.filter(detection => !this._actioned.has(detection.id));

    return detections;
  }


  /**
   * renderMarkers
   * @param  frame        Integer frame being rendered
   * @param  projection   Pixi projection to use for rendering
   * @param  zoom         Effective zoom to use for rendering
   */
  renderMarkers(frame, projection, zoom) {
    const service = this.context.services.mapillary;
    if (!service?.started) return;

    const parentContainer = this.scene.groups.get('points');

    let items = service.getData('points');
    items = this.filterDetections(items);

    for (const d of items) {
      const featureID = `${this.layerID}-${d.id}`;
      let feature = this.features.get(featureID);

      if (!feature) {
        const style = { markerName: d.value };

        feature = new PixiFeaturePoint(this, featureID);
        feature.geometry.setCoords(d.loc);
        feature.style = style;
        feature.parentContainer = parentContainer;
        feature.setData(d.id, d);
        // const marker = feature.marker;
        // const ICONSIZE = 24;
        // marker.width = ICONSIZE;
        // marker.height = ICONSIZE;
      }

      this.syncFeatureClasses(feature);

    // If the feature has an FBID, that means it's part of a dataset with a color, so use it!
    if (feature.data.__fbid__) {
      const dataset = this.context.rapidContext().datasets().rapidMapFeatures;
      feature.style.markerTint = dataset.color;
    }
      feature.update(projection, zoom);
      this.retainFeature(feature, frame);
    }
  }


  /**
   * render
   * Render any data we have, and schedule fetching more of it to cover the view
   * @param  frame        Integer frame being rendered
   * @param  projection   Pixi projection to use for rendering
   * @param  zoom         Effective zoom to use for rendering
   */
  render(frame, projection, zoom) {
    const service = this.context.services.mapillary;

    if (this.enabled && service?.started && zoom >= MINZOOM) {
      service.loadTiles('points');
      service.showFeatureDetections(true);
      this.renderMarkers(frame, projection, zoom);

    } else {
      service?.showFeatureDetections(false);
    }
  }

}
<|MERGE_RESOLUTION|>--- conflicted
+++ resolved
@@ -17,67 +17,67 @@
    */
   constructor(scene, layerID) {
     super(scene, layerID);
-  }
-
-
-<<<<<<< HEAD
-    this._service = null;
-    this.getService();
 
     // Watch history to keep track of which features have been accepted by the user
     // These features will be filtered out when drawing
     this._actioned = new Set();
 
+    // Make sure the event handlers have `this` bound correctly
+    this._onUndone = this._onUndone.bind(this);
+    this._onChange = this._onChange.bind(this);
+    this._onRestore = this._onRestore.bind(this);
+
+    this.context.systems.edits
+      .on('undone', this._onUndone)
+      .on('change', this._onChange)
+      .on('restore', this._onRestore);
+  }
+
+
+  wasRapidEdit(annotation) {
+    return (
+      annotation && annotation.type && /^rapid/.test(annotation.type)
+    );
+  }
+
+  _onUndone(currentStack, previousStack) {
+    const annotation = previousStack.annotation;
+    if (!this.wasRapidEdit(annotation)) return;
+
+    this._actioned.delete(annotation.id);
+    this.context.systems.map.immediateRedraw();
+  }
+
+  _onChange(/* difference */) {
+    const annotation = this.context.systems.edits.peekAnnotation();
+    if (!this.wasRapidEdit(annotation)) return;
+    this._actioned.add(annotation.id);
+    this.context.systems.map.immediateRedraw();
+  }
+
+  _onRestore() {
+    this._actioned = new Set();
     this.context
-      .history()
-      .on('undone.mapillaryFeatures', onHistoryUndone.bind(this))
-      .on('change.mapillaryFeatures', onHistoryChange.bind(this))
-      .on('restore.mapillaryFeatures', onHistoryRestore.bind(this));
+      .systems
+      .edits
+      .peekAllAnnotations()
+      .forEach((annotation) => {
+        if (this.wasRapidEdit(annotation)) {
+          this._actioned.add(annotation.id);
+          if (annotation.origid) {
+            this._actioned.add(annotation.origid);
+          }
+        }
+      });
+    this.context.systems.map.immediateRedraw();
+  }
 
-    function wasRapidEdit(annotation) {
-      return (
-        annotation && annotation.type && /^mapillary/.test(annotation.type)
-      );
-    }
-
-    function onHistoryUndone(currentStack, previousStack) {
-      const annotation = previousStack.annotation;
-      if (!wasRapidEdit(annotation)) return;
-
-      this._actioned.delete(annotation.id);
-      this.context.map().immediateRedraw();
-    }
-
-    function onHistoryChange(/* difference */) {
-      const annotation = this.context.history().peekAnnotation();
-      if (!wasRapidEdit(annotation)) return;
-      this._actioned.add(annotation.id);
-      this.context.map().immediateRedraw();
-    }
-
-    function onHistoryRestore() {
-      this._actioned = new Set();
-      this.context
-        .history()
-        .peekAllAnnotations()
-        .forEach((annotation) => {
-          if (wasRapidEdit(annotation)) {
-            this._actioned.add(annotation.id);
-            if (annotation.origid) {
-              this._actioned.add(annotation.origid);
-            }
-          }
-        });
-        this.context.map().immediateRedraw();
-      }
-=======
   /**
    * supported
    * Whether the Layer's service exists
    */
   get supported() {
     return !!this.context.services.mapillary;
->>>>>>> ab909f30
   }
 
 
@@ -163,9 +163,9 @@
       this.syncFeatureClasses(feature);
 
     // If the feature has an FBID, that means it's part of a dataset with a color, so use it!
-    if (feature.data.__fbid__) {
-      const dataset = this.context.rapidContext().datasets().rapidMapFeatures;
-      feature.style.markerTint = dataset.color;
+      if (feature.data.__fbid__) {
+        const mlyDataset = this.context.systems.rapid.datasets.get('rapidMapFeatures');
+      feature.style.markerTint = mlyDataset.color;
     }
       feature.update(projection, zoom);
       this.retainFeature(feature, frame);
