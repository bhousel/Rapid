import { t } from '../util/locale';
import { modeDrawLine } from '../modes/draw_line';
import { actionReverse } from '../actions/reverse';
import { utilDisplayLabel } from '../util';
import { osmFlowingWaterwayTagValues, osmOneWayTags, osmRoutableHighwayTagValues } from '../osm/tags';
import { validationIssue, validationIssueFix } from '../core/validation';
import { services } from '../services';

export function validationImpossibleOneway() {
    var type = 'impossible_oneway';

    var validation = function checkImpossibleOneway(entity, graph) {

        if (entity.type !== 'way' || entity.geometry(graph) !== 'line') return [];

        if (entity.isClosed()) return [];

        if (!typeForWay(entity)) return [];

<<<<<<< HEAD
    function continueDrawing(way, vertex, context) {
        // make sure the vertex is actually visible and editable
        var map = context.map();
        if (!context.editable() || !map.trimmedExtent().contains(vertex.loc)) {
            map.zoomToEase(vertex);
        }

        context.enter(
            modeDrawLine(context, way.id, context.graph(), context.graph(), 'line', way.affix(vertex.id))
        );
    }
=======
        if (!isOneway(entity)) return [];

        var firstIssues = issuesForNode(entity, entity.first());
        var lastIssues = issuesForNode(entity, entity.last());
>>>>>>> 1ed73b65

        return firstIssues.concat(lastIssues);

        function typeForWay(way) {
            if (way.geometry(graph) !== 'line') return null;

            if (osmRoutableHighwayTagValues[way.tags.highway]) return 'highway';
            if (osmFlowingWaterwayTagValues[way.tags.waterway]) return 'waterway';
            return null;
        }

        function isOneway(way) {
            if (way.tags.oneway === 'yes') return true;
            if (way.tags.oneway) return false;

            for (var key in way.tags) {
                if (osmOneWayTags[key] && osmOneWayTags[key][way.tags[key]]) {
                    return true;
                }
            }
            return false;
        }

        function nodeOccursMoreThanOnce(way, nodeID) {
            var occurences = 0;
            for (var index in way.nodes) {
                if (way.nodes[index] === nodeID) {
                    occurences += 1;
                    if (occurences > 1) return true;
                }
            }
            return false;
        }

        function isConnectedViaOtherTypes(way, node) {

            var wayType = typeForWay(way);

            if (wayType === 'highway') {
                // entrances are considered connected
                if (node.tags.entrance && node.tags.entrance !== 'no') return true;
                if (node.tags.amenity === 'parking_entrance') return true;
            } else if (wayType === 'waterway') {
                if (node.id === way.first()) {
                    // multiple waterways may start at the same spring
                    if (node.tags.natural === 'spring') return true;
                } else {
                    // multiple waterways may end at the same drain
                    if (node.tags.manhole === 'drain') return true;
                }
            }

            return graph.parentWays(node).some(function(parentWay) {
                if (parentWay.id === way.id) return false;

                if (wayType === 'highway') {

                    // allow connections to highway areas
                    if (parentWay.geometry(graph) === 'area' &&
                        osmRoutableHighwayTagValues[parentWay.tags.highway]) return true;

                    // count connections to ferry routes as connected
                    if (parentWay.tags.route === 'ferry') return true;

                    return graph.parentRelations(parentWay).some(function(parentRelation) {
                        if (parentRelation.tags.type === 'route' &&
                            parentRelation.tags.route === 'ferry') return true;

                        // allow connections to highway multipolygons
                        return parentRelation.isMultipolygon() && osmRoutableHighwayTagValues[parentRelation.tags.highway];
                    });
                } else if (wayType === 'waterway') {
                    // multiple waterways may start or end at a water body at the same node
                    if (parentWay.tags.natural === 'water' ||
                        parentWay.tags.natural === 'coastline') return true;
                }
                return false;
            });
        }

        function issuesForNode(way, nodeID) {

            var isFirst = nodeID === way.first();

            var wayType = typeForWay(way);

            // ignore if this way is self-connected at this node
            if (nodeOccursMoreThanOnce(way, nodeID)) return [];

            var osm = services.osm;
            if (!osm) return [];

            var node = graph.hasEntity(nodeID);

            // ignore if this node or its tile are unloaded
            if (!node || !osm.isDataLoaded(node.loc)) return [];

            if (isConnectedViaOtherTypes(way, node)) return [];

            var attachedWaysOfSameType = graph.parentWays(node).filter(function(parentWay) {
                if (parentWay.id === way.id) return false;
                return typeForWay(parentWay) === wayType;
            });

            // assume it's okay for waterways to start or end disconnected for now
            if (wayType === 'waterway' && attachedWaysOfSameType.length === 0) return [];

            var attachedOneways = attachedWaysOfSameType.filter(function(attachedWay) {
                return isOneway(attachedWay);
            });

            // ignore if the way is connected to some non-oneway features
            if (attachedOneways.length < attachedWaysOfSameType.length) return [];

            if (attachedOneways.length) {
                var connectedEndpointsOkay = attachedOneways.some(function(attachedOneway) {
                    if ((isFirst ? attachedOneway.first() : attachedOneway.last()) !== nodeID) return true;
                    if (nodeOccursMoreThanOnce(attachedOneway, nodeID)) return true;
                    return false;
                });
                if (connectedEndpointsOkay) return [];
            }

            var fixes = [];

            if (attachedOneways.length) {
                fixes.push(new validationIssueFix({
                    icon: 'iD-operation-reverse',
                    title: t('issues.fix.reverse_feature.title'),
                    entityIds: [way.id],
                    onClick: function(context) {
                        var id = this.issue.entityIds[0];
                        context.perform(actionReverse(id), t('operations.reverse.annotation'));
                    }
                }));
            }
            if (node.tags.noexit !== 'yes') {
                fixes.push(new validationIssueFix({
                    icon: 'iD-operation-continue' + (isFirst ? '-left' : ''),
                    title: t('issues.fix.continue_from_' + (isFirst ? 'start' : 'end') + '.title'),
                    onClick: function(context) {
                        var entityID = this.issue.entityIds[0];
                        var vertexID = this.issue.entityIds[1];
                        var way = context.entity(entityID);
                        var vertex = context.entity(vertexID);
                        continueDrawing(way, vertex, context);
                    }
                }));
            }

            var placement = isFirst ? 'start' : 'end',
                messageID = wayType + '.',
                referenceID = wayType + '.';

            if (wayType === 'waterway') {
                messageID += 'connected.' + placement;
                referenceID += 'connected';
            } else {
                messageID += placement;
                referenceID += placement;
            }

            return [new validationIssue({
                type: type,
                subtype: wayType,
                severity: 'warning',
                message: function(context) {
                    var entity = context.hasEntity(this.entityIds[0]);
                    return entity ? t('issues.impossible_oneway.' + messageID + '.message', {
                        feature: utilDisplayLabel(entity, context)
                    }) : '';
                },
                reference: getReference(referenceID),
                entityIds: [way.id, node.id],
                fixes: fixes
            })];

            function getReference(referenceID) {
                return function showReference(selection) {
                    selection.selectAll('.issue-reference')
                        .data([0])
                        .enter()
                        .append('div')
                        .attr('class', 'issue-reference')
                        .text(t('issues.impossible_oneway.' + referenceID + '.reference'));
                };
            }
        }
    };

    function continueDrawing(way, vertex, context) {
        // make sure the vertex is actually visible and editable
        var map = context.map();
        if (!map.editable() || !map.trimmedExtent().contains(vertex.loc)) {
            map.zoomToEase(vertex);
        }

        context.enter(
            modeDrawLine(context, way.id, context.graph(), context.graph(), 'line', way.affix(vertex.id), true)
        );
    }

    validation.type = type;

    return validation;
}<|MERGE_RESOLUTION|>--- conflicted
+++ resolved
@@ -17,24 +17,10 @@
 
         if (!typeForWay(entity)) return [];
 
-<<<<<<< HEAD
-    function continueDrawing(way, vertex, context) {
-        // make sure the vertex is actually visible and editable
-        var map = context.map();
-        if (!context.editable() || !map.trimmedExtent().contains(vertex.loc)) {
-            map.zoomToEase(vertex);
-        }
-
-        context.enter(
-            modeDrawLine(context, way.id, context.graph(), context.graph(), 'line', way.affix(vertex.id))
-        );
-    }
-=======
         if (!isOneway(entity)) return [];
 
         var firstIssues = issuesForNode(entity, entity.first());
         var lastIssues = issuesForNode(entity, entity.last());
->>>>>>> 1ed73b65
 
         return firstIssues.concat(lastIssues);
 
