import { dispatch as d3_dispatch } from 'd3-dispatch';

import { coreDifference } from './difference';
import { geoExtent } from '../geo/extent';
import { modeSelect } from '../modes/select';
import { utilArrayGroupBy, utilRebind } from '../util';
import { t } from '../util/locale';
import { validationIssueFix } from './validation/models';
import * as Validations from '../validations/index';


export function coreValidator(context) {
    var dispatch = d3_dispatch('validated', 'focusedIssue');
    var validator = utilRebind({}, dispatch, 'on');

    var _rules = {};
    var _disabledRules = {};

    var _ignoredIssueIDs = {};          // issue.id -> true
    var _baseCache = validationCache(); // issues before any user edits
    var _headCache = validationCache(); // issues after all user edits
    var _validatedGraph = null;
    var _deferred = new Set();

    //
    // initialize the validator rulesets
    //
    validator.init = function() {
        Object.values(Validations).forEach(function(validation) {
            if (typeof validation !== 'function') return;

            var fn = validation(context);
            var key = fn.type;
            _rules[key] = fn;
        });

        var disabledRules = context.storage('validate-disabledRules');
        if (disabledRules) {
            disabledRules.split(',')
                .forEach(function(key) { _disabledRules[key] = true; });
        }
    };


    //
    // clear caches, called whenever iD resets after a save
    //
    validator.reset = function() {
        Array.from(_deferred).forEach(function(handle) {
            window.cancelIdleCallback(handle);
            _deferred.delete(handle);
        });

        // clear caches
        _ignoredIssueIDs = {};
        _baseCache = validationCache();
        _headCache = validationCache();
        _validatedGraph = null;
    };

    validator.resetIgnoredIssues = function() {
        _ignoredIssueIDs = {};
        // reload UI
        dispatch.call('validated');
    };


    // when the user changes the squaring thereshold, rerun this on all buildings
    validator.changeSquareThreshold = function() {

        reloadUnsquareIssues(_headCache, context.graph());
        reloadUnsquareIssues(_baseCache, context.history().base());

        dispatch.call('validated');
    };

    function reloadUnsquareIssues(cache, graph) {

        var checkUnsquareWay = _rules.unsquare_way;
        if (typeof checkUnsquareWay !== 'function') return;

        // uncache existing
        cache.uncacheIssuesOfType('unsquare_way');

        var buildings = context.history().tree().intersects(geoExtent([-180,-90],[180, 90]), graph)  // everywhere
            .filter(function(entity) {
                return entity.type === 'way' && entity.tags.building && entity.tags.building !== 'no';
            });

        // rerun for all buildings
        buildings.forEach(function(entity) {
<<<<<<< HEAD
            var detected = checkUnsquareWay(entity, context.graph());
=======
            var detected = checkUnsquareWay(entity, graph);
>>>>>>> fc4ec2e8
            if (detected.length !== 1) return;

            var issue = detected[0];
            var ignoreFix = new validationIssueFix({
                title: t('issues.fix.ignore_issue.title'),
                icon: 'iD-icon-close',
                onClick: function() {
                    ignoreIssue(this.issue.id);
                }
            });
            ignoreFix.type = 'ignore';
            ignoreFix.issue = issue;
            issue.fixes.push(ignoreFix);

            if (!cache.issuesByEntityID[entity.id]) {
                cache.issuesByEntityID[entity.id] = new Set();
            }
            cache.issuesByEntityID[entity.id].add(issue.id);
            cache.issuesByIssueID[issue.id] = issue;
        });
    }

    // options = {
    //     what: 'all',     // 'all' or 'edited'
    //     where: 'all',   // 'all' or 'visible'
    //     includeIgnored: false   // true, false, or 'only'
    //     includeDisabledRules: false   // true, false, or 'only'
    // };
    validator.getIssues = function(options) {
        var opts = Object.assign({ what: 'all', where: 'all', includeIgnored: false, includeDisabledRules: false }, options);
        var issues = Object.values(_headCache.issuesByIssueID);
        var view = context.map().extent();

        return issues.filter(function(issue) {
            if (opts.includeDisabledRules === 'only' && !_disabledRules[issue.type]) return false;
            if (!opts.includeDisabledRules && _disabledRules[issue.type]) return false;

            if (opts.includeIgnored === 'only' && !_ignoredIssueIDs[issue.id]) return false;
            if (!opts.includeIgnored && _ignoredIssueIDs[issue.id]) return false;

            // Sanity check:  This issue may be for an entity that not longer exists.
            // If we detect this, uncache and return false so it is not included..
            var entityIds = issue.entityIds || [];
            for (var i = 0; i < entityIds.length; i++) {
                var entityId = entityIds[i];
                if (!context.hasEntity(entityId)) {
                    delete _headCache.issuesByEntityID[entityId];
                    delete _headCache.issuesByIssueID[issue.id];
                    return false;
                }
            }

            if (opts.what === 'edited' && _baseCache.issuesByIssueID[issue.id]) return false;

            if (opts.where === 'visible') {
                var extent = issue.extent(context.graph());
                if (!view.intersects(extent)) return false;
            }

            return true;
        });
    };

    validator.getResolvedIssues = function() {
        var baseIssues = Object.values(_baseCache.issuesByIssueID);
        return baseIssues.filter(function(issue) {
            return !_headCache.issuesByIssueID[issue.id];
        });
    };

    validator.focusIssue = function(issue) {
        var extent = issue.extent(context.graph());

        if (extent) {
            var setZoom = Math.max(context.map().zoom(), 19);
            context.map().unobscuredCenterZoomEase(extent.center(), setZoom);

            // select the first entity
            if (issue.entityIds && issue.entityIds.length) {
                window.setTimeout(function() {
                    var ids = issue.entityIds;
                    context.enter(modeSelect(context, [ids[0]]));
                    dispatch.call('focusedIssue', this, issue);
                }, 250);  // after ease
            }
        }
    };


    validator.getIssuesBySeverity = function(options) {
        var groups = utilArrayGroupBy(validator.getIssues(options), 'severity');
        groups.error = groups.error || [];
        groups.warning = groups.warning || [];
        return groups;
    };

    // show some issue types in a particular order
    var orderedIssueTypes = [
        // flag missing data first
        'missing_tag', 'missing_role',
        // then flag identity issues
        'outdated_tags', 'mismatched_geometry',
        // flag geometry issues where fixing them might solve connectivity issues
        'crossing_ways', 'almost_junction',
        // then flag connectivity issues
        'disconnected_way', 'impossible_oneway'
    ];

    validator.getEntityIssues = function(entityID, options) {
        var cache = _headCache;

        var issueIDs = cache.issuesByEntityID[entityID];
        if (!issueIDs) return [];

        var opts = options || {};

        return Array.from(issueIDs)
            .map(function(id) { return cache.issuesByIssueID[id]; })
            .filter(function(issue) {
                if (opts.includeDisabledRules === 'only' && !_disabledRules[issue.type]) return false;
                if (!opts.includeDisabledRules && _disabledRules[issue.type]) return false;

                if (opts.includeIgnored === 'only' && !_ignoredIssueIDs[issue.id]) return false;
                if (!opts.includeIgnored && _ignoredIssueIDs[issue.id]) return false;

                return true;
            }).sort(function(issue1, issue2) {
                if (issue1.type === issue2.type) {
                    // issues of the same type, sort deterministically
                    return issue1.id < issue2.id ? -1 : 1;
                }
                var index1 = orderedIssueTypes.indexOf(issue1.type);
                var index2 = orderedIssueTypes.indexOf(issue2.type);
                if (index1 !== -1 && index2 !== -1) {
                    // both issue types have explicit sort orders
                    return index1 - index2;
                } else if (index1 === -1 && index2 === -1) {
                    // neither issue type has an explicit sort order, sort by type
                    return issue1.type < issue2.type ? -1 : 1;
                } else {
                    // order explicit types before everything else
                    return index1 !== -1 ? -1 : 1;
                }
            });
    };


    validator.getRuleKeys = function() {
        return Object.keys(_rules)
            .filter(function(key) { return key !== 'maprules'; })
            .sort(function(key1, key2) {
                // alphabetize by localized title
                return t('issues.' + key1 + '.title') < t('issues.' + key2 + '.title') ? -1 : 1;
            });
    };


    validator.isRuleEnabled = function(key) {
        return !_disabledRules[key];
    };


    validator.toggleRule = function(key) {
        if (_disabledRules[key]) {
            delete _disabledRules[key];
        } else {
            _disabledRules[key] = true;
        }

        context.storage('validate-disabledRules', Object.keys(_disabledRules).join(','));
        validator.validate();
    };


    validator.disableRules = function(keys) {
        _disabledRules = {};
        keys.forEach(function(k) {
            _disabledRules[k] = true;
        });

        context.storage('validate-disabledRules', Object.keys(_disabledRules).join(','));
        validator.validate();
    };


    function ignoreIssue(id) {
        _ignoredIssueIDs[id] = true;
    }


    //
    // Run validation on a single entity for the given graph
    //
    function validateEntity(entity, graph) {
        var entityIssues = [];

        // runs validation and appends resulting issues
        function runValidation(key) {

            var fn = _rules[key];
            if (typeof fn !== 'function') {
                console.error('no such validation rule = ' + key);  // eslint-disable-line no-console
                return;
            }

            var detected = fn(entity, graph);
            detected.forEach(function(issue) {
                var hasIgnoreFix = issue.fixes && issue.fixes.length && issue.fixes[issue.fixes.length - 1].type === 'ignore';
                if (issue.severity === 'warning' && !hasIgnoreFix) {
                    var ignoreFix = new validationIssueFix({
                        title: t('issues.fix.ignore_issue.title'),
                        icon: 'iD-icon-close',
                        onClick: function() {
                            ignoreIssue(this.issue.id);
                        }
                    });
                    ignoreFix.type = 'ignore';
                    ignoreFix.issue = issue;
                    issue.fixes.push(ignoreFix);
                }
            });
            entityIssues = entityIssues.concat(detected);
        }

        // run all rules
        Object.keys(_rules).forEach(runValidation);

        return entityIssues;
    }

    function entityIDsToValidate(entityIDs, graph) {
        var processedIDs = new Set();
        return entityIDs.reduce(function(acc, entityID) {
            // keep redundancy check separate from `acc` because an `entityID`
            // could have been added to `acc` as a related entity through an earlier pass
            if (processedIDs.has(entityID)) return acc;
            processedIDs.add(entityID);

            var entity = graph.hasEntity(entityID);
            if (!entity) return acc;

            acc.add(entityID);

            var checkParentRels = [entity];

            if (entity.type === 'node') {
                graph.parentWays(entity).forEach(function(parentWay) {
                    acc.add(parentWay.id); // include parent ways
                    checkParentRels.push(parentWay);
                });
            } else if (entity.type === 'relation') {
                entity.members.forEach(function(member) {
                    acc.add(member.id); // include members
                });
            } else if (entity.type === 'way') {
                entity.nodes.forEach(function(nodeID) {
                    acc.add(nodeID); // include child nodes
                    graph._parentWays[nodeID].forEach(function(wayID) {
                        acc.add(wayID); // include connected ways
                    });
                });
            }

            checkParentRels.forEach(function(entity) {   // include parent relations
                if (entity.type !== 'relation') {        // but not super-relations
                    graph.parentRelations(entity).forEach(function(parentRelation) {
                        acc.add(parentRelation.id);
                    });
                }
            });

            return acc;

        }, new Set());
    }

    //
    // Run validation for several entities, supplied `entityIDs`,
    // against `graph` for the given `cache`
    //
    function validateEntities(entityIDs, graph, cache) {

        // clear caches for existing issues related to these entities
        entityIDs.forEach(cache.uncacheEntityID);

        // detect new issues and update caches
        entityIDs.forEach(function(entityID) {
            var entity = graph.hasEntity(entityID);
            // don't validate deleted entities
            if (!entity) return;

            var issues = validateEntity(entity, graph);
            cache.cacheIssues(issues);
        });
    }


    //
    // Validates anything that has changed since the last time it was run.
    // Also updates the "validatedGraph" to be the current graph
    // and dispatches a `validated` event when finished.
    //
    validator.validate = function() {

        var currGraph = context.graph();
        _validatedGraph = _validatedGraph || context.history().base();
        if (currGraph === _validatedGraph) {
            dispatch.call('validated');
            return;
        }
        var oldGraph = _validatedGraph;
        var difference = coreDifference(oldGraph, currGraph);
        _validatedGraph = currGraph;

        var createdAndModifiedEntityIDs = difference.extantIDs(true);   // created/modified (true = w/relation members)
        var entityIDsToCheck = entityIDsToValidate(createdAndModifiedEntityIDs, currGraph);

        // check modified and deleted entities against the old graph in order to update their related entities
        // (e.g. deleting the only highway connected to a road should create a disconnected highway issue)
        var modifiedAndDeletedEntityIDs = difference.deleted().concat(difference.modified())
            .map(function(entity) { return entity.id; });
        var entityIDsToCheckForOldGraph = entityIDsToValidate(modifiedAndDeletedEntityIDs, oldGraph);

        // concat the sets
        entityIDsToCheckForOldGraph.forEach(entityIDsToCheck.add, entityIDsToCheck);

        validateEntities(entityIDsToCheck, context.graph(), _headCache);

        dispatch.call('validated');
    };


    // WHEN TO RUN VALIDATION:
    // When graph changes:
    context.history()
        .on('restore.validator', validator.validate)   // restore saved history
        .on('undone.validator', validator.validate)    // undo
        .on('redone.validator', validator.validate);   // redo
        // but not on 'change' (e.g. while drawing)

    // When user chages editing modes:
    context
        .on('exit.validator', validator.validate);

    // When merging fetched data:
    context.history()
        .on('merge.validator', function(entities) {
            if (!entities) return;
            var handle = window.requestIdleCallback(function() {
                var entityIDs = entities.map(function(entity) { return entity.id; });
                var headGraph = context.graph();
                validateEntities(entityIDsToValidate(entityIDs, headGraph), headGraph, _headCache);

                var baseGraph = context.history().base();
                validateEntities(entityIDsToValidate(entityIDs, baseGraph), baseGraph, _baseCache);

                dispatch.call('validated');
            });
            _deferred.add(handle);
        });


    return validator;
}


function validationCache() {

    var cache = {
        issuesByIssueID: {},  // issue.id -> issue
        issuesByEntityID: {} // entity.id -> set(issue.id)
    };

    cache.cacheIssues = function(issues) {
        issues.forEach(function(issue) {
            var entityIds = issue.entityIds || [];
            entityIds.forEach(function(entityId) {
                if (!cache.issuesByEntityID[entityId]) {
                    cache.issuesByEntityID[entityId] = new Set();
                }
                cache.issuesByEntityID[entityId].add(issue.id);
            });
            cache.issuesByIssueID[issue.id] = issue;
        });
    };

    cache.uncacheIssue = function(issue) {
        // When multiple entities are involved (e.g. crossing_ways),
        // remove this issue from the other entity caches too..
        var entityIds = issue.entityIds || [];
        entityIds.forEach(function(entityId) {
            if (cache.issuesByEntityID[entityId]) {
                cache.issuesByEntityID[entityId].delete(issue.id);
            }
        });
        delete cache.issuesByIssueID[issue.id];
    };

    cache.uncacheIssues = function(issues) {
        issues.forEach(cache.uncacheIssue);
    };

    cache.uncacheIssuesOfType = function(type) {
        var issuesOfType = Object.values(cache.issuesByIssueID)
            .filter(function(issue) { return issue.type === type; });
        cache.uncacheIssues(issuesOfType);
    };

    //
    // Remove a single entity and all its related issues from the caches
    //
    cache.uncacheEntityID = function(entityID) {
        var issueIDs = cache.issuesByEntityID[entityID];
        if (!issueIDs) return;

        issueIDs.forEach(function(issueID) {
            var issue = cache.issuesByIssueID[issueID];
            if (issue) {
                cache.uncacheIssue(issue);
            } else {
                delete cache.issuesByIssueID[issueID];
            }
        });

        delete cache.issuesByEntityID[entityID];
    };

    return cache;
}<|MERGE_RESOLUTION|>--- conflicted
+++ resolved
@@ -89,11 +89,7 @@
 
         // rerun for all buildings
         buildings.forEach(function(entity) {
-<<<<<<< HEAD
-            var detected = checkUnsquareWay(entity, context.graph());
-=======
             var detected = checkUnsquareWay(entity, graph);
->>>>>>> fc4ec2e8
             if (detected.length !== 1) return;
 
             var issue = detected[0];
