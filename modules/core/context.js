--- conflicted
+++ resolved
@@ -26,11 +26,7 @@
     var context = utilRebind({}, dispatch, 'on');
     var _deferred = new Set();
 
-<<<<<<< HEAD
-    context.version = '2.15.5';
-=======
     context.version = '2.16.0';
->>>>>>> fc4ec2e8
 
     // create a special translation that contains the keys in place of the strings
     var tkeys = JSON.parse(JSON.stringify(dataEn));  // clone deep
@@ -651,12 +647,9 @@
         osmSetVertexTags(presets.vertexTags());
     }
 
-<<<<<<< HEAD
     var rapidContext = coreRapidContext(context);
     context.rapidContext = function() { return rapidContext; };
-=======
     context.isFirstSession = !context.storage('sawSplash');
->>>>>>> fc4ec2e8
 
     return context;
 }