import { dispatch as d3_dispatch } from 'd3-dispatch';
import { gpx } from '@tmcw/togeojson';
import { Extent } from '@id-sdk/math';
import { utilQsString, utilStringQs } from '@id-sdk/util';

import { localizer, t } from '../core/localizer';
import { services } from '../services';
import { utilRebind } from '../util';


export function coreRapidContext(context) {
  const dispatch = d3_dispatch('task_extent_set');
  let _rapidContext = {};
<<<<<<< HEAD
  _rapidContext.version = '1.1.8-tm.1';
=======
  _rapidContext.version = '1.1.9';
>>>>>>> ec94377f
  _rapidContext.showPowerUser = context.initialHashParams.poweruser === 'true';

  function distinct(value, index, self) {
    return self.indexOf(value) === index;
  }


  /* Task extents */
  let _taskExtent;
  let _isTaskBoundsRect;

  _rapidContext.setTaskExtentByGpxData = function(gpxData) {
    const dom = (new DOMParser()).parseFromString(gpxData, 'text/xml');
    const gj = gpx(dom);
    const lineStringCount = gj.features.reduce((accumulator, currentValue) =>  {
      return accumulator + (currentValue.geometry.type === 'LineString' ? 1 : 0);
    }, 0);

    if (gj.type === 'FeatureCollection') {
      let minlat, minlon, maxlat, maxlon;

      gj.features.forEach(f => {
        if (f.geometry.type === 'Point') {
          const lon = f.geometry.coordinates[0];
          const lat = f.geometry.coordinates[1];
          if (minlat === undefined || lat < minlat) minlat = lat;
          if (minlon === undefined || lon < minlon) minlon = lon;
          if (maxlat === undefined || lat > maxlat) maxlat = lat;
          if (maxlon === undefined || lon > maxlon) maxlon = lon;

        } else if (f.geometry.type === 'LineString' && lineStringCount === 1) {
          const lats = f.geometry.coordinates.map(f => f[0]);
          const lngs = f.geometry.coordinates.map(f => f[1]);
          const uniqueLats = lats.filter(distinct);
          const uniqueLngs = lngs.filter(distinct);
          let eachLatHas2Lngs = true;

          uniqueLats.forEach(lat => {
            const lngsForThisLat = f.geometry.coordinates
              .filter(coord => coord[0] === lat)   // Filter the coords to the ones with this lat
              .map(coord => coord[1])              // Make an array of lngs that associate with that lat
              .filter(distinct);                   // Finally, filter for uniqueness

            if (lngsForThisLat.length !== 2) {
              eachLatHas2Lngs = false;
            }
          });
          // Check for exactly two unique latitudes, two unique longitudes,
          // and that each latitude was associated with exactly 2 longitudes,
          if (uniqueLats.length === 2 && uniqueLngs.length === 2 && eachLatHas2Lngs) {
            _isTaskBoundsRect = true;
          } else {
            _isTaskBoundsRect = false;
          }
        }
      });

      _taskExtent = new Extent([minlon, minlat], [maxlon, maxlat]);
      dispatch.call('task_extent_set');
    }
  };

  _rapidContext.getTaskExtent = () => _taskExtent;

  _rapidContext.isTaskRectangular = () => (!!_taskExtent && _isTaskBoundsRect);


  /* Sources */
  _rapidContext.sources = new Set();


  /* Colors */
  const RAPID_MAGENTA = '#da26d3';
  const COLORS = [
    '#ff0000',  // red
    '#ffa500',  // orange
    '#ffd700',  // gold
    '#00ff00',  // lime
    '#00ffff',  // cyan
    '#1e90ff',  // dodgerblue
    '#da26d3',  // rapid magenta
    '#ffc0cb',  // pink
    '#d3d3d3',  // lightgray
    '#faf0e6'   // linen
  ];
  _rapidContext.colors = () => COLORS;


  /* Available datasets */
  let _datasets = {};
  _rapidContext.datasets = () => _datasets;


  _rapidContext.init = () => {
    localizer.ensureLoaded()
      .then(() => {
        _datasets = {
          // setup the built-in datasets
          'fbRoads': {
            id: 'fbRoads',
            beta: false,
            added: true,         // whether it should appear in the list
            enabled: false,      // whether the user has checked it on
            conflated: true,
            service: 'fbml',
            color: RAPID_MAGENTA,
            label: t('rapid_feature_toggle.fbRoads.label'),
            license_markdown: t('rapid_feature_toggle.fbRoads.license_markdown')
          },
          'msBuildings': {
            id: 'msBuildings',
            beta: false,
            added: true,         // whether it should appear in the list
            enabled: false,      // whether the user has checked it on
            conflated: true,
            service: 'fbml',
            color: RAPID_MAGENTA,
            label: t('rapid_feature_toggle.msBuildings.label'),
            license_markdown: t('rapid_feature_toggle.msBuildings.license_markdown')
          }
        };

        // Parse enabled datasets from url hash
        let enabled = context.initialHashParams.datasets || '';
        if (!context.initialHashParams.hasOwnProperty('datasets')) {
          let hash = utilStringQs(window.location.hash);
          enabled = hash.datasets = 'fbRoads,msBuildings';  // assign default
          if (!window.mocha) {
            window.location.replace('#' + utilQsString(hash, true));  // update hash
          }
        }

        let toLoad = new Set();
        enabled.split(',').forEach(id => {
          id = id.trim();
          if (_datasets[id]) {
            _datasets[id].enabled = true;
          } else {  // not a known dataset, we will need to look for it in esri
            toLoad.add(id);
          }
        });

        // Load any datasets from esri that aren't known to us
        const service = services.esriData;
        if (!service || !toLoad.size) return;

        service.loadDatasets()
          .then(results => {
            toLoad.forEach(id => {
              const d = results[id];
              if (!d) return;  // dataset with requested id not found, fail silently

              // *** Code here is copied from `rapid_view_manage_datasets.js` `toggleDataset()` ***
              service.loadLayer(d.id);   // start fetching layer info (the mapping between attributes and tags)

              const isBeta = d.groupCategories.some(cat => cat.toLowerCase() === '/categories/preview');
              const isBuildings = d.groupCategories.some(cat => cat.toLowerCase() === '/categories/buildings');
              const nextColor = Object.keys(_datasets).length % COLORS.length;

              let dataset = {
                id: d.id,
                beta: isBeta,
                added: true,       // whether it should appear in the list
                enabled: true,     // whether the user has checked it on
                conflated: false,
                service: 'esri',
                color: COLORS[nextColor],
                label: d.title,
                license_markdown: t('rapid_feature_toggle.esri.license_markdown')
              };

              if (d.extent) {
                dataset.extent = new Extent(d.extent[0], d.extent[1]);
              }

              // Test running building layers through FBML conflation service
              if (isBuildings) {
                dataset.conflated = true;
                dataset.service = 'fbml';
              }

              _datasets[d.id] = dataset;  // add it
            });
          });

      });
  };

  /* reset any state here */
  _rapidContext.reset = () => {
    _rapidContext.sources = new Set();
  };


  return utilRebind(_rapidContext, dispatch, 'on');
}<|MERGE_RESOLUTION|>--- conflicted
+++ resolved
@@ -11,11 +11,7 @@
 export function coreRapidContext(context) {
   const dispatch = d3_dispatch('task_extent_set');
   let _rapidContext = {};
-<<<<<<< HEAD
-  _rapidContext.version = '1.1.8-tm.1';
-=======
-  _rapidContext.version = '1.1.9';
->>>>>>> ec94377f
+  _rapidContext.version = '1.1.9-tm.1';
   _rapidContext.showPowerUser = context.initialHashParams.poweruser === 'true';
 
   function distinct(value, index, self) {
