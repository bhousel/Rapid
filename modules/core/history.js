import { dispatch as d3_dispatch } from 'd3-dispatch';
import { easeLinear as d3_easeLinear } from 'd3-ease';
import { select as d3_select } from 'd3-selection';

import { coreDifference } from './difference';
import { coreGraph } from './graph';
import { coreTree } from './tree';
import { osmEntity } from '../osm/entity';
import { uiLoading } from '../ui/loading';
import {
    utilArrayDifference, utilArrayGroupBy, utilArrayUnion,
    utilObjectOmit, utilRebind, utilSessionMutex
} from '../util';


export function coreHistory(context) {
    var dispatch = d3_dispatch('change', 'merge', 'restore', 'undone', 'redone');
    var lock = utilSessionMutex('lock');

    // restorable if iD not open in another window/tab and a saved history exists in localStorage
    var _hasUnresolvedRestorableChanges = lock.lock() && !!context.storage(getKey('saved_history'));

    var duration = 150;
    var _imageryUsed = [];
    var _photoOverlaysUsed = [];
    var _checkpoints = {};
    var _pausedGraph;
    var _stack;
    var _index;
    var _tree;


    // internal _act, accepts list of actions and eased time
    function _act(actions, t) {
        actions = Array.prototype.slice.call(actions);

        var annotation;
        if (typeof actions[actions.length - 1] !== 'function') {
            annotation = actions.pop();
        }

        var graph = _stack[_index].graph;
        for (var i = 0; i < actions.length; i++) {
            graph = actions[i](graph, t);
        }

        return {
            graph: graph,
            annotation: annotation,
            imageryUsed: _imageryUsed,
            photoOverlaysUsed: _photoOverlaysUsed,
            transform: context.projection.transform(),
            selectedIDs: context.selectedIDs()
        };
    }


    // internal _perform with eased time
    function _perform(args, t) {
        var previous = _stack[_index].graph;
        _stack = _stack.slice(0, _index + 1);
        var actionResult = _act(args, t);
        _stack.push(actionResult);
        _index++;
        return change(previous);
    }


    // internal _replace with eased time
    function _replace(args, t) {
        var previous = _stack[_index].graph;
        // assert(_index == _stack.length - 1)
        var actionResult = _act(args, t);
        _stack[_index] = actionResult;
        return change(previous);
    }


    // internal _overwrite with eased time
    function _overwrite(args, t) {
        var previous = _stack[_index].graph;
        if (_index > 0) {
            _index--;
            _stack.pop();
        }
        _stack = _stack.slice(0, _index + 1);
        var actionResult = _act(args, t);
        _stack.push(actionResult);
        _index++;
        return change(previous);
    }


    // determine difference and dispatch a change event
    function change(previous) {
        var difference = coreDifference(previous, history.graph());
        if (!_pausedGraph) {
            dispatch.call('change', this, difference);
        }
        return difference;
    }


    // iD uses namespaced keys so multiple installations do not conflict
    function getKey(n) {
        return 'iD_' + window.location.origin + '_' + n;
    }


    var history = {

        graph: function() {
            return _stack[_index].graph;
        },


        tree: function() {
            return _tree;
        },


        base: function() {
            return _stack[0].graph;
        },


        peekAnnotation: function() {
            return _stack[_index].annotation;
        },


        peekAllAnnotations: function() {
            var result = [];
            for (var i = 0; i <= _index; i++) {
                if (_stack[i].annotation) {
                    result.push(_stack[i].annotation);
                }
            }
            return result;
        },


        merge: function(entities, extent) {
            var stack = _stack.map(function(state) { return state.graph; });
            _stack[0].graph.rebase(entities, stack, false);
            _tree.rebase(entities, false);

            dispatch.call('merge', this, entities);
        },


        perform: function() {
            // complete any transition already in progress
            d3_select(document).interrupt('history.perform');

            var transitionable = false;
            var action0 = arguments[0];

            if (arguments.length === 1 ||
                (arguments.length === 2 && (typeof arguments[1] !== 'function'))) {
                transitionable = !!action0.transitionable;
            }

            if (transitionable) {
                var origArguments = arguments;
                d3_select(document)
                    .transition('history.perform')
                    .duration(duration)
                    .ease(d3_easeLinear)
                    .tween('history.tween', function() {
                        return function(t) {
                            if (t < 1) _overwrite([action0], t);
                        };
                    })
                    .on('start', function() {
                        _perform([action0], 0);
                    })
                    .on('end interrupt', function() {
                        _overwrite(origArguments, 1);
                    });

            } else {
                return _perform(arguments);
            }
        },


        replace: function() {
            d3_select(document).interrupt('history.perform');
            return _replace(arguments, 1);
        },


        // Same as calling pop and then perform
        overwrite: function() {
            d3_select(document).interrupt('history.perform');
            return _overwrite(arguments, 1);
        },


        pop: function(n) {
            d3_select(document).interrupt('history.perform');

            var previous = _stack[_index].graph;
            if (isNaN(+n) || +n < 0) {
                n = 1;
            }
            while (n-- > 0 && _index > 0) {
                _index--;
                _stack.pop();
            }
            return change(previous);
        },


        // Back to the previous annotated state or _index = 0.
        undo: function() {
            d3_select(document).interrupt('history.perform');

            var previousStack = _stack[_index];
            var previous = previousStack.graph;
            while (_index > 0) {
                _index--;
                if (_stack[_index].annotation) break;
            }

            dispatch.call('undone', this, _stack[_index], previousStack);
            return change(previous);
        },


        // Forward to the next annotated state.
        redo: function() {
            d3_select(document).interrupt('history.perform');

            var previousStack = _stack[_index];
            var previous = previousStack.graph;
            var tryIndex = _index;
            while (tryIndex < _stack.length - 1) {
                tryIndex++;
                if (_stack[tryIndex].annotation) {
                    _index = tryIndex;
                    dispatch.call('redone', this, _stack[_index], previousStack);
                    break;
                }
            }

            return change(previous);
        },


        pauseChangeDispatch: function() {
            if (!_pausedGraph) {
                _pausedGraph = _stack[_index].graph;
            }
        },


        resumeChangeDispatch: function() {
            if (_pausedGraph) {
                var previous = _pausedGraph;
                _pausedGraph = null;
                return change(previous);
            }
        },


        undoAnnotation: function() {
            var i = _index;
            while (i >= 0) {
                if (_stack[i].annotation) return _stack[i].annotation;
                i--;
            }
        },


        redoAnnotation: function() {
            var i = _index + 1;
            while (i <= _stack.length - 1) {
                if (_stack[i].annotation) return _stack[i].annotation;
                i++;
            }
        },


        intersects: function(extent) {
            return _tree.intersects(extent, _stack[_index].graph);
        },


        difference: function() {
            var base = _stack[0].graph;
            var head = _stack[_index].graph;
            return coreDifference(base, head);
        },


        changes: function(action) {
            var base = _stack[0].graph;
            var head = _stack[_index].graph;

            if (action) {
                head = action(head);
            }

            var difference = coreDifference(base, head);

            return {
                modified: difference.modified(),
                created: difference.created(),
                deleted: difference.deleted()
            };
        },


        hasChanges: function() {
            return this.difference().length() > 0;
        },


        imageryUsed: function(sources) {
            if (sources) {
                _imageryUsed = sources;
                return history;
            } else {
                var s = new Set();
                _stack.slice(1, _index + 1).forEach(function(state) {
                    state.imageryUsed.forEach(function(source) {
                        if (source !== 'Custom') {
                            s.add(source);
                        }
                    });
                });
                return Array.from(s);
            }
        },


        photoOverlaysUsed: function(sources) {
            if (sources) {
                _photoOverlaysUsed = sources;
                return history;
            } else {
                var s = new Set();
                _stack.slice(1, _index + 1).forEach(function(state) {
                    if (state.photoOverlaysUsed && Array.isArray(state.photoOverlaysUsed)) {
                        state.photoOverlaysUsed.forEach(function(photoOverlay) {
                            s.add(photoOverlay);
                        });
                    }
                });
                return Array.from(s);
            }
        },


        // save the current history state
        checkpoint: function(key) {
            _checkpoints[key] = {
                stack: _stack,
                index: _index
            };
            return history;
        },


        // restore history state to a given checkpoint or reset completely
        reset: function(key) {
            if (key !== undefined && _checkpoints.hasOwnProperty(key)) {
                _stack = _checkpoints[key].stack;
                _index = _checkpoints[key].index;
            } else {
                _stack = [{graph: coreGraph()}];
                _index = 0;
                _tree = coreTree(_stack[0].graph);
                _checkpoints = {};
            }
            dispatch.call('change');
            dispatch.call('restore');
            return history;
        },


        // `toIntroGraph()` is used to export the intro graph used by the walkthrough.
        //
        // To use it:
        //  1. Start the walkthrough.
        //  2. Get to a "free editing" tutorial step
        //  3. Make your edits to the walkthrough map
        //  4. In your browser dev console run:
        //        `id.history().toIntroGraph()`
        //  5. This outputs stringified JSON to the browser console
        //  6. Copy it to `data/intro_graph.json` and prettify it in your code editor
        toIntroGraph: function() {
            var nextID = { n: 0, r: 0, w: 0 };
            var permIDs = {};
            var graph = this.graph();
            var baseEntities = {};

            // clone base entities..
            Object.values(graph.base().entities).forEach(function(entity) {
                var copy = copyIntroEntity(entity);
                baseEntities[copy.id] = copy;
            });

            // replace base entities with head entities..
            Object.keys(graph.entities).forEach(function(id) {
                var entity = graph.entities[id];
                if (entity) {
                    var copy = copyIntroEntity(entity);
                    baseEntities[copy.id] = copy;
                } else {
                    delete baseEntities[id];
                }
            });

            // swap temporary for permanent ids..
            Object.values(baseEntities).forEach(function(entity) {
                if (Array.isArray(entity.nodes)) {
                    entity.nodes = entity.nodes.map(function(node) {
                        return permIDs[node] || node;
                    });
                }
                if (Array.isArray(entity.members)) {
                    entity.members = entity.members.map(function(member) {
                        member.id = permIDs[member.id] || member.id;
                        return member;
                    });
                }
            });

            return JSON.stringify({ dataIntroGraph: baseEntities });


            function copyIntroEntity(source) {
                var copy = utilObjectOmit(source, ['type', 'user', 'v', 'version', 'visible']);

                // Note: the copy is no longer an osmEntity, so it might not have `tags`
                if (copy.tags && !Object.keys(copy.tags)) {
                    delete copy.tags;
                }

                if (Array.isArray(copy.loc)) {
                    copy.loc[0] = +copy.loc[0].toFixed(6);
                    copy.loc[1] = +copy.loc[1].toFixed(6);
                }

                var match = source.id.match(/([nrw])-\d*/);  // temporary id
                if (match !== null) {
                    var nrw = match[1];
                    var permID;
                    do { permID = nrw + (++nextID[nrw]); }
                    while (baseEntities.hasOwnProperty(permID));

                    copy.id = permIDs[source.id] = permID;
                }
                return copy;
            }
        },


        toJSON: function() {
            if (!this.hasChanges()) return;

            var allEntities = {};
            var baseEntities = {};
            var base = _stack[0];

            var s = _stack.map(function(i) {
                var modified = [];
                var deleted = [];

                Object.keys(i.graph.entities).forEach(function(id) {
                    var entity = i.graph.entities[id];
                    if (entity) {
                        var key = osmEntity.key(entity);
                        allEntities[key] = entity;
                        modified.push(key);
                    } else {
                        deleted.push(id);
                    }

                    // make sure that the originals of changed or deleted entities get merged
                    // into the base of the _stack after restoring the data from JSON.
                    if (id in base.graph.entities) {
                        baseEntities[id] = base.graph.entities[id];
                    }
                    if (entity && entity.nodes) {
                        // get originals of pre-existing child nodes
                        entity.nodes.forEach(function(nodeID) {
                            if (nodeID in base.graph.entities) {
                                baseEntities[nodeID] = base.graph.entities[nodeID];
                            }
                        });
                    }
                    // get originals of parent entities too
                    var baseParents = base.graph._parentWays[id];
                    if (baseParents) {
                        baseParents.forEach(function(parentID) {
                            if (parentID in base.graph.entities) {
                                baseEntities[parentID] = base.graph.entities[parentID];
                            }
                        });
                    }
                });

                var x = {};

                if (modified.length) x.modified = modified;
                if (deleted.length) x.deleted = deleted;
                if (i.imageryUsed) x.imageryUsed = i.imageryUsed;
                if (i.photoOverlaysUsed) x.photoOverlaysUsed = i.photoOverlaysUsed;
                if (i.annotation) x.annotation = i.annotation;
                if (i.transform) x.transform = i.transform;
                if (i.selectedIDs) x.selectedIDs = i.selectedIDs;

                return x;
            });

            return JSON.stringify({
                version: 3,
                entities: Object.values(allEntities),
                baseEntities: Object.values(baseEntities),
                stack: s,
                nextIDs: osmEntity.id.next,
                index: _index,
                // note the time the changes were saved
                timestamp: (new Date()).getTime()
            });
        },


        fromJSON: function(json, loadChildNodes) {
            var h = JSON.parse(json);
            var loadComplete = true;

            osmEntity.id.next = h.nextIDs;
            _index = h.index;

            if (h.version === 2 || h.version === 3) {
                var allEntities = {};

                h.entities.forEach(function(entity) {
                    allEntities[osmEntity.key(entity)] = osmEntity(entity);
                });

                if (h.version === 3) {
                    // This merges originals for changed entities into the base of
                    // the _stack even if the current _stack doesn't have them (for
                    // example when iD has been restarted in a different region)
                    var baseEntities = h.baseEntities.map(function(d) { return osmEntity(d); });
                    var stack = _stack.map(function(state) { return state.graph; });
                    _stack[0].graph.rebase(baseEntities, stack, true);
                    _tree.rebase(baseEntities, true);

                    // When we restore a modified way, we also need to fetch any missing
                    // childnodes that would normally have been downloaded with it.. #2142
                    if (loadChildNodes) {
                        var osm = context.connection();
                        var baseWays = baseEntities
                            .filter(function(e) { return e.type === 'way'; });
                        var nodeIDs = baseWays
                            .reduce(function(acc, way) { return utilArrayUnion(acc, way.nodes); }, []);
                        var missing = nodeIDs
                            .filter(function(n) { return !_stack[0].graph.hasEntity(n); });

                        if (missing.length && osm) {
                            loadComplete = false;
                            context.redrawEnable(false);

                            var loading = uiLoading(context).blocking(true);
                            context.container().call(loading);

                            var childNodesLoaded = function(err, result) {
                                if (!err) {
                                    var visibleGroups = utilArrayGroupBy(result.data, 'visible');
                                    var visibles = visibleGroups.true || [];      // alive nodes
                                    var invisibles = visibleGroups.false || [];   // deleted nodes

                                    if (visibles.length) {
                                        var visibleIDs = visibles.map(function(entity) { return entity.id; });
                                        var stack = _stack.map(function(state) { return state.graph; });
                                        missing = utilArrayDifference(missing, visibleIDs);
                                        _stack[0].graph.rebase(visibles, stack, true);
                                        _tree.rebase(visibles, true);
                                    }

                                    // fetch older versions of nodes that were deleted..
                                    invisibles.forEach(function(entity) {
                                        osm.loadEntityVersion(entity.id, +entity.version - 1, childNodesLoaded);
                                    });
                                }

                                if (err || !missing.length) {
                                    loading.close();
                                    context.redrawEnable(true);
                                    dispatch.call('change');
                                    dispatch.call('restore', this);
                                }
                            };

                            osm.loadMultiple(missing, childNodesLoaded);
                        }
                    }
                }

                _stack = h.stack.map(function(d) {
                    var entities = {}, entity;

                    if (d.modified) {
                        d.modified.forEach(function(key) {
                            entity = allEntities[key];
                            entities[entity.id] = entity;
                        });
                    }

                    if (d.deleted) {
                        d.deleted.forEach(function(id) {
                            entities[id] = undefined;
                        });
                    }

                    return {
                        graph: coreGraph(_stack[0].graph).load(entities),
                        annotation: d.annotation,
                        imageryUsed: d.imageryUsed,
                        photoOverlaysUsed: d.photoOverlaysUsed,
                        transform: d.transform,
                        selectedIDs: d.selectedIDs
                    };
                });

            } else { // original version
                _stack = h.stack.map(function(d) {
                    var entities = {};

                    for (var i in d.entities) {
                        var entity = d.entities[i];
                        entities[i] = entity === 'undefined' ? undefined : osmEntity(entity);
                    }

                    d.graph = coreGraph(_stack[0].graph).load(entities);
                    return d;
                });
            }

            var transform = _stack[_index].transform;
            if (transform) {
                context.map().transformEase(transform, 0);   // 0 = immediate, no easing
            }

            if (loadComplete) {
                dispatch.call('change');
                dispatch.call('restore', this);
            }

            return history;
        },


        lock: function() {
            return lock.lock();
        },


        unlock: function() {
            lock.unlock();
        },


        save: function() {
            if (lock.locked() &&
                // don't overwrite existing, unresolved changes
                !_hasUnresolvedRestorableChanges) {

                context.storage(getKey('saved_history'), history.toJSON() || null);
            }
            return history;
        },


        // delete the history version saved in localStorage
        clearSaved: function() {
            context.debouncedSave.cancel();
            if (lock.locked()) {
                _hasUnresolvedRestorableChanges = false;
                context.storage(getKey('saved_history'), null);

                // clear the changeset metadata associated with the saved history
                context.storage('comment', null);
                context.storage('hashtags', null);
                context.storage('source', null);
            }
            return history;
        },


        savedHistoryJSON: function() {
            return context.storage(getKey('saved_history'));
        },


        hasRestorableChanges: function() {
            return _hasUnresolvedRestorableChanges;
        },


        // load history from a version stored in localStorage
        restore: function() {
<<<<<<< HEAD
            if (!lock.locked()) return;

            var json = context.storage(getKey('saved_history'));
            if (json) history.fromJSON(json, true);
            dispatch.call('restore');
=======
            if (lock.locked()) {
                _hasUnresolvedRestorableChanges = false;
                var json = this.savedHistoryJSON();
                if (json) history.fromJSON(json, true);
            }
>>>>>>> c8bfa3b0
        },


        _getKey: getKey

    };


    history.reset();

    return utilRebind(history, dispatch, 'on');
}<|MERGE_RESOLUTION|>--- conflicted
+++ resolved
@@ -707,19 +707,11 @@
 
         // load history from a version stored in localStorage
         restore: function() {
-<<<<<<< HEAD
-            if (!lock.locked()) return;
-
-            var json = context.storage(getKey('saved_history'));
-            if (json) history.fromJSON(json, true);
-            dispatch.call('restore');
-=======
             if (lock.locked()) {
                 _hasUnresolvedRestorableChanges = false;
                 var json = this.savedHistoryJSON();
                 if (json) history.fromJSON(json, true);
             }
->>>>>>> c8bfa3b0
         },
 
 
