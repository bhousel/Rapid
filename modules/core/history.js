--- conflicted
+++ resolved
@@ -654,19 +654,14 @@
 
         clearSaved: function() {
             context.debouncedSave.cancel();
-<<<<<<< HEAD
             if (lock.locked())  {
                 hasUnresolvedRestorableChanges = false;
-                context.storage(getKey('saved_history'), null);
-=======
-            if (lock.locked()) {
                 context.storage(getKey('saved_history'), null);
 
                 // clear the changeset metadata associated with the saved history
                 context.storage('comment', null);
                 context.storage('hashtags', null);
                 context.storage('source', null);
->>>>>>> eb49a367
             }
             return history;
         },
