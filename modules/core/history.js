--- conflicted
+++ resolved
@@ -507,10 +507,7 @@
                 stack: s,
                 nextIDs: osmEntity.id.next,
                 index: _index,
-<<<<<<< HEAD
-=======
                 // note the time the changes were saved
->>>>>>> f270c475
                 timestamp: (new Date()).getTime()
             });
         },
